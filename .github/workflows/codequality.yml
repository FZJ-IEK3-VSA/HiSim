# This workflow will install Python dependencies, run tests and lint with a single version of Python
# For more information see: https://help.github.com/actions/language-and-framework-guides/using-python-with-github-actions

name: code_quality

on:
  push:
  pull_request:
    branches: [ main ]

jobs:
  build:
    runs-on: ubuntu-latest

    steps:
    - uses: actions/checkout@v3
    - name: Set up Python 3.10
      uses: actions/setup-python@v3
      with:
        python-version: "3.10"
    - name: Install dependencies
      run: |
        python -m pip install --upgrade pip
        pip install prospector[with_everything]
        pip install prospector[with-everything]
        pip install prospector[with_bandit]
        pip install prospector[with_mypy]
        pip install prospector[with_pyroma]
        pip install prospector[with_vulture]
        if [ -f requirements.txt ]; then pip install -r requirements.txt; fi
        pip install -e .
    - name: Lint with prospector
      working-directory: ./
      run: |
        prospector setup.py
        prospector examples/
<<<<<<< HEAD
        prospector hisim/component.py
        prospector hisim/component_wrapper.py
        prospector hisim/dynamic_component.py
        prospector hisim/hisim_main.py
        prospector hisim/hisim_with_profiler.py
        prospector hisim/json_executor.py
        prospector hisim/json_generator.py
        prospector hisim/loadtypes.py
        prospector hisim/log.py
        prospector hisim/postprocessingoptions.py
        prospector hisim/project_code_overview_generator.py
        prospector hisim/simulationparameters.py
        prospector hisim/simulator.py
        prospector hisim/sim_repository.py
        prospector hisim/utils.py
        prospector hisim/system_setup_starter.py
        prospector hisim/components/building.py
        prospector hisim/components/controller_l1_building_heating.py
        prospector hisim/components/controller_l1_generic_gas_heater.py
        prospector hisim/components/controller_l1_generic_runtime.py
        prospector hisim/components/controller_l1_heatpump.py
        prospector hisim/components/controller_l2_energy_management_system.py
        prospector hisim/components/controller_l2_generic_heat_simple.py
        prospector hisim/components/controller_l2_smart_controller.py
        prospector hisim/components/example_component.py
        prospector hisim/components/example_storage.py
        prospector hisim/components/example_template.py
        prospector hisim/components/example_transformer.py
        prospector hisim/components/generic_gas_heater.py
        prospector hisim/components/generic_gas_heater_with_controller.py
        prospector hisim/components/generic_heat_pump.py
        prospector hisim/components/generic_hot_water_storage_modular.py
        prospector hisim/components/heat_distribution_system.py
        prospector hisim/components/idealized_electric_heater.py
        prospector hisim/components/simple_hot_water_storage.py
        prospector hisim/components/sumbuilder.py
        prospector hisim/components/advanced_heat_pump_hplib.py
        prospector hisim/components/electricity_meter.py
        prospector hisim/components/controller_l1_electrolyzer.py
        prospector hisim/components/controller_l1_fuel_cell.py
        prospector hisim/components/controller_l1_rsoc.py
        prospector hisim/components/controller_l2_ptx_energy_management_system.py
        prospector hisim/components/controller_l2_rsoc_battery_system.py
        prospector hisim/components/controller_l2_xtp_fuel_cell_ems.py
        prospector hisim/components/generic_electrolyzer_h2.py
        prospector hisim/components/generic_fuel_cell.py
        prospector hisim/components/generic_rsoc.py
        prospector hisim/components/transformer_rectifier.py
        prospector hisim/components/controller_mpc.py
        prospector hisim/modular_household/component_connections.py
        prospector hisim/modular_household/interface_configs/system_config.py
        prospector hisim/postprocessing/chartbase.py
        prospector hisim/postprocessing/charts.py
        prospector hisim/postprocessing/chart_singleday.py
        prospector hisim/postprocessing/compute_kpis.py
        prospector hisim/postprocessing/generate_csv_for_housing_database.py
        prospector hisim/postprocessing/opex_and_capex_cost_calculation.py
        prospector hisim/postprocessing/postprocessing_datatransfer.py
        prospector hisim/postprocessing/postprocessing_main.py
        prospector hisim/postprocessing/reportgenerator.py
        prospector hisim/postprocessing/system_chart.py
        prospector hisim/postprocessing/pyam_analysis_complete.py
        prospector hisim/postprocessing/pyam_data_collection.py
        prospector hisim/postprocessing/pyam_data_processing.py
        prospector hisim/postprocessing/report_image_entries.py
        
        prospector tests/functions_for_testing.py
        prospector tests/test_advanced_battery_bslib.py
        prospector tests/test_building.py
        prospector tests/test_building_heating_demand.py
        prospector tests/test_building_scalability_with_factor.py
        prospector tests/test_building_theoretical_thermal_demand.py
        prospector tests/test_examples_basic_household.py
        prospector tests/test_examples_basic_household_network_chart.py
        prospector tests/test_examples_basic_household_with_all_resultfiles.py
        prospector tests/test_examples_household_1_advanced_hp_diesel_car.py
        prospector tests/test_examples_household_2_advanced_hp_diesel_car_pv.py
        prospector tests/test_examples_household_3_advanced_hp_diesel_car_pv_battery.py
        prospector tests/test_examples_household_4_advanced_hp_ev_pv.py
        prospector tests/test_examples_household_5_advanced_hp_ev_pv_battery.py
        prospector tests/test_examples_household_reference_gas_heater_diesel_car.py
        prospector tests/test_examples_household_with_heatpump_and_pv.py
        prospector tests/test_example_component.py
        prospector tests/test_example_storage.py
        prospector tests/test_example_template.py
        prospector tests/test_example_transformer.py
        prospector tests/test_gas_heater.py
        prospector tests/test_generic_gas_heater.py
        prospector tests/test_simple_hot_water_storage.py
        prospector tests/test_building_manual_calculation_thermal_conductances.py
        prospector tests/test_heat_distribution_system.py
        prospector tests/test_house_with_pyam_postprocessingoption.py
        prospector tests/test_electricity_meter.py
        prospector tests/test_sizing_energy_systems.py
        prospector tests/test_generic_electrolyzer_h2.py
        prospector tests/test_generic_fuel_cell.py
        prospector tests/test_generic_rsoc.py
        prospector tests/test_example_air_conditioned_house.py


        


=======
        prospector tests/
        prospector hisim/
        prospector docs/
>>>>>>> 52a9a007


#        # pylint hisim/simulator.py --rcfile=hisim_pylint_config.rc
#        # flake8 hisim/simulator.py --max-line-length 150
#        # pycodestyle hisim/simulator.py --max-line-length 150

## This workflow will install Python dependencies, run tests and lint with a single version of Python
## For more information see: https://help.github.com/actions/language-and-framework-guides/using-python-with-github-actions
#
#name: eradicate_flake8
#
#on:
#  push:
#    branches: [ main ]
#  pull_request:
#    branches: [ main ]
#
#jobs:
#  build:
#    runs-on: ubuntu-latest
#
#    steps:
#    - uses: actions/checkout@v3
#    - name: Set up Python 3.10
#      uses: actions/setup-python@v3
#      with:
#        python-version: "3.10"
#    - name: Install dependencies
#      run: |
#        python -m pip install --upgrade pip
#        pip install flake8-eradicate
#        if [ -f requirements.txt ]; then pip install -r requirements.txt; fi
#        pip install -e .
#    - name: Lint with flake8
#      working-directory: ./
#      run: |
#        flake8 . --count --select=E9,F63,F7,F82,E800 --show-source --statistics
#    - name: Lint with flake8
#      working-directory: ./
#      run: |
#        flake8 examples/basic_household.py --count --select=E9,F63,F7,F82,E800 --show-source --statistics
#        flake8 examples/basic_household_only_heating.py --count --select=E9,F63,F7,F82,E800 --show-source --statistics
#        flake8 examples/default_connections.py --count --select=E9,F63,F7,F82,E800 --show-source --statistics
#        flake8 examples/dynamic_components.py --count --select=E9,F63,F7,F82,E800 --show-source --statistics
#        flake8 examples/simple_examples.py --count --select=E9,F63,F7,F82,E800 --show-source --statistics
#        flake8 hisim/component.py --count --select=E9,F63,F7,F82,E800 --show-source --statistics
#        flake8 hisim/component_wrapper.py --count --select=E9,F63,F7,F82,E800 --show-source --statistics
#        flake8 hisim/dynamic_component.py --count --select=E9,F63,F7,F82,E800 --show-source --statistics
#        flake8 hisim/hisim_main.py --count --select=E9,F63,F7,F82,E800 --show-source --statistics
#        flake8 hisim/hisim_with_profiler.py --count --select=E9,F63,F7,F82,E800 --show-source --statistics
#        flake8 hisim/json_executor.py --count --select=E9,F63,F7,F82,E800 --show-source --statistics
#        flake8 hisim/json_generator.py --count --select=E9,F63,F7,F82,E800 --show-source --statistics
#        flake8 hisim/loadtypes.py --count --select=E9,F63,F7,F82,E800 --show-source --statistics
#        flake8 hisim/log.py --count --select=E9,F63,F7,F82,E800 --show-source --statistics
#        flake8 hisim/postprocessingoptions.py --count --select=E9,F63,F7,F82,E800 --show-source --statistics
#        flake8 hisim/project_code_overview_generator.py --count --select=E9,F63,F7,F82,E800 --show-source --statistics
#        flake8 hisim/simulationparameters.py --count --select=E9,F63,F7,F82,E800 --show-source --statistics
#        flake8 hisim/simulator.py --count --select=E9,F63,F7,F82,E800 --show-source --statistics
#        flake8 hisim/sim_repository.py --count --select=E9,F63,F7,F82,E800 --show-source --statistics
#        flake8 hisim/utils.py --count --select=E9,F63,F7,F82,E800 --show-source --statistics
#        flake8 hisim/components/building.py --count --select=E9,F63,F7,F82,E800 --show-source --statistics
#        flake8 hisim/components/controller_l1_building_heating.py --count --select=E9,F63,F7,F82,E800 --show-source --statistics
#        flake8 hisim/components/controller_l1_generic_runtime.py --count --select=E9,F63,F7,F82,E800 --show-source --statistics
#        flake8 hisim/components/controller_l1_heatpump.py --count --select=E9,F63,F7,F82,E800 --show-source --statistics
#        flake8 hisim/components/controller_l2_generic_heat_simple.py --count --select=E9,F63,F7,F82,E800 --show-source --statistics
#        flake8 hisim/components/example_component.py --count --select=E9,F63,F7,F82,E800 --show-source --statistics
#        flake8 hisim/components/example_storage.py --count --select=E9,F63,F7,F82,E800 --show-source --statistics
#        flake8 hisim/components/example_template.py --count --select=E9,F63,F7,F82,E800 --show-source --statistics
#        flake8 hisim/components/example_transformer.py --count --select=E9,F63,F7,F82,E800 --show-source --statistics
#        flake8 hisim/components/generic_hot_water_storage_modular.py --count --select=E9,F63,F7,F82,E800 --show-source --statistics
#        flake8 hisim/modular_household/interface_configs/system_config.py --count --select=E9,F63,F7,F82,E800 --show-source --statistics
#        flake8 hisim/postprocessing/chartbase.py --count --select=E9,F63,F7,F82,E800 --show-source --statistics
#        flake8 hisim/postprocessing/charts.py --count --select=E9,F63,F7,F82,E800 --show-source --statistics
#        flake8 hisim/postprocessing/chart_singleday.py --count --select=E9,F63,F7,F82,E800 --show-source --statistics
#        flake8 hisim/postprocessing/postprocessing_datatransfer.py --count --select=E9,F63,F7,F82,E800 --show-source --statistics
#        flake8 hisim/postprocessing/postprocessing_main.py --count --select=E9,F63,F7,F82,E800 --show-source --statistics
#        flake8 hisim/postprocessing/reportgenerator.py --count --select=E9,F63,F7,F82,E800 --show-source --statistics
#        flake8 hisim/postprocessing/system_chart.py --count --select=E9,F63,F7,F82,E800 --show-source --statistics
#        flake8 tests/functions_for_testing.py --count --select=E9,F63,F7,F82,E800 --show-source --statistics
#        flake8 tests/test_advanced_battery_bslib.py --count --select=E9,F63,F7,F82,E800 --show-source --statistics
#        flake8 tests/test_basic_household_with_all_resultfiles.py --count --select=E9,F63,F7,F82,E800 --show-source --statistics
#        flake8 tests/test_building.py --count --select=E9,F63,F7,F82,E800 --show-source --statistics
#        flake8 tests/test_examples.py --count --select=E9,F63,F7,F82,E800 --show-source --statistics
#        flake8 tests/test_example_component.py --count --select=E9,F63,F7,F82,E800 --show-source --statistics
#        flake8 tests/test_example_storage.py --count --select=E9,F63,F7,F82,E800 --show-source --statistics
#        flake8 tests/test_example_template.py --count --select=E9,F63,F7,F82,E800 --show-source --statistics
#        flake8 tests/test_example_transformer.py --count --select=E9,F63,F7,F82,E800 --show-source --statistics
#
#
#
#
## reenable once all source files are fixed and no more commented out code is spread all over
## flake8 . --count --select=E9,F63,F7,F82,E800 --show-source --statistics
#    #    # stop the build if there are Python syntax errors or undefined names
#
#    #    # exit-zero treats all errors as warnings. The GitHub editor is 127 chars wide
#    #    flake8 . --count --exit-zero --max-complexity=10 --max-line-length=127 --statistics<|MERGE_RESOLUTION|>--- conflicted
+++ resolved
@@ -34,115 +34,9 @@
       run: |
         prospector setup.py
         prospector examples/
-<<<<<<< HEAD
-        prospector hisim/component.py
-        prospector hisim/component_wrapper.py
-        prospector hisim/dynamic_component.py
-        prospector hisim/hisim_main.py
-        prospector hisim/hisim_with_profiler.py
-        prospector hisim/json_executor.py
-        prospector hisim/json_generator.py
-        prospector hisim/loadtypes.py
-        prospector hisim/log.py
-        prospector hisim/postprocessingoptions.py
-        prospector hisim/project_code_overview_generator.py
-        prospector hisim/simulationparameters.py
-        prospector hisim/simulator.py
-        prospector hisim/sim_repository.py
-        prospector hisim/utils.py
-        prospector hisim/system_setup_starter.py
-        prospector hisim/components/building.py
-        prospector hisim/components/controller_l1_building_heating.py
-        prospector hisim/components/controller_l1_generic_gas_heater.py
-        prospector hisim/components/controller_l1_generic_runtime.py
-        prospector hisim/components/controller_l1_heatpump.py
-        prospector hisim/components/controller_l2_energy_management_system.py
-        prospector hisim/components/controller_l2_generic_heat_simple.py
-        prospector hisim/components/controller_l2_smart_controller.py
-        prospector hisim/components/example_component.py
-        prospector hisim/components/example_storage.py
-        prospector hisim/components/example_template.py
-        prospector hisim/components/example_transformer.py
-        prospector hisim/components/generic_gas_heater.py
-        prospector hisim/components/generic_gas_heater_with_controller.py
-        prospector hisim/components/generic_heat_pump.py
-        prospector hisim/components/generic_hot_water_storage_modular.py
-        prospector hisim/components/heat_distribution_system.py
-        prospector hisim/components/idealized_electric_heater.py
-        prospector hisim/components/simple_hot_water_storage.py
-        prospector hisim/components/sumbuilder.py
-        prospector hisim/components/advanced_heat_pump_hplib.py
-        prospector hisim/components/electricity_meter.py
-        prospector hisim/components/controller_l1_electrolyzer.py
-        prospector hisim/components/controller_l1_fuel_cell.py
-        prospector hisim/components/controller_l1_rsoc.py
-        prospector hisim/components/controller_l2_ptx_energy_management_system.py
-        prospector hisim/components/controller_l2_rsoc_battery_system.py
-        prospector hisim/components/controller_l2_xtp_fuel_cell_ems.py
-        prospector hisim/components/generic_electrolyzer_h2.py
-        prospector hisim/components/generic_fuel_cell.py
-        prospector hisim/components/generic_rsoc.py
-        prospector hisim/components/transformer_rectifier.py
-        prospector hisim/components/controller_mpc.py
-        prospector hisim/modular_household/component_connections.py
-        prospector hisim/modular_household/interface_configs/system_config.py
-        prospector hisim/postprocessing/chartbase.py
-        prospector hisim/postprocessing/charts.py
-        prospector hisim/postprocessing/chart_singleday.py
-        prospector hisim/postprocessing/compute_kpis.py
-        prospector hisim/postprocessing/generate_csv_for_housing_database.py
-        prospector hisim/postprocessing/opex_and_capex_cost_calculation.py
-        prospector hisim/postprocessing/postprocessing_datatransfer.py
-        prospector hisim/postprocessing/postprocessing_main.py
-        prospector hisim/postprocessing/reportgenerator.py
-        prospector hisim/postprocessing/system_chart.py
-        prospector hisim/postprocessing/pyam_analysis_complete.py
-        prospector hisim/postprocessing/pyam_data_collection.py
-        prospector hisim/postprocessing/pyam_data_processing.py
-        prospector hisim/postprocessing/report_image_entries.py
-        
-        prospector tests/functions_for_testing.py
-        prospector tests/test_advanced_battery_bslib.py
-        prospector tests/test_building.py
-        prospector tests/test_building_heating_demand.py
-        prospector tests/test_building_scalability_with_factor.py
-        prospector tests/test_building_theoretical_thermal_demand.py
-        prospector tests/test_examples_basic_household.py
-        prospector tests/test_examples_basic_household_network_chart.py
-        prospector tests/test_examples_basic_household_with_all_resultfiles.py
-        prospector tests/test_examples_household_1_advanced_hp_diesel_car.py
-        prospector tests/test_examples_household_2_advanced_hp_diesel_car_pv.py
-        prospector tests/test_examples_household_3_advanced_hp_diesel_car_pv_battery.py
-        prospector tests/test_examples_household_4_advanced_hp_ev_pv.py
-        prospector tests/test_examples_household_5_advanced_hp_ev_pv_battery.py
-        prospector tests/test_examples_household_reference_gas_heater_diesel_car.py
-        prospector tests/test_examples_household_with_heatpump_and_pv.py
-        prospector tests/test_example_component.py
-        prospector tests/test_example_storage.py
-        prospector tests/test_example_template.py
-        prospector tests/test_example_transformer.py
-        prospector tests/test_gas_heater.py
-        prospector tests/test_generic_gas_heater.py
-        prospector tests/test_simple_hot_water_storage.py
-        prospector tests/test_building_manual_calculation_thermal_conductances.py
-        prospector tests/test_heat_distribution_system.py
-        prospector tests/test_house_with_pyam_postprocessingoption.py
-        prospector tests/test_electricity_meter.py
-        prospector tests/test_sizing_energy_systems.py
-        prospector tests/test_generic_electrolyzer_h2.py
-        prospector tests/test_generic_fuel_cell.py
-        prospector tests/test_generic_rsoc.py
-        prospector tests/test_example_air_conditioned_house.py
-
-
-        
-
-
-=======
         prospector tests/
         prospector hisim/
         prospector docs/
->>>>>>> 52a9a007
 
 
 #        # pylint hisim/simulator.py --rcfile=hisim_pylint_config.rc
