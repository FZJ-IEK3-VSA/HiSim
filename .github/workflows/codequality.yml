# This workflow will install Python dependencies, run tests and lint with a single version of Python
# For more information see: https://help.github.com/actions/language-and-framework-guides/using-python-with-github-actions

name: code_quality

on:
  push:
  pull_request:
    branches: [ main ]

jobs:
  build:
    runs-on: ubuntu-latest

    steps:
    - uses: actions/checkout@v3
    - name: Set up Python 3.10
      uses: actions/setup-python@v3
      with:
        python-version: "3.10"
    - name: Install dependencies
      run: |
        python -m pip install --upgrade pip
        pip install prospector[with_everything]
        pip install prospector[with-everything]
        pip install prospector[with_bandit]
        pip install prospector[with_mypy]
        pip install prospector[with_pyroma]
        pip install prospector[with_vulture]
        if [ -f requirements.txt ]; then pip install -r requirements.txt; fi
        pip install -e .
    - name: Lint with prospector
      working-directory: ./
      run: |
        prospector setup.py
        prospector examples/basic_household.py
        prospector examples/basic_household_only_heating.py
        prospector examples/basic_household_with_new_hp_hds_hws_and_pv.py
        prospector examples/default_connections.py
        prospector examples/dynamic_components.py
        prospector examples/household_with_gas_heater.py
        prospector examples/household_with_gas_heater_with_controller.py
        prospector examples/household_with_heatpump_and_pv.py
        prospector examples/simple_examples.py
        prospector hisim/component.py
        prospector hisim/component_wrapper.py
        prospector hisim/dynamic_component.py
        prospector hisim/hisim_main.py
        prospector hisim/hisim_with_profiler.py
        prospector hisim/json_executor.py
        prospector hisim/json_generator.py
        prospector hisim/loadtypes.py
        prospector hisim/log.py
        prospector hisim/postprocessingoptions.py
        prospector hisim/project_code_overview_generator.py
        prospector hisim/simulationparameters.py
        prospector hisim/simulator.py
        prospector hisim/sim_repository.py
        prospector hisim/utils.py
        prospector hisim/components/building.py
        prospector hisim/components/controller_l1_building_heating.py
        prospector hisim/components/controller_l1_generic_runtime.py
        prospector hisim/components/controller_l1_heatpump.py
        prospector hisim/components/controller_l2_energy_management_system.py
        prospector hisim/components/controller_l2_generic_heat_simple.py
        prospector hisim/components/controller_l2_smart_controller.py
        prospector hisim/components/example_component.py
        prospector hisim/components/example_storage.py
        prospector hisim/components/example_template.py
        prospector hisim/components/example_transformer.py
        prospector hisim/components/generic_gas_heater.py
        prospector hisim/components/generic_gas_heater_with_controller.py
        prospector hisim/components/generic_heat_pump.py
        prospector hisim/components/generic_heat_pump_for_house_with_hds.py
        prospector hisim/components/generic_hot_water_storage_modular.py
<<<<<<< HEAD
        prospector hisim/components/heat_distribution_system.py
        prospector hisim/components/idealized_electric_heater.py
        prospector hisim/components/simple_hot_water_storage.py
        prospector hisim/components/sumbuilder.py
        prospector hisim/modular_household/component_connections.py
        prospector hisim/modular_household/interface_configs/system_config.py
=======
        prospector hisim/components/controller_pid.py
        prospector hisim/components/controller_mpc.py
        prospector hisim/components/air_conditioner.py
        # prospector hisim/components/weather.py
        # prospector hisim/modular_household/component_connections.py
>>>>>>> 4f84b099
        prospector hisim/postprocessing/chartbase.py
        prospector hisim/postprocessing/charts.py
        prospector hisim/postprocessing/chart_singleday.py
        prospector hisim/postprocessing/compute_kpis.py
        prospector hisim/postprocessing/generate_csv_for_housing_database.py
        prospector hisim/postprocessing/postprocessing_datatransfer.py
        prospector hisim/postprocessing/postprocessing_main.py
        prospector hisim/postprocessing/reportgenerator.py
        prospector hisim/postprocessing/system_chart.py
        prospector tests/functions_for_testing.py
        prospector tests/test_advanced_battery_bslib.py
        prospector tests/test_building.py
        prospector tests/test_building_heating_demand.py
        prospector tests/test_building_scalability_with_factor.py
        prospector tests/test_building_theoretical_thermal_demand.py
        prospector tests/test_examples_basic_household.py
        prospector tests/test_examples_basic_household_network_chart.py
        prospector tests/test_examples_basic_household_with_all_resultfiles.py
        prospector tests/test_examples_household_with_heatpump_and_pv.py
        prospector tests/test_example_component.py
        prospector tests/test_example_storage.py
        prospector tests/test_example_template.py
        prospector tests/test_example_transformer.py
        prospector tests/test_gas_heater.py
        prospector tests/test_generic_gas_heater.py
        prospector tests/test_simple_hot_water_storage.py




#        # pylint hisim/simulator.py --rcfile=hisim_pylint_config.rc
#        # flake8 hisim/simulator.py --max-line-length 150
#        # pycodestyle hisim/simulator.py --max-line-length 150

## This workflow will install Python dependencies, run tests and lint with a single version of Python
## For more information see: https://help.github.com/actions/language-and-framework-guides/using-python-with-github-actions
#
#name: eradicate_flake8
#
#on:
#  push:
#    branches: [ main ]
#  pull_request:
#    branches: [ main ]
#
#jobs:
#  build:
#    runs-on: ubuntu-latest
#
#    steps:
#    - uses: actions/checkout@v3
#    - name: Set up Python 3.10
#      uses: actions/setup-python@v3
#      with:
#        python-version: "3.10"
#    - name: Install dependencies
#      run: |
#        python -m pip install --upgrade pip
#        pip install flake8-eradicate
#        if [ -f requirements.txt ]; then pip install -r requirements.txt; fi
#        pip install -e .
#    - name: Lint with flake8
#      working-directory: ./
#      run: |
#        flake8 . --count --select=E9,F63,F7,F82,E800 --show-source --statistics
#    - name: Lint with flake8
#      working-directory: ./
#      run: |
#        flake8 examples/basic_household.py --count --select=E9,F63,F7,F82,E800 --show-source --statistics
#        flake8 examples/basic_household_only_heating.py --count --select=E9,F63,F7,F82,E800 --show-source --statistics
#        flake8 examples/default_connections.py --count --select=E9,F63,F7,F82,E800 --show-source --statistics
#        flake8 examples/dynamic_components.py --count --select=E9,F63,F7,F82,E800 --show-source --statistics
#        flake8 examples/simple_examples.py --count --select=E9,F63,F7,F82,E800 --show-source --statistics
#        flake8 hisim/component.py --count --select=E9,F63,F7,F82,E800 --show-source --statistics
#        flake8 hisim/component_wrapper.py --count --select=E9,F63,F7,F82,E800 --show-source --statistics
#        flake8 hisim/dynamic_component.py --count --select=E9,F63,F7,F82,E800 --show-source --statistics
#        flake8 hisim/hisim_main.py --count --select=E9,F63,F7,F82,E800 --show-source --statistics
#        flake8 hisim/hisim_with_profiler.py --count --select=E9,F63,F7,F82,E800 --show-source --statistics
#        flake8 hisim/json_executor.py --count --select=E9,F63,F7,F82,E800 --show-source --statistics
#        flake8 hisim/json_generator.py --count --select=E9,F63,F7,F82,E800 --show-source --statistics
#        flake8 hisim/loadtypes.py --count --select=E9,F63,F7,F82,E800 --show-source --statistics
#        flake8 hisim/log.py --count --select=E9,F63,F7,F82,E800 --show-source --statistics
#        flake8 hisim/postprocessingoptions.py --count --select=E9,F63,F7,F82,E800 --show-source --statistics
#        flake8 hisim/project_code_overview_generator.py --count --select=E9,F63,F7,F82,E800 --show-source --statistics
#        flake8 hisim/simulationparameters.py --count --select=E9,F63,F7,F82,E800 --show-source --statistics
#        flake8 hisim/simulator.py --count --select=E9,F63,F7,F82,E800 --show-source --statistics
#        flake8 hisim/sim_repository.py --count --select=E9,F63,F7,F82,E800 --show-source --statistics
#        flake8 hisim/utils.py --count --select=E9,F63,F7,F82,E800 --show-source --statistics
#        flake8 hisim/components/building.py --count --select=E9,F63,F7,F82,E800 --show-source --statistics
#        flake8 hisim/components/controller_l1_building_heating.py --count --select=E9,F63,F7,F82,E800 --show-source --statistics
#        flake8 hisim/components/controller_l1_generic_runtime.py --count --select=E9,F63,F7,F82,E800 --show-source --statistics
#        flake8 hisim/components/controller_l1_heatpump.py --count --select=E9,F63,F7,F82,E800 --show-source --statistics
#        flake8 hisim/components/controller_l2_generic_heat_simple.py --count --select=E9,F63,F7,F82,E800 --show-source --statistics
#        flake8 hisim/components/example_component.py --count --select=E9,F63,F7,F82,E800 --show-source --statistics
#        flake8 hisim/components/example_storage.py --count --select=E9,F63,F7,F82,E800 --show-source --statistics
#        flake8 hisim/components/example_template.py --count --select=E9,F63,F7,F82,E800 --show-source --statistics
#        flake8 hisim/components/example_transformer.py --count --select=E9,F63,F7,F82,E800 --show-source --statistics
#        flake8 hisim/components/generic_hot_water_storage_modular.py --count --select=E9,F63,F7,F82,E800 --show-source --statistics
#        flake8 hisim/modular_household/interface_configs/system_config.py --count --select=E9,F63,F7,F82,E800 --show-source --statistics
#        flake8 hisim/postprocessing/chartbase.py --count --select=E9,F63,F7,F82,E800 --show-source --statistics
#        flake8 hisim/postprocessing/charts.py --count --select=E9,F63,F7,F82,E800 --show-source --statistics
#        flake8 hisim/postprocessing/chart_singleday.py --count --select=E9,F63,F7,F82,E800 --show-source --statistics
#        flake8 hisim/postprocessing/postprocessing_datatransfer.py --count --select=E9,F63,F7,F82,E800 --show-source --statistics
#        flake8 hisim/postprocessing/postprocessing_main.py --count --select=E9,F63,F7,F82,E800 --show-source --statistics
#        flake8 hisim/postprocessing/reportgenerator.py --count --select=E9,F63,F7,F82,E800 --show-source --statistics
#        flake8 hisim/postprocessing/system_chart.py --count --select=E9,F63,F7,F82,E800 --show-source --statistics
#        flake8 tests/functions_for_testing.py --count --select=E9,F63,F7,F82,E800 --show-source --statistics
#        flake8 tests/test_advanced_battery_bslib.py --count --select=E9,F63,F7,F82,E800 --show-source --statistics
#        flake8 tests/test_basic_household_with_all_resultfiles.py --count --select=E9,F63,F7,F82,E800 --show-source --statistics
#        flake8 tests/test_building.py --count --select=E9,F63,F7,F82,E800 --show-source --statistics
#        flake8 tests/test_examples.py --count --select=E9,F63,F7,F82,E800 --show-source --statistics
#        flake8 tests/test_example_component.py --count --select=E9,F63,F7,F82,E800 --show-source --statistics
#        flake8 tests/test_example_storage.py --count --select=E9,F63,F7,F82,E800 --show-source --statistics
#        flake8 tests/test_example_template.py --count --select=E9,F63,F7,F82,E800 --show-source --statistics
#        flake8 tests/test_example_transformer.py --count --select=E9,F63,F7,F82,E800 --show-source --statistics
#
#
#
#
## reenable once all source files are fixed and no more commented out code is spread all over
## flake8 . --count --select=E9,F63,F7,F82,E800 --show-source --statistics
#    #    # stop the build if there are Python syntax errors or undefined names
#
#    #    # exit-zero treats all errors as warnings. The GitHub editor is 127 chars wide
#    #    flake8 . --count --exit-zero --max-complexity=10 --max-line-length=127 --statistics<|MERGE_RESOLUTION|>--- conflicted
+++ resolved
@@ -42,6 +42,7 @@
         prospector examples/household_with_gas_heater_with_controller.py
         prospector examples/household_with_heatpump_and_pv.py
         prospector examples/simple_examples.py
+        prospector examples/air_conditioned_house.py
         prospector hisim/component.py
         prospector hisim/component_wrapper.py
         prospector hisim/dynamic_component.py
@@ -73,20 +74,15 @@
         prospector hisim/components/generic_heat_pump.py
         prospector hisim/components/generic_heat_pump_for_house_with_hds.py
         prospector hisim/components/generic_hot_water_storage_modular.py
-<<<<<<< HEAD
         prospector hisim/components/heat_distribution_system.py
         prospector hisim/components/idealized_electric_heater.py
         prospector hisim/components/simple_hot_water_storage.py
         prospector hisim/components/sumbuilder.py
-        prospector hisim/modular_household/component_connections.py
-        prospector hisim/modular_household/interface_configs/system_config.py
-=======
         prospector hisim/components/controller_pid.py
         prospector hisim/components/controller_mpc.py
         prospector hisim/components/air_conditioner.py
-        # prospector hisim/components/weather.py
-        # prospector hisim/modular_household/component_connections.py
->>>>>>> 4f84b099
+        prospector hisim/modular_household/component_connections.py
+        prospector hisim/modular_household/interface_configs/system_config.py
         prospector hisim/postprocessing/chartbase.py
         prospector hisim/postprocessing/charts.py
         prospector hisim/postprocessing/chart_singleday.py
@@ -113,6 +109,7 @@
         prospector tests/test_gas_heater.py
         prospector tests/test_generic_gas_heater.py
         prospector tests/test_simple_hot_water_storage.py
+        prospector tests/test_example_air_conditioned_house.py
 
 
 
