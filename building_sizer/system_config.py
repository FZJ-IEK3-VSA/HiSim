--- conflicted
+++ resolved
@@ -159,13 +159,9 @@
 
     def get_individual(self) -> Individual:
         bool_vector = [self.pv_included, self.battery_included]
-<<<<<<< HEAD
-        discrete_vector = [self.pv_peak_power or 0, self.battery_capacity or 0]
-=======
         discrete_vector = [self.pv_peak_power, self.battery_capacity]
-        discrete_vector = [0 if elem is None else elem for elem in discrete_vector]
->>>>>>> 9acd71ba
-        return Individual(bool_vector, discrete_vector)
+        discrete_vector_not_none = [elem or 0 for elem in discrete_vector]
+        return Individual(bool_vector, discrete_vector_not_none)
 
 
 def create_from_individual(individual: Individual) -> "SystemConfig":
@@ -184,14 +180,7 @@
     """System Config file is created."""
 
     config_file = SystemConfig()
-<<<<<<< HEAD
     config_file_written = config_file.to_json()  # type: ignore
-=======
-    config_file_written = config_file.to_json()  # type ignore
-
-    with open('system_config.json', 'w', encoding="utf-8") as outfile:
-        outfile.write(config_file_written)
->>>>>>> 9acd71ba
 
     with open("system_config.json", "w", encoding="utf-8") as outfile:
         outfile.write(config_file_written)