"""  Basic household example. Shows how to set up a standard system. """

# clean

from typing import Optional, Any
from hisim.simulator import SimulationParameters
from hisim.components import loadprofilegenerator_connector
from hisim.components import weather
from hisim.components import generic_pv_system
from hisim.components import building
from hisim.components import generic_heat_pump
from hisim.components import sumbuilder

__authors__ = "Vitor Hugo Bellotto Zago, Noah Pflugradt"
__copyright__ = "Copyright 2022, FZJ-IEK-3"
__credits__ = ["Noah Pflugradt"]
__license__ = "MIT"
__version__ = "1.0"
__maintainer__ = "Noah Pflugradt"
__status__ = "development"


def basic_household_explicit(
    my_sim: Any, my_simulation_parameters: Optional[SimulationParameters] = None
) -> None:  # noqa: too-many-statements
    """Basic household example.

    This setup function emulates an household including the basic components. Here the residents have their
    electricity and heating needs covered by the photovoltaic system and the heat pump.

    - Simulation Parameters
    - Components
        - Occupancy (Residents' Demands)
        - Weather
        - Photovoltaic System
        - Building
        - Heat Pump
    """

    # =================================================================================================================================
    # Set System Parameters

    # Set Simulation Parameters
    year = 2021
    seconds_per_timestep = 60

    # Set Weather
    location = "Aachen"

    # Set Photovoltaic System
    time = 2019
    power = 10e3
    load_module_data = False
    module_name = "Hanwha_HSL60P6_PA_4_250T__2013_"
    integrate_inverter = True
    inverter_name = "ABB__MICRO_0_25_I_OUTD_US_208_208V__CEC_2014_"
    name = "PVSystem"
    azimuth = 180
    tilt = 30
    source_weight = -1

    # Set Occupancy
    occupancy_profile = "CH01"

    # Set Building
    building_code = "DE.N.SFH.05.Gen.ReEx.001.002"
    building_heat_capacity_class = "medium"
    initial_temperature_in_celsius = 23
    heating_reference_temperature = -14
    absolute_conditioned_floor_area_in_m2 = 121.2
    total_base_area_in_m2 = None

<<<<<<< HEAD
    # Set heat pump controller
=======
    # Set Heat Pump Controller
>>>>>>> 7777bc9a
    temperature_air_heating_in_celsius = 16.0
    temperature_air_cooling_in_celsius = 24.0
    offset = 0.5
    hp_mode = 2

    # Set Heat Pump
    hp_manufacturer = "Viessmann Werke GmbH & Co KG"
    hp_name = "Vitocal 300-A AWO-AC 301.B07"
    hp_min_operation_time = 60
    hp_min_idle_time = 15

    # =================================================================================================================================
    # Build Components

    # Build Simulation Parameters
    if my_simulation_parameters is None:
        my_simulation_parameters = SimulationParameters.full_year_all_options(
            year=year, seconds_per_timestep=seconds_per_timestep
        )
    my_sim.set_simulation_parameters(my_simulation_parameters)

    # Build Occupancy
    my_occupancy_config = loadprofilegenerator_connector.OccupancyConfig(
        profile_name=occupancy_profile, name="Occupancy"
    )
    my_occupancy = loadprofilegenerator_connector.Occupancy(
        config=my_occupancy_config, my_simulation_parameters=my_simulation_parameters
    )

    # Build Weather
    my_weather_config = weather.WeatherConfig.get_default(
        location_entry=weather.LocationEnum.Aachen
    )
    my_weather = weather.Weather(
        config=my_weather_config, my_simulation_parameters=my_simulation_parameters
    )

    # Build PV
    my_photovoltaic_system_config = generic_pv_system.PVSystemConfig(
        time=time,
        location=location,
        power=power,
        load_module_data=load_module_data,
        module_name=module_name,
        integrate_inverter=integrate_inverter,
        tilt=tilt,
        azimuth=azimuth,
        inverter_name=inverter_name,
        source_weight=source_weight,
        name=name,
    )
    my_photovoltaic_system = generic_pv_system.PVSystem(
        config=my_photovoltaic_system_config,
        my_simulation_parameters=my_simulation_parameters,
    )

    # Build Building
    my_building_config = building.BuildingConfig(
        building_code=building_code,
        building_heat_capacity_class=building_heat_capacity_class,
        initial_internal_temperature_in_celsius=initial_temperature_in_celsius,
        heating_reference_temperature_in_celsius=heating_reference_temperature,
        absolute_conditioned_floor_area_in_m2=absolute_conditioned_floor_area_in_m2,
        total_base_area_in_m2=total_base_area_in_m2,
        name="Building1",
    )

    my_building = building.Building(
        config=my_building_config, my_simulation_parameters=my_simulation_parameters
    )

    # Build Base Electricity Load Profile
    my_base_electricity_load_profile = sumbuilder.ElectricityGrid(
        name="BaseLoad",
        grid=[my_occupancy, "Subtract", my_photovoltaic_system],
        my_simulation_parameters=my_simulation_parameters,
    )

    # Build Heat Pump Controller
    my_heat_pump_controller = generic_heat_pump.HeatPumpController(
        temperature_air_heating_in_celsius=temperature_air_heating_in_celsius,
        temperature_air_cooling_in_celsius=temperature_air_cooling_in_celsius,
        offset=offset,
        mode=hp_mode,
        my_simulation_parameters=my_simulation_parameters,
    )

    # Build Heat Pump
    my_heat_pump = generic_heat_pump.GenericHeatPump(
        manufacturer=hp_manufacturer,
        name=hp_name,
        min_operation_time=hp_min_operation_time,
        min_idle_time=hp_min_idle_time,
        my_simulation_parameters=my_simulation_parameters,
    )

    # =================================================================================================================================
    # Connect Component Inputs with Outputs

    my_photovoltaic_system.connect_input(
        my_photovoltaic_system.TemperatureOutside,
        my_weather.component_name,
        my_weather.TemperatureOutside,
    )
    my_photovoltaic_system.connect_input(
        my_photovoltaic_system.DirectNormalIrradiance,
        my_weather.component_name,
        my_weather.DirectNormalIrradiance,
    )
    my_photovoltaic_system.connect_input(
        my_photovoltaic_system.DirectNormalIrradianceExtra,
        my_weather.component_name,
        my_weather.DirectNormalIrradianceExtra,
    )
    my_photovoltaic_system.connect_input(
        my_photovoltaic_system.DiffuseHorizontalIrradiance,
        my_weather.component_name,
        my_weather.DiffuseHorizontalIrradiance,
    )
    my_photovoltaic_system.connect_input(
        my_photovoltaic_system.GlobalHorizontalIrradiance,
        my_weather.component_name,
        my_weather.GlobalHorizontalIrradiance,
    )
    my_photovoltaic_system.connect_input(
        my_photovoltaic_system.Azimuth, my_weather.component_name, my_weather.Azimuth
    )
    my_photovoltaic_system.connect_input(
        my_photovoltaic_system.ApparentZenith,
        my_weather.component_name,
        my_weather.ApparentZenith,
    )
    my_photovoltaic_system.connect_input(
        my_photovoltaic_system.WindSpeed,
        my_weather.component_name,
        my_weather.WindSpeed,
    )

    my_building.connect_input(
        my_building.Altitude, my_weather.component_name, my_weather.Altitude
    )
    my_building.connect_input(
        my_building.Azimuth, my_weather.component_name, my_weather.Azimuth
    )
    my_building.connect_input(
        my_building.DirectNormalIrradiance,
        my_weather.component_name,
        my_weather.DirectNormalIrradiance,
    )
    my_building.connect_input(
        my_building.DiffuseHorizontalIrradiance,
        my_weather.component_name,
        my_weather.DiffuseHorizontalIrradiance,
    )
    my_building.connect_input(
        my_building.GlobalHorizontalIrradiance,
        my_weather.component_name,
        my_weather.GlobalHorizontalIrradiance,
    )
    my_building.connect_input(
        my_building.DirectNormalIrradianceExtra,
        my_weather.component_name,
        my_weather.DirectNormalIrradianceExtra,
    )
    my_building.connect_input(
        my_building.ApparentZenith, my_weather.component_name, my_weather.ApparentZenith
    )
    my_building.connect_input(
        my_building.TemperatureOutside,
        my_weather.component_name,
        my_weather.TemperatureOutside,
    )
    my_building.connect_input(
        my_building.HeatingByResidents,
        my_occupancy.component_name,
        my_occupancy.HeatingByResidents,
    )
<<<<<<< HEAD
    my_sim.add_component(my_building)

    my_heat_pump_controller = generic_heat_pump.HeatPumpController(
        temperature_air_heating_in_celsius=temperature_air_heating_in_celsius,
        temperature_air_cooling_in_celsius=temperature_air_cooling_in_celsius,
        offset=offset,
        mode=hp_mode,
        my_simulation_parameters=my_simulation_parameters,
=======
    my_building.connect_input(
        my_building.ThermalEnergyDelivered,
        my_heat_pump.component_name,
        my_heat_pump.ThermalPowerDelivered,
>>>>>>> 7777bc9a
    )

    my_heat_pump_controller.connect_input(
        my_heat_pump_controller.TemperatureMean,
        my_building.component_name,
        my_building.TemperatureMean,
    )
    my_heat_pump_controller.connect_input(
        my_heat_pump_controller.ElectricityInput,
        my_base_electricity_load_profile.component_name,
        my_base_electricity_load_profile.ElectricityOutput,
    )

    my_heat_pump.connect_input(
        my_heat_pump.State,
        my_heat_pump_controller.component_name,
        my_heat_pump_controller.State,
    )
    my_heat_pump.connect_input(
        my_heat_pump.TemperatureOutside,
        my_weather.component_name,
        my_weather.TemperatureOutside,
    )

    # =================================================================================================================================
    # Add Components to Simulation Parameters

<<<<<<< HEAD
    my_building.connect_input(
        my_building.ThermalPowerDelivered,
        my_heat_pump.component_name,
        my_heat_pump.ThermalPowerDelivered,
    )
=======
    my_sim.add_component(my_occupancy)
    my_sim.add_component(my_weather)
    my_sim.add_component(my_photovoltaic_system)
    my_sim.add_component(my_base_electricity_load_profile)
    my_sim.add_component(my_building)
    my_sim.add_component(my_heat_pump_controller)
    my_sim.add_component(my_heat_pump)
>>>>>>> 7777bc9a
<|MERGE_RESOLUTION|>--- conflicted
+++ resolved
@@ -70,11 +70,7 @@
     absolute_conditioned_floor_area_in_m2 = 121.2
     total_base_area_in_m2 = None
 
-<<<<<<< HEAD
-    # Set heat pump controller
-=======
     # Set Heat Pump Controller
->>>>>>> 7777bc9a
     temperature_air_heating_in_celsius = 16.0
     temperature_air_cooling_in_celsius = 24.0
     offset = 0.5
@@ -252,21 +248,10 @@
         my_occupancy.component_name,
         my_occupancy.HeatingByResidents,
     )
-<<<<<<< HEAD
-    my_sim.add_component(my_building)
-
-    my_heat_pump_controller = generic_heat_pump.HeatPumpController(
-        temperature_air_heating_in_celsius=temperature_air_heating_in_celsius,
-        temperature_air_cooling_in_celsius=temperature_air_cooling_in_celsius,
-        offset=offset,
-        mode=hp_mode,
-        my_simulation_parameters=my_simulation_parameters,
-=======
     my_building.connect_input(
         my_building.ThermalEnergyDelivered,
         my_heat_pump.component_name,
         my_heat_pump.ThermalPowerDelivered,
->>>>>>> 7777bc9a
     )
 
     my_heat_pump_controller.connect_input(
@@ -294,18 +279,10 @@
     # =================================================================================================================================
     # Add Components to Simulation Parameters
 
-<<<<<<< HEAD
-    my_building.connect_input(
-        my_building.ThermalPowerDelivered,
-        my_heat_pump.component_name,
-        my_heat_pump.ThermalPowerDelivered,
-    )
-=======
     my_sim.add_component(my_occupancy)
     my_sim.add_component(my_weather)
     my_sim.add_component(my_photovoltaic_system)
     my_sim.add_component(my_base_electricity_load_profile)
     my_sim.add_component(my_building)
     my_sim.add_component(my_heat_pump_controller)
-    my_sim.add_component(my_heat_pump)
->>>>>>> 7777bc9a
+    my_sim.add_component(my_heat_pump)