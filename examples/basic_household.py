--- conflicted
+++ resolved
@@ -43,7 +43,7 @@
 
     # Set Simulation Parameters
     year = 2021
-    seconds_per_timestep = 60 * 60
+    seconds_per_timestep = 60
 
     # Set Heat Pump Controller
     temperature_air_heating_in_celsius = 19.0
@@ -56,11 +56,7 @@
 
     # Build Simulation Parameters
     if my_simulation_parameters is None:
-<<<<<<< HEAD
-        my_simulation_parameters = SimulationParameters.one_day_only_with_only_plots(
-=======
         my_simulation_parameters = SimulationParameters.full_year_with_only_plots(
->>>>>>> 957c96c4
             year=year, seconds_per_timestep=seconds_per_timestep
         )
 
