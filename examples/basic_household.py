"""  Basic household example. Shows how to set up a standard system. """

# clean

from typing import Optional, Any
from hisim.simulator import SimulationParameters
from hisim.components import loadprofilegenerator_connector
from hisim.components import weather
from hisim.components import generic_pv_system
from hisim.components import building
from hisim.components import generic_heat_pump
from hisim.components import sumbuilder
from hisim.postprocessingoptions import PostProcessingOptions


__authors__ = "Vitor Hugo Bellotto Zago, Noah Pflugradt"
__copyright__ = "Copyright 2022, FZJ-IEK-3"
__credits__ = ["Noah Pflugradt"]
__license__ = "MIT"
__version__ = "1.0"
__maintainer__ = "Noah Pflugradt"
__status__ = "development"


def basic_household_explicit(
    my_sim: Any, my_simulation_parameters: Optional[SimulationParameters] = None
) -> None:  # noqa: too-many-statements
    """Basic household example.

    This setup function emulates an household including the basic components. Here the residents have their
    electricity and heating needs covered by the photovoltaic system and the heat pump.

    - Simulation Parameters
    - Components
        - Occupancy (Residents' Demands)
        - Weather
        - Photovoltaic System
        - Building
        - Heat Pump
    """

    # =================================================================================================================================
    # Set System Parameters

    # Set Simulation Parameters
    year = 2021
    seconds_per_timestep = 60

    # Set Heat Pump Controller
    temperature_air_heating_in_celsius = 19.0
    temperature_air_cooling_in_celsius = 24.0
    offset = 0.5
    hp_mode = 2

    # =================================================================================================================================
    # Build Components

    # Build Simulation Parameters
    if my_simulation_parameters is None:
        my_simulation_parameters = SimulationParameters.full_year_with_only_plots(
            year=year, seconds_per_timestep=seconds_per_timestep
        )
<<<<<<< HEAD
        my_simulation_parameters.post_processing_options.append(PostProcessingOptions.OPEN_DIRECTORY_IN_EXPLORER)
        my_simulation_parameters.post_processing_options.append(PostProcessingOptions.GENERATE_PDF_REPORT)
        my_simulation_parameters.post_processing_options.append(PostProcessingOptions.WRITE_COMPONENTS_TO_REPORT)
=======

>>>>>>> 6e3390b6
    my_sim.set_simulation_parameters(my_simulation_parameters)

    # Build Building
    my_building_config = building.BuildingConfig.get_default_german_single_family_home()

    my_building = building.Building(
        config=my_building_config, my_simulation_parameters=my_simulation_parameters
    )
    # Build Occupancy
    my_occupancy_config = (
        loadprofilegenerator_connector.OccupancyConfig.get_default_CHS01()
    )
    my_occupancy = loadprofilegenerator_connector.Occupancy(
        config=my_occupancy_config, my_simulation_parameters=my_simulation_parameters
    )

    # Build Weather
    my_weather_config = weather.WeatherConfig.get_default(
        location_entry=weather.LocationEnum.Aachen
    )
    my_weather = weather.Weather(
        config=my_weather_config, my_simulation_parameters=my_simulation_parameters
    )

    # Build PV
    my_photovoltaic_system_config = (
        generic_pv_system.PVSystemConfig.get_default_PV_system()
    )
    my_photovoltaic_system = generic_pv_system.PVSystem(
        config=my_photovoltaic_system_config,
        my_simulation_parameters=my_simulation_parameters,
    )

    # Build Base Electricity Load Profile
    my_base_electricity_load_profile = sumbuilder.ElectricityGrid(
        config=sumbuilder.ElectricityGridConfig(
            name="ElectrcityGrid_BaseLoad",
            grid=[my_occupancy, "Subtract", my_photovoltaic_system],
            signal=None,
        ),
        my_simulation_parameters=my_simulation_parameters,
    )

    # Build Heat Pump Controller
    my_heat_pump_controller = generic_heat_pump.GenericHeatPumpController(
        config=generic_heat_pump.GenericHeatPumpControllerConfig(
            name="GenericHeatPumpController",
            temperature_air_heating_in_celsius=temperature_air_heating_in_celsius,
            temperature_air_cooling_in_celsius=temperature_air_cooling_in_celsius,
            offset=offset,
            mode=hp_mode,
        ),
        my_simulation_parameters=my_simulation_parameters,
    )

    # Build Heat Pump
    my_heat_pump = generic_heat_pump.GenericHeatPump(
        config=generic_heat_pump.GenericHeatPumpConfig.get_default_generic_heat_pump_config(),
        my_simulation_parameters=my_simulation_parameters,
    )

    # =================================================================================================================================
    # Connect Component Inputs with Outputs

    my_photovoltaic_system.connect_only_predefined_connections(my_weather)

    my_building.connect_only_predefined_connections(my_weather, my_occupancy)

    my_building.connect_input(
        my_building.ThermalPowerDelivered,
        my_heat_pump.component_name,
        my_heat_pump.ThermalPowerDelivered,
    )

    my_heat_pump_controller.connect_only_predefined_connections(my_building)

    my_heat_pump_controller.connect_input(
        my_heat_pump_controller.ElectricityInput,
        my_base_electricity_load_profile.component_name,
        my_base_electricity_load_profile.ElectricityOutput,
    )
    my_heat_pump.connect_only_predefined_connections(
        my_weather, my_heat_pump_controller
    )
    my_heat_pump.get_default_connections_heatpump_controller()
    # =================================================================================================================================
    # Add Components to Simulation Parameters

    my_sim.add_component(my_occupancy)
    my_sim.add_component(my_weather)
    my_sim.add_component(my_photovoltaic_system)
    my_sim.add_component(my_base_electricity_load_profile)
    my_sim.add_component(my_building)
    my_sim.add_component(my_heat_pump_controller)
    my_sim.add_component(my_heat_pump)<|MERGE_RESOLUTION|>--- conflicted
+++ resolved
@@ -10,7 +10,6 @@
 from hisim.components import building
 from hisim.components import generic_heat_pump
 from hisim.components import sumbuilder
-from hisim.postprocessingoptions import PostProcessingOptions
 
 
 __authors__ = "Vitor Hugo Bellotto Zago, Noah Pflugradt"
@@ -60,13 +59,7 @@
         my_simulation_parameters = SimulationParameters.full_year_with_only_plots(
             year=year, seconds_per_timestep=seconds_per_timestep
         )
-<<<<<<< HEAD
-        my_simulation_parameters.post_processing_options.append(PostProcessingOptions.OPEN_DIRECTORY_IN_EXPLORER)
-        my_simulation_parameters.post_processing_options.append(PostProcessingOptions.GENERATE_PDF_REPORT)
-        my_simulation_parameters.post_processing_options.append(PostProcessingOptions.WRITE_COMPONENTS_TO_REPORT)
-=======
 
->>>>>>> 6e3390b6
     my_sim.set_simulation_parameters(my_simulation_parameters)
 
     # Build Building
