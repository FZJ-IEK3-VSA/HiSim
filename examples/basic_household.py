"""  Basic household example. Shows how to set up a standard system. """

# clean

from typing import Optional, Any
from hisim.simulator import SimulationParameters
from hisim.components import loadprofilegenerator_connector
from hisim.components import weather
from hisim.components import generic_pv_system
from hisim.components import building
from hisim.components import generic_heat_pump
from hisim.components import sumbuilder

__authors__ = "Vitor Hugo Bellotto Zago, Noah Pflugradt"
__copyright__ = "Copyright 2022, FZJ-IEK-3"
__credits__ = ["Noah Pflugradt"]
__license__ = "MIT"
__version__ = "1.0"
__maintainer__ = "Noah Pflugradt"
__status__ = "development"


def basic_household_explicit(
    my_sim: Any, my_simulation_parameters: Optional[SimulationParameters] = None
) -> None:  # noqa: too-many-statements
    """Basic household example.

    This setup function emulates an household including the basic components. Here the residents have their
    electricity and heating needs covered by the photovoltaic system and the heat pump.

    - Simulation Parameters
    - Components
        - Occupancy (Residents' Demands)
        - Weather
        - Photovoltaic System
        - Building
        - Heat Pump
    """

    # =================================================================================================================================
    # Set System Parameters

    # Set Simulation Parameters
    year = 2021
    seconds_per_timestep = 60

    # Set Weather
    location = "Aachen"

    # Set Photovoltaic System
    time = 2019
    power = 10e3
    load_module_data = False
    module_name = "Hanwha_HSL60P6_PA_4_250T__2013_"
    integrate_inverter = True
    inverter_name = "ABB__MICRO_0_25_I_OUTD_US_208_208V__CEC_2014_"
    name = "PVSystem"
    azimuth = 180
    tilt = 30
    source_weight = -1

    # Set Occupancy
    occupancy_profile = "CH01"

    # Set Heat Pump Controller
    temperature_air_heating_in_celsius = 19.0
    temperature_air_cooling_in_celsius = 24.0
    offset = 0.5
    hp_mode = 2

    # =================================================================================================================================
    # Build Components

    # Build Simulation Parameters
    if my_simulation_parameters is None:
        my_simulation_parameters = SimulationParameters.full_year_all_options(
            year=year, seconds_per_timestep=seconds_per_timestep
        )
    my_sim.set_simulation_parameters(my_simulation_parameters)

    # Build Occupancy
    my_occupancy_config = loadprofilegenerator_connector.OccupancyConfig(
        profile_name=occupancy_profile, name="Occupancy"
    )
    my_occupancy = loadprofilegenerator_connector.Occupancy(
        config=my_occupancy_config, my_simulation_parameters=my_simulation_parameters
    )

    # Build Weather
    my_weather_config = weather.WeatherConfig.get_default(
        location_entry=weather.LocationEnum.Aachen
    )
    my_weather = weather.Weather(
        config=my_weather_config, my_simulation_parameters=my_simulation_parameters
    )

    # Build PV
    my_photovoltaic_system_config = generic_pv_system.PVSystemConfig(
        time=time,
        location=location,
        power=power,
        load_module_data=load_module_data,
        module_name=module_name,
        integrate_inverter=integrate_inverter,
        tilt=tilt,
        azimuth=azimuth,
        inverter_name=inverter_name,
        source_weight=source_weight,
        name=name,
    )
    my_photovoltaic_system = generic_pv_system.PVSystem(
        config=my_photovoltaic_system_config,
        my_simulation_parameters=my_simulation_parameters,
    )

    # Build Building
    my_building_config = building.BuildingConfig.get_default_german_single_family_home()

    my_building = building.Building(
        config=my_building_config, my_simulation_parameters=my_simulation_parameters
    )

    # Build Base Electricity Load Profile
    my_base_electricity_load_profile = sumbuilder.ElectricityGrid(
        config=sumbuilder.ElectricityGridConfig(name="ElectrcityGrid_BaseLoad", grid=[my_occupancy, "Subtract", my_photovoltaic_system], signal=None),
        my_simulation_parameters=my_simulation_parameters,
    )

    # Build Heat Pump Controller
    my_heat_pump_controller = generic_heat_pump.GenericHeatPumpController(
        config=generic_heat_pump.GenericHeatPumpControllerConfig(
        name="GenericHeatPumpController",
        temperature_air_heating_in_celsius=temperature_air_heating_in_celsius,
        temperature_air_cooling_in_celsius=temperature_air_cooling_in_celsius,
        offset=offset,
        mode=hp_mode),
        my_simulation_parameters=my_simulation_parameters,
    )

    # Build Heat Pump
    my_heat_pump = generic_heat_pump.GenericHeatPump(
        config=generic_heat_pump.GenericHeatPumpConfig.get_default_generic_heat_pump_config(),
        my_simulation_parameters=my_simulation_parameters,
    )

    # =================================================================================================================================
    # Connect Component Inputs with Outputs

    my_photovoltaic_system.connect_input(
        my_photovoltaic_system.TemperatureOutside,
        my_weather.component_name,
        my_weather.TemperatureOutside,
    )
    my_photovoltaic_system.connect_input(
        my_photovoltaic_system.DirectNormalIrradiance,
        my_weather.component_name,
        my_weather.DirectNormalIrradiance,
    )
    my_photovoltaic_system.connect_input(
        my_photovoltaic_system.DirectNormalIrradianceExtra,
        my_weather.component_name,
        my_weather.DirectNormalIrradianceExtra,
    )
    my_photovoltaic_system.connect_input(
        my_photovoltaic_system.DiffuseHorizontalIrradiance,
        my_weather.component_name,
        my_weather.DiffuseHorizontalIrradiance,
    )
    my_photovoltaic_system.connect_input(
        my_photovoltaic_system.GlobalHorizontalIrradiance,
        my_weather.component_name,
        my_weather.GlobalHorizontalIrradiance,
    )
    my_photovoltaic_system.connect_input(
        my_photovoltaic_system.Azimuth, my_weather.component_name, my_weather.Azimuth
    )
    my_photovoltaic_system.connect_input(
        my_photovoltaic_system.ApparentZenith,
        my_weather.component_name,
        my_weather.ApparentZenith,
    )
    my_photovoltaic_system.connect_input(
        my_photovoltaic_system.WindSpeed,
        my_weather.component_name,
        my_weather.WindSpeed,
    )

    my_building.connect_input(
        my_building.Altitude, my_weather.component_name, my_weather.Altitude
    )
    my_building.connect_input(
        my_building.Azimuth, my_weather.component_name, my_weather.Azimuth
    )
    my_building.connect_input(
        my_building.DirectNormalIrradiance,
        my_weather.component_name,
        my_weather.DirectNormalIrradiance,
    )
    my_building.connect_input(
        my_building.DiffuseHorizontalIrradiance,
        my_weather.component_name,
        my_weather.DiffuseHorizontalIrradiance,
    )
    my_building.connect_input(
        my_building.GlobalHorizontalIrradiance,
        my_weather.component_name,
        my_weather.GlobalHorizontalIrradiance,
    )
    my_building.connect_input(
        my_building.DirectNormalIrradianceExtra,
        my_weather.component_name,
        my_weather.DirectNormalIrradianceExtra,
    )
    my_building.connect_input(
        my_building.ApparentZenith, my_weather.component_name, my_weather.ApparentZenith
    )
    my_building.connect_input(
        my_building.TemperatureOutside,
        my_weather.component_name,
        my_weather.TemperatureOutside,
    )
    my_building.connect_input(
        my_building.HeatingByResidents,
        my_occupancy.component_name,
        my_occupancy.HeatingByResidents,
    )
    my_building.connect_input(
        my_building.ThermalPowerDelivered,
        my_heat_pump.component_name,
        my_heat_pump.ThermalPowerDelivered,
    )

    my_heat_pump_controller.connect_input(
        my_heat_pump_controller.TemperatureMean,
        my_building.component_name,
<<<<<<< HEAD
        my_building.TemperatureIndoorAir,
=======
        my_building.TemperatureMeanThermalMass,
>>>>>>> 37f3bfcd
    )
    my_heat_pump_controller.connect_input(
        my_heat_pump_controller.ElectricityInput,
        my_base_electricity_load_profile.component_name,
        my_base_electricity_load_profile.ElectricityOutput,
    )

    my_heat_pump.connect_input(
        my_heat_pump.State,
        my_heat_pump_controller.component_name,
        my_heat_pump_controller.State,
    )
    my_heat_pump.connect_input(
        my_heat_pump.TemperatureOutside,
        my_weather.component_name,
        my_weather.TemperatureOutside,
    )

    # =================================================================================================================================
    # Add Components to Simulation Parameters

    my_sim.add_component(my_occupancy)
    my_sim.add_component(my_weather)
    my_sim.add_component(my_photovoltaic_system)
    my_sim.add_component(my_base_electricity_load_profile)
    my_sim.add_component(my_building)
    my_sim.add_component(my_heat_pump_controller)
    my_sim.add_component(my_heat_pump)<|MERGE_RESOLUTION|>--- conflicted
+++ resolved
@@ -233,11 +233,7 @@
     my_heat_pump_controller.connect_input(
         my_heat_pump_controller.TemperatureMean,
         my_building.component_name,
-<<<<<<< HEAD
-        my_building.TemperatureIndoorAir,
-=======
         my_building.TemperatureMeanThermalMass,
->>>>>>> 37f3bfcd
     )
     my_heat_pump_controller.connect_input(
         my_heat_pump_controller.ElectricityInput,
