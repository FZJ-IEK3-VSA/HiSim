--- conflicted
+++ resolved
@@ -97,13 +97,8 @@
     my_storage_controller.connect_input(my_storage_controller.BuildingTemperature, my_building.component_name, my_building.TemperatureMean)
     my_storage_controller.connect_input(my_storage_controller.ReferenceMaxHeatBuildingDemand, my_building.component_name,
                                         my_building.ReferenceMaxHeatBuildingDemand)
-<<<<<<< HEAD
-
-    my_building.connect_input(my_building.ThermalPowerDelivered, my_storage.component_name, my_storage.RealHeatForBuilding)
-=======
     # my_storage_controller.connect_input(my_storage_controller.RealHeatBuildingDemand, my_building_controller.component_name,
     #                                     my_building_controller.RealHeatBuildingDemand)
->>>>>>> 7777bc9a
 
     my_controller_heat.connect_input(my_controller_heat.StorageTemperatureHeatingWater, my_storage.component_name,
                                      my_storage.WaterOutputTemperatureHeatingWater)
