--- conflicted
+++ resolved
@@ -51,12 +51,9 @@
     # Build Components
 
     # Build Simulation Parameters
+    # Build Simulation Parameters
     if my_simulation_parameters is None:
-<<<<<<< HEAD
         my_simulation_parameters = SimulationParameters.one_day_only(
-=======
-        my_simulation_parameters = SimulationParameters.full_year_with_only_plots(
->>>>>>> 957c96c4
             year=year, seconds_per_timestep=seconds_per_timestep
         )
     my_sim.set_simulation_parameters(my_simulation_parameters)
