"""  Household example with advanced heat pump and diesel car. """

# clean

from typing import List, Optional, Any
from os import listdir
from pathlib import Path
from dataclasses import dataclass
from utspclient.helpers.lpgdata import (
    ChargingStationSets,
    Households,
    TransportationDeviceSets,
    TravelRouteSets,
)

from hisim.simulator import SimulationParameters
from hisim.components import loadprofilegenerator_utsp_connector
from hisim.components import weather
from hisim.components import advanced_heat_pump_hplib
from hisim.components import heat_distribution_system
from hisim.components import building
from hisim.components import simple_hot_water_storage
from hisim.components import generic_car
from hisim.components import generic_heat_pump_modular
from hisim.components import controller_l1_heatpump
from hisim.components import generic_hot_water_storage_modular
from hisim.components import electricity_meter
from hisim.components.configuration import HouseholdWarmWaterDemandConfig
from hisim.system_setup_configuration import SystemSetupConfigBase
from hisim import utils
from hisim import loadtypes as lt

from examples.modular_example import cleanup_old_lpg_requests

__authors__ = ["Markus Blasberg", "Kevin Knosala"]
__copyright__ = "Copyright 2023, FZJ-IEK-3"
__credits__ = ["Noah Pflugradt"]
__license__ = "MIT"
__version__ = "1.0"
__maintainer__ = "Markus Blasberg"
__status__ = "development"


@dataclass
class HouseholdAdvancedHPDieselCarConfig(SystemSetupConfigBase):

    """Configuration for with advanced heat pump and diesel car."""

    building_type: str
    number_of_apartments: int
    occupancy_config: loadprofilegenerator_utsp_connector.UtspLpgConnectorConfig
    building_config: building.BuildingConfig
    hds_controller_config: heat_distribution_system.HeatDistributionControllerConfig
    hds_config: heat_distribution_system.HeatDistributionConfig
    hp_controller_config: advanced_heat_pump_hplib.HeatPumpHplibControllerL1Config
    hp_config: advanced_heat_pump_hplib.HeatPumpHplibConfig
    simple_hot_water_storage_config: simple_hot_water_storage.SimpleHotWaterStorageConfig
    dhw_heatpump_config: generic_heat_pump_modular.HeatPumpConfig
    dhw_heatpump_controller_config: controller_l1_heatpump.L1HeatPumpConfig
    dhw_storage_config: generic_hot_water_storage_modular.StorageConfig
    car_config: generic_car.CarConfig
    electricity_meter_config: electricity_meter.ElectricityMeterConfig

    @classmethod
    def get_default(cls) -> "HouseholdAdvancedHPDieselCarConfig":
        """Get default HouseholdAdvancedHPDieselCarConfig."""
        building_config = building.BuildingConfig.get_default_german_single_family_home()
        household_config = cls.get_scaled_default(building_config)

        household_config.hp_config.set_thermal_output_power_in_watt = 6000  # default value leads to switching on-off very often
        household_config.dhw_storage_config.volume = 250  # default(volume = 230) leads to an error

        return household_config

<<<<<<< HEAD
    @classmethod
    def get_scaled_default(
        cls, building_config: building.BuildingConfig
    ) -> "HouseholdAdvancedHPDieselCarConfig":
        """Get scaled default HouseholdAdvancedHPDieselCarConfig."""

=======
>>>>>>> 81294539
        heating_reference_temperature_in_celsius: float = -7
        set_heating_threshold_outside_temperature_in_celsius: float = 16.0

        my_building_information = building.BuildingInformation(config=building_config)

        household_config = HouseholdAdvancedHPDieselCarConfig(
            building_type="blub",
<<<<<<< HEAD
            number_of_apartments=int(my_building_information.number_of_apartments),
=======
            number_of_apartments=my_building_information.number_of_apartments,
            # simulation_parameters=SimulationParameters.one_day_only(2022),
            # total_base_area_in_m2=121.2,
>>>>>>> 81294539
            occupancy_config=loadprofilegenerator_utsp_connector.UtspLpgConnectorConfig(
                url="http://134.94.131.167:443/api/v1/profilerequest",
                api_key="OrjpZY93BcNWw8lKaMp0BEchbCc",
                household=Households.CHR01_Couple_both_at_Work,
                result_path=utils.HISIMPATH["results"],
                travel_route_set=TravelRouteSets.Travel_Route_Set_for_10km_Commuting_Distance,
                transportation_device_set=TransportationDeviceSets.Bus_and_one_30_km_h_Car,
                charging_station_set=ChargingStationSets.Charging_At_Home_with_11_kW,
                name="UTSPConnector",
                consumption=0.0,
                profile_with_washing_machine_and_dishwasher=True,
                predictive_control=False,
            ),
            building_config=building_config,
            hds_controller_config=(
                heat_distribution_system.HeatDistributionControllerConfig.get_default_heat_distribution_controller_config()
            ),
            hds_config=(
                heat_distribution_system.HeatDistributionConfig.get_default_heatdistributionsystem_config(
                    heating_load_of_building_in_watt=my_building_information.max_thermal_building_demand_in_watt
                )
            ),
            hp_controller_config=advanced_heat_pump_hplib.HeatPumpHplibControllerL1Config.get_default_generic_heat_pump_controller_config(),
<<<<<<< HEAD
            hp_config=advanced_heat_pump_hplib.HeatPumpHplibConfig.get_scaled_advanced_hp_lib(
                heating_load_of_building_in_watt=my_building_information.max_thermal_building_demand_in_watt
            ),
            simple_hot_water_storage_config=simple_hot_water_storage.SimpleHotWaterStorageConfig.get_scaled_hot_water_storage(
                heating_load_of_building_in_watt=my_building_information.max_thermal_building_demand_in_watt
            ),
            dhw_heatpump_config=generic_heat_pump_modular.HeatPumpConfig.get_scaled_waterheating_to_number_of_apartments(
                number_of_apartments=int(my_building_information.number_of_apartments)
=======
            hp_config=(
                advanced_heat_pump_hplib.HeatPumpHplibConfig.get_scaled_advanced_hp_lib(
                    heating_load_of_building_in_watt=my_building_information.max_thermal_building_demand_in_watt)
            ),
            simple_hot_water_storage_config=(
                simple_hot_water_storage.SimpleHotWaterStorageConfig.get_scaled_hot_water_storage(
                    heating_load_of_building_in_watt=my_building_information.max_thermal_building_demand_in_watt)
            ),
            dhw_heatpump_config=(
                generic_heat_pump_modular.HeatPumpConfig.get_scaled_waterheating_to_number_of_apartments(
                    number_of_apartments=my_building_information.number_of_apartments
                )
>>>>>>> 81294539
            ),
            dhw_heatpump_controller_config=controller_l1_heatpump.L1HeatPumpConfig.get_default_config_heat_source_controller_dhw(
                name="DHWHeatpumpController"
            ),
<<<<<<< HEAD
            dhw_storage_config=generic_hot_water_storage_modular.StorageConfig.get_scaled_config_for_boiler_to_number_of_apartments(
                number_of_apartments=int(my_building_information.number_of_apartments)
=======
            dhw_storage_config=(
                generic_hot_water_storage_modular.StorageConfig.get_scaled_config_for_boiler_to_number_of_apartments(
                    number_of_apartments=my_building_information.number_of_apartments
                )
>>>>>>> 81294539
            ),
            car_config=generic_car.CarConfig.get_default_diesel_config(),
            electricity_meter_config=electricity_meter.ElectricityMeterConfig.get_electricity_meter_default_config(),
        )

        # adjust HeatPump
        household_config.hp_config.group_id = 1  # use modulating heatpump as default
        household_config.hp_controller_config.mode = (
            2  # use heating and cooling as default
        )
<<<<<<< HEAD
=======
        # household_config.hp_config.set_thermal_output_power_in_watt = (
        #     6000  # default value leads to switching on-off very often
        # )
>>>>>>> 81294539
        household_config.hp_config.minimum_idle_time_in_seconds = (
            900  # default value leads to switching on-off very often
        )
        household_config.hp_config.minimum_running_time_in_seconds = (
            900  # default value leads to switching on-off very often
        )

        # set same heating threshold
        household_config.hds_controller_config.set_heating_threshold_outside_temperature_in_celsius = (
            set_heating_threshold_outside_temperature_in_celsius
        )
        household_config.hp_controller_config.set_heating_threshold_outside_temperature_in_celsius = (
            set_heating_threshold_outside_temperature_in_celsius
        )

        # set same heating reference temperature
        household_config.hds_controller_config.heating_reference_temperature_in_celsius = (
            heating_reference_temperature_in_celsius
        )
        household_config.hp_config.heating_reference_temperature_in_celsius = (
            heating_reference_temperature_in_celsius
        )
        household_config.building_config.heating_reference_temperature_in_celsius = (
            heating_reference_temperature_in_celsius
        )

        household_config.hp_config.flow_temperature_in_celsius = 21  # Todo: check value

        return household_config


def household_1_advanced_hp_diesel_car(
    my_sim: Any,
    my_simulation_parameters: Optional[SimulationParameters] = None,
) -> None:  # noqa: too-many-statements
    """Example with advanced hp and diesel car.

    This setup function emulates a household with some basic components. Here the residents have their
    electricity and heating needs covered by a the advanced heat pump.

    - Simulation Parameters
    - Components
        - Occupancy (Residents' Demands)
        - Weather
        - Building
        - Electricity Meter
        - Advanced Heat Pump HPlib
        - Advanced Heat Pump HPlib Controller
        - Heat Distribution System
        - Heat Distribution System Controller
        - Simple Hot Water Storage

        - DHW (Heatpump, Heatpumpcontroller, Storage; copied from modular_example)
        - Car (Diesel)
    """

    # cleanup old lpg requests, mandatory to change number of cars
    # Todo: change cleanup-function if result_path from occupancy is not utils.HISIMPATH["results"]
    if Path(utils.HISIMPATH["utsp_results"]).exists():
        cleanup_old_lpg_requests()

    if my_sim.my_module_config_path:
        my_config = HouseholdAdvancedHPDieselCarConfig.load_from_json(
            my_sim.my_module_config_path
        )
    else:
        my_config = HouseholdAdvancedHPDieselCarConfig.get_default()

    # Todo: save file leads to use of file in next run. File was just produced to check how it looks like
    # config_filename = "household_1_advanced_hp_diesel_car_config.json"
    # my_config_json = my_config.to_json()
    # with open(config_filename, "w", encoding="utf8") as system_config_file:
    #     system_config_file.write(my_config_json)

    # =================================================================================================================================
    # Set System Parameters

    # Set Simulation Parameters
    year = 2021
    seconds_per_timestep = 60

    # =================================================================================================================================
    # Build Components

    # Build Simulation Parameters
    if my_simulation_parameters is None:
        my_simulation_parameters = SimulationParameters.full_year_all_options(
            year=year, seconds_per_timestep=seconds_per_timestep
        )
    my_sim.set_simulation_parameters(my_simulation_parameters)

    # Build heat Distribution System Controller
    my_heat_distribution_controller = (
        heat_distribution_system.HeatDistributionController(
            config=my_config.hds_controller_config,
            my_simulation_parameters=my_simulation_parameters,
        )
    )

    # Build Occupancy
    my_occupancy_config = my_config.occupancy_config
    my_occupancy = loadprofilegenerator_utsp_connector.UtspLpgConnector(
        config=my_occupancy_config, my_simulation_parameters=my_simulation_parameters
    )

    # Build Weather
    my_weather = weather.Weather(
        config=weather.WeatherConfig.get_default(weather.LocationEnum.Aachen),
        my_simulation_parameters=my_simulation_parameters,
    )

    # Build Building
    my_building = building.Building(
        config=my_config.building_config,
        my_simulation_parameters=my_simulation_parameters,
    )

    # Build Heat Distribution System
    my_heat_distribution = heat_distribution_system.HeatDistribution(
        my_simulation_parameters=my_simulation_parameters, config=my_config.hds_config
    )

    # Build Heat Pump Controller
    my_heat_pump_controller_config = my_config.hp_controller_config
    my_heat_pump_controller_config.name = "HeatPumpHplibController"

    my_heat_pump_controller = advanced_heat_pump_hplib.HeatPumpHplibController(
        config=my_heat_pump_controller_config,
        my_simulation_parameters=my_simulation_parameters,
    )

    # Build Heat Pump
    my_heat_pump_config = my_config.hp_config
    my_heat_pump_config.name = "HeatPumpHPLib"

    my_heat_pump = advanced_heat_pump_hplib.HeatPumpHplib(
        config=my_heat_pump_config,
        my_simulation_parameters=my_simulation_parameters,
    )

    # Build Heat Water Storage
    my_simple_hot_water_storage = simple_hot_water_storage.SimpleHotWaterStorage(
        config=my_config.simple_hot_water_storage_config,
        my_simulation_parameters=my_simulation_parameters,
    )

    # Build DHW
    my_dhw_heatpump_config = my_config.dhw_heatpump_config
    my_dhw_heatpump_controller_config = my_config.dhw_heatpump_controller_config

    my_dhw_storage_config = my_config.dhw_storage_config
    my_dhw_storage_config.name = "DHWStorage"
    my_dhw_storage_config.compute_default_cycle(
        temperature_difference_in_kelvin=my_dhw_heatpump_controller_config.t_max_heating_in_celsius
        - my_dhw_heatpump_controller_config.t_min_heating_in_celsius
    )

    my_domnestic_hot_water_storage = generic_hot_water_storage_modular.HotWaterStorage(
        my_simulation_parameters=my_simulation_parameters, config=my_dhw_storage_config
    )

    my_domnestic_hot_water_heatpump_controller = (
        controller_l1_heatpump.L1HeatPumpController(
            my_simulation_parameters=my_simulation_parameters,
            config=my_dhw_heatpump_controller_config,
        )
    )

    my_domnestic_hot_water_heatpump = generic_heat_pump_modular.ModularHeatPump(
        config=my_dhw_heatpump_config, my_simulation_parameters=my_simulation_parameters
    )

    # Build Diesel-Car(s)
    # get names of all available cars
    filepaths = listdir(utils.HISIMPATH["utsp_results"])
    filepaths_location = [elem for elem in filepaths if "CarLocation." in elem]
    names = [elem.partition(",")[0].partition(".")[2] for elem in filepaths_location]

    my_car_config = my_config.car_config
    my_car_config.name = "DieselCar"

    # create all cars
    my_cars: List[generic_car.Car] = []
    for car in names:
        my_car_config.name = car
        my_cars.append(
            generic_car.Car(
                my_simulation_parameters=my_simulation_parameters,
                config=my_car_config,
                occupancy_config=my_occupancy_config,
            )
        )

    # Build Electricity Meter
    my_electricity_meter = electricity_meter.ElectricityMeter(
        my_simulation_parameters=my_simulation_parameters,
        config=my_config.electricity_meter_config,
    )

    # =================================================================================================================================
    # Connect Component Inputs with Outputs

    my_building.connect_only_predefined_connections(my_weather, my_occupancy)
    my_building.connect_input(
        my_building.ThermalPowerDelivered,
        my_heat_distribution.component_name,
        my_heat_distribution.ThermalPowerDelivered,
    )

    my_heat_pump_controller.connect_only_predefined_connections(
        my_weather, my_simple_hot_water_storage, my_heat_distribution_controller
    )

    my_heat_pump.connect_only_predefined_connections(
        my_heat_pump_controller, my_weather, my_simple_hot_water_storage
    )

    my_heat_distribution_controller.connect_only_predefined_connections(
        my_weather, my_building, my_simple_hot_water_storage
    )

    my_heat_distribution.connect_only_predefined_connections(
        my_heat_distribution_controller, my_building, my_simple_hot_water_storage
    )

    my_simple_hot_water_storage.connect_input(
        my_simple_hot_water_storage.WaterTemperatureFromHeatDistribution,
        my_heat_distribution.component_name,
        my_heat_distribution.WaterTemperatureOutput,
    )

    my_simple_hot_water_storage.connect_input(
        my_simple_hot_water_storage.WaterTemperatureFromHeatGenerator,
        my_heat_pump.component_name,
        my_heat_pump.TemperatureOutput,
    )

    my_simple_hot_water_storage.connect_input(
        my_simple_hot_water_storage.WaterMassFlowRateFromHeatGenerator,
        my_heat_pump.component_name,
        my_heat_pump.MassFlowOutput,
    )

    # connect DHW
    my_domnestic_hot_water_storage.connect_only_predefined_connections(
        my_occupancy, my_domnestic_hot_water_heatpump
    )

    my_domnestic_hot_water_heatpump_controller.connect_only_predefined_connections(
        my_domnestic_hot_water_storage
    )

    my_domnestic_hot_water_heatpump.connect_only_predefined_connections(
        my_weather, my_domnestic_hot_water_heatpump_controller
    )

    # -----------------------------------------------------------------------------------------------------------------
    # connect Electricity Meter
    my_electricity_meter.add_component_input_and_connect(
        source_component_class=my_occupancy,
        source_component_output=my_occupancy.ElectricityOutput,
        source_load_type=lt.LoadTypes.ELECTRICITY,
        source_unit=lt.Units.WATT,
        source_tags=[lt.InandOutputType.ELECTRICITY_CONSUMPTION_UNCONTROLLED],
        source_weight=999,
    )

    my_electricity_meter.add_component_input_and_connect(
        source_component_class=my_domnestic_hot_water_heatpump,
        source_component_output=my_domnestic_hot_water_heatpump.ElectricityOutput,
        source_load_type=lt.LoadTypes.ELECTRICITY,
        source_unit=lt.Units.WATT,
        source_tags=[lt.InandOutputType.ELECTRICITY_CONSUMPTION_UNCONTROLLED],
        source_weight=999,
    )

    my_electricity_meter.add_component_input_and_connect(
        source_component_class=my_heat_pump,
        source_component_output=my_heat_pump.ElectricalInputPower,
        source_load_type=lt.LoadTypes.ELECTRICITY,
        source_unit=lt.Units.WATT,
        source_tags=[lt.InandOutputType.ELECTRICITY_CONSUMPTION_UNCONTROLLED],
        source_weight=999,
    )

    # =================================================================================================================================
    # Add Components to Simulation Parameters
    my_sim.add_component(my_occupancy)
    my_sim.add_component(my_weather)
    my_sim.add_component(my_building)
    my_sim.add_component(my_heat_pump)
    my_sim.add_component(my_heat_pump_controller)
    my_sim.add_component(my_heat_distribution)
    my_sim.add_component(my_heat_distribution_controller)
    my_sim.add_component(my_simple_hot_water_storage)
    my_sim.add_component(my_domnestic_hot_water_storage)
    my_sim.add_component(my_domnestic_hot_water_heatpump_controller)
    my_sim.add_component(my_domnestic_hot_water_heatpump)
    my_sim.add_component(my_electricity_meter)
    for my_car in my_cars:
        my_sim.add_component(my_car)<|MERGE_RESOLUTION|>--- conflicted
+++ resolved
@@ -64,23 +64,7 @@
     @classmethod
     def get_default(cls) -> "HouseholdAdvancedHPDieselCarConfig":
         """Get default HouseholdAdvancedHPDieselCarConfig."""
-        building_config = building.BuildingConfig.get_default_german_single_family_home()
-        household_config = cls.get_scaled_default(building_config)
-
-        household_config.hp_config.set_thermal_output_power_in_watt = 6000  # default value leads to switching on-off very often
-        household_config.dhw_storage_config.volume = 250  # default(volume = 230) leads to an error
-
-        return household_config
-
-<<<<<<< HEAD
-    @classmethod
-    def get_scaled_default(
-        cls, building_config: building.BuildingConfig
-    ) -> "HouseholdAdvancedHPDieselCarConfig":
-        """Get scaled default HouseholdAdvancedHPDieselCarConfig."""
-
-=======
->>>>>>> 81294539
+
         heating_reference_temperature_in_celsius: float = -7
         set_heating_threshold_outside_temperature_in_celsius: float = 16.0
 
@@ -88,13 +72,9 @@
 
         household_config = HouseholdAdvancedHPDieselCarConfig(
             building_type="blub",
-<<<<<<< HEAD
-            number_of_apartments=int(my_building_information.number_of_apartments),
-=======
             number_of_apartments=my_building_information.number_of_apartments,
             # simulation_parameters=SimulationParameters.one_day_only(2022),
             # total_base_area_in_m2=121.2,
->>>>>>> 81294539
             occupancy_config=loadprofilegenerator_utsp_connector.UtspLpgConnectorConfig(
                 url="http://134.94.131.167:443/api/v1/profilerequest",
                 api_key="OrjpZY93BcNWw8lKaMp0BEchbCc",
@@ -118,16 +98,6 @@
                 )
             ),
             hp_controller_config=advanced_heat_pump_hplib.HeatPumpHplibControllerL1Config.get_default_generic_heat_pump_controller_config(),
-<<<<<<< HEAD
-            hp_config=advanced_heat_pump_hplib.HeatPumpHplibConfig.get_scaled_advanced_hp_lib(
-                heating_load_of_building_in_watt=my_building_information.max_thermal_building_demand_in_watt
-            ),
-            simple_hot_water_storage_config=simple_hot_water_storage.SimpleHotWaterStorageConfig.get_scaled_hot_water_storage(
-                heating_load_of_building_in_watt=my_building_information.max_thermal_building_demand_in_watt
-            ),
-            dhw_heatpump_config=generic_heat_pump_modular.HeatPumpConfig.get_scaled_waterheating_to_number_of_apartments(
-                number_of_apartments=int(my_building_information.number_of_apartments)
-=======
             hp_config=(
                 advanced_heat_pump_hplib.HeatPumpHplibConfig.get_scaled_advanced_hp_lib(
                     heating_load_of_building_in_watt=my_building_information.max_thermal_building_demand_in_watt)
@@ -140,20 +110,14 @@
                 generic_heat_pump_modular.HeatPumpConfig.get_scaled_waterheating_to_number_of_apartments(
                     number_of_apartments=my_building_information.number_of_apartments
                 )
->>>>>>> 81294539
             ),
             dhw_heatpump_controller_config=controller_l1_heatpump.L1HeatPumpConfig.get_default_config_heat_source_controller_dhw(
                 name="DHWHeatpumpController"
             ),
-<<<<<<< HEAD
-            dhw_storage_config=generic_hot_water_storage_modular.StorageConfig.get_scaled_config_for_boiler_to_number_of_apartments(
-                number_of_apartments=int(my_building_information.number_of_apartments)
-=======
             dhw_storage_config=(
                 generic_hot_water_storage_modular.StorageConfig.get_scaled_config_for_boiler_to_number_of_apartments(
                     number_of_apartments=my_building_information.number_of_apartments
                 )
->>>>>>> 81294539
             ),
             car_config=generic_car.CarConfig.get_default_diesel_config(),
             electricity_meter_config=electricity_meter.ElectricityMeterConfig.get_electricity_meter_default_config(),
@@ -164,12 +128,9 @@
         household_config.hp_controller_config.mode = (
             2  # use heating and cooling as default
         )
-<<<<<<< HEAD
-=======
         # household_config.hp_config.set_thermal_output_power_in_watt = (
         #     6000  # default value leads to switching on-off very often
         # )
->>>>>>> 81294539
         household_config.hp_config.minimum_idle_time_in_seconds = (
             900  # default value leads to switching on-off very often
         )
