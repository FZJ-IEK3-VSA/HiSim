--- conflicted
+++ resolved
@@ -501,11 +501,7 @@
             source_load_type=lt.LoadTypes.ELECTRICITY,
             source_unit=lt.Units.WATT,
             source_tags=[
-<<<<<<< HEAD
-                lt.ComponentType.HEAT_PUMP,
-=======
                 lt.ComponentType.HEAT_PUMP_DHW,
->>>>>>> dcc0be67
                 lt.InandOutputType.ELECTRICITY_REAL,
             ],
             # source_weight=my_dhw_heatpump_config.source_weight,
@@ -515,11 +511,7 @@
         my_electricity_controller.add_component_output(
             source_output_name=lt.InandOutputType.ELECTRICITY_TARGET,
             source_tags=[
-<<<<<<< HEAD
-                lt.ComponentType.HEAT_PUMP,
-=======
                 lt.ComponentType.HEAT_PUMP_DHW,
->>>>>>> dcc0be67
                 lt.InandOutputType.ELECTRICITY_TARGET,
             ],
             # source_weight=my_domnestic_hot_water_heatpump.config.source_weight,
@@ -529,10 +521,6 @@
             output_description="Target electricity for dhw heat pump.",
         )
 
-<<<<<<< HEAD
-
-=======
->>>>>>> dcc0be67
     else:
         my_electricity_controller.add_component_input_and_connect(
             source_component_class=my_domnestic_hot_water_heatpump,
@@ -557,11 +545,7 @@
             source_load_type=lt.LoadTypes.ELECTRICITY,
             source_unit=lt.Units.WATT,
             source_tags=[
-<<<<<<< HEAD
-                lt.ComponentType.HEAT_PUMP,
-=======
                 lt.ComponentType.HEAT_PUMP_BUILDING,
->>>>>>> dcc0be67
                 lt.InandOutputType.ELECTRICITY_REAL,
             ],
             source_weight=3,
@@ -570,11 +554,7 @@
         my_electricity_controller.add_component_output(
             source_output_name=lt.InandOutputType.ELECTRICITY_TARGET,
             source_tags=[
-<<<<<<< HEAD
-                lt.ComponentType.HEAT_PUMP,
-=======
                 lt.ComponentType.HEAT_PUMP_BUILDING,
->>>>>>> dcc0be67
                 lt.InandOutputType.ELECTRICITY_TARGET,
             ],
             source_weight=3,
