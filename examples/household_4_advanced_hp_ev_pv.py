--- conflicted
+++ resolved
@@ -114,13 +114,9 @@
                 profile_with_washing_machine_and_dishwasher=True,
                 predictive_control=False,
             ),
-<<<<<<< HEAD
             pv_config=generic_pv_system.PVSystemConfig.get_scaled_PV_system(
                 rooftop_area_in_m2=my_building_information.scaled_rooftop_area_in_m2
             ),
-=======
-            pv_config=generic_pv_system.PVSystemConfig.get_default_pv_system(),
->>>>>>> c1c23f65
             building_config=building_config,
             hds_controller_config=(
                 heat_distribution_system.HeatDistributionControllerConfig.get_default_heat_distribution_controller_config()
