--- conflicted
+++ resolved
@@ -101,11 +101,7 @@
     # Build system parameters
     if my_simulation_parameters is None:
         # my_simulation_parameters = SimulationParameters.full_year_all_options(year=year, seconds_per_timestep=seconds_per_timestep)
-<<<<<<< HEAD
-        my_simulation_parameters = SimulationParameters.january_only(
-=======
         my_simulation_parameters = SimulationParameters.january_only_with_all_options(
->>>>>>> a8c801c6
             year=year, seconds_per_timestep=seconds_per_timestep
         )
         my_simulation_parameters.post_processing_options.append(
