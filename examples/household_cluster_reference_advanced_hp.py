--- conflicted
+++ resolved
@@ -154,11 +154,7 @@
     )
     set_heating_threshold_outside_temperature_for_heat_pump_in_celsius = 16.0
     set_cooling_threshold_outside_temperature_for_heat_pump_in_celsius = 20.0
-<<<<<<< HEAD
-    offset_conditions_heating_cooling_off = 5.0
-=======
     temperature_offset_for_state_conditions_in_celsius = 5.0
->>>>>>> 72ca4737
 
     # Set Heat Pump
     group_id: int = 1  # outdoor/air heat pump (choose 1 for regulated or 4 for on/off)
@@ -225,11 +221,7 @@
             mode=hp_controller_mode,
             set_heating_threshold_outside_temperature_in_celsius=set_heating_threshold_outside_temperature_for_heat_pump_in_celsius,
             set_cooling_threshold_outside_temperature_in_celsius=set_cooling_threshold_outside_temperature_for_heat_pump_in_celsius,
-<<<<<<< HEAD
-            offset_conditions_heating_cooling_off=offset_conditions_heating_cooling_off,
-=======
             temperature_offset_for_state_conditions_in_celsius=temperature_offset_for_state_conditions_in_celsius,
->>>>>>> 72ca4737
         ),
         my_simulation_parameters=my_simulation_parameters,
     )
@@ -258,16 +250,10 @@
         my_simulation_parameters=my_simulation_parameters,
     )
 
-<<<<<<< HEAD
-    # Build Scaled Heat Water Storage
-    my_simple_heat_water_storage_config = simple_hot_water_storage.SimpleHotWaterStorageConfig.get_scaled_hot_water_storage(
-        heating_load_of_building_in_watt=my_building_information.max_thermal_building_demand_in_watt
-=======
     # Build Heat Water Storage
     my_simple_heat_water_storage_config = (
         simple_hot_water_storage.SimpleHotWaterStorageConfig.get_scaled_hot_water_storage(
             heating_load_of_building_in_watt=my_building_information.max_thermal_building_demand_in_watt)
->>>>>>> 72ca4737
     )
     my_simple_hot_water_storage = simple_hot_water_storage.SimpleHotWaterStorage(
         config=my_simple_heat_water_storage_config,
