--- conflicted
+++ resolved
@@ -7,10 +7,7 @@
 import os
 from dataclasses import dataclass
 from dataclasses_json import dataclass_json
-<<<<<<< HEAD
-=======
-
->>>>>>> 7d750d48
+
 from hisim.simulator import SimulationParameters
 from hisim.components import loadprofilegenerator_connector
 from hisim.components import weather
@@ -24,10 +21,6 @@
     controller_l1_heatpump,
     electricity_meter,
 )
-<<<<<<< HEAD
-# from hisim.components.configuration import HouseholdWarmWaterDemandConfig
-=======
->>>>>>> 7d750d48
 from hisim.component import ConfigBase
 from hisim.result_path_provider import ResultPathProviderSingleton, SortingOptionEnum
 from hisim.sim_repository_singleton import SingletonSimRepository, SingletonDictKeyEnum
@@ -236,20 +229,6 @@
         my_simulation_parameters=my_simulation_parameters,
     )
 
-<<<<<<< HEAD
-    # Build Scaled Heat Pump
-    my_heat_pump_config = advanced_heat_pump_hplib.HeatPumpHplibConfig.get_scaled_advanced_hp_lib(
-        heating_load_of_building_in_watt=my_building_information.building_heating_load_in_watt
-    )
-    my_heat_pump_config.group_id = group_id
-    my_heat_pump_config.heating_reference_temperature_in_celsius = (
-        heating_reference_temperature_in_celsius
-    )
-    my_heat_pump_config.flow_temperature_in_celsius = flow_temperature_in_celsius
-
-    my_heat_pump = advanced_heat_pump_hplib.HeatPumpHplib(
-        config=my_heat_pump_config, my_simulation_parameters=my_simulation_parameters,
-=======
     # Build Heat Pump
     my_heat_pump_config = advanced_heat_pump_hplib.HeatPumpHplibConfig.get_scaled_advanced_hp_lib(
         heating_load_of_building_in_watt=my_building_information.max_thermal_building_demand_in_watt
@@ -263,7 +242,6 @@
     my_heat_pump = advanced_heat_pump_hplib.HeatPumpHplib(
         config=my_heat_pump_config,
         my_simulation_parameters=my_simulation_parameters,
->>>>>>> 7d750d48
     )
 
     # Build Heat Distribution System
@@ -284,47 +262,17 @@
         my_simulation_parameters=my_simulation_parameters,
     )
 
-<<<<<<< HEAD
-    # Build Scaled DHW Heat Pump
-=======
     # Build DHW (this is taken from household_3_advanced_hp_diesel-car_pv_battery.py)
     my_dhw_heatpump_config = generic_heat_pump_modular.HeatPumpConfig.get_scaled_waterheating_to_number_of_apartments(
         number_of_apartments=my_building_information.number_of_apartments
     )
->>>>>>> 7d750d48
 
     my_dhw_heatpump_controller_config = controller_l1_heatpump.L1HeatPumpConfig.get_default_config_heat_source_controller_dhw(
         name="DHWHeatpumpController"
     )
-    my_domnestic_hot_water_heatpump_controller = controller_l1_heatpump.L1HeatPumpController(
-        my_simulation_parameters=my_simulation_parameters,
-        config=my_dhw_heatpump_controller_config,
-    )
-    my_dhw_heatpump_config = (
-        generic_heat_pump_modular.HeatPumpConfig.get_scaled_waterheating()
-    )
-    # my_dhw_heatpump_config.power_th = (
-    #     my_occupancy.max_hot_water_demand
-    #     * (4180 / 3600)
-    #     * 0.5
-    #     * (3600 / my_simulation_parameters.seconds_per_timestep)
-    #     * (
-    #         HouseholdWarmWaterDemandConfig.ww_temperature_demand
-    #         - HouseholdWarmWaterDemandConfig.freshwater_temperature
-    #     )
-    # )
-    my_domnestic_hot_water_heatpump = generic_heat_pump_modular.ModularHeatPump(
-        config=my_dhw_heatpump_config, my_simulation_parameters=my_simulation_parameters
-    )
-
-<<<<<<< HEAD
-    # Build Scaled DHW Storage
-    my_dhw_storage_config = (
-        generic_hot_water_storage_modular.StorageConfig.get_default_config_for_boiler_scaled()
-=======
+
     my_dhw_storage_config = generic_hot_water_storage_modular.StorageConfig.get_scaled_config_for_boiler_to_number_of_apartments(
         number_of_apartments=my_building_information.number_of_apartments
->>>>>>> 7d750d48
     )
     my_dhw_storage_config.compute_default_cycle(
         temperature_difference_in_kelvin=my_dhw_heatpump_controller_config.t_max_heating_in_celsius
@@ -335,8 +283,6 @@
         my_simulation_parameters=my_simulation_parameters, config=my_dhw_storage_config
     )
 
-<<<<<<< HEAD
-=======
     my_domnestic_hot_water_heatpump_controller = (
         controller_l1_heatpump.L1HeatPumpController(
             my_simulation_parameters=my_simulation_parameters,
@@ -348,7 +294,6 @@
         config=my_dhw_heatpump_config, my_simulation_parameters=my_simulation_parameters
     )
 
->>>>>>> 7d750d48
     # Build Electricity Meter
     my_electricity_meter = electricity_meter.ElectricityMeter(
         my_simulation_parameters=my_simulation_parameters,
