"""  Reference Household example with gas heater and diesel car. """

# clean

from typing import List, Optional, Any
from os import listdir
from pathlib import Path
from dataclasses import dataclass
from dataclasses_json import dataclass_json
from utspclient.helpers.lpgdata import (
    ChargingStationSets,
    Households,
    TransportationDeviceSets,
    TravelRouteSets,
)

from hisim.simulator import SimulationParameters
from hisim.components import loadprofilegenerator_utsp_connector
from hisim.components import weather
from hisim.components import generic_gas_heater
from hisim.components import controller_l1_generic_gas_heater
from hisim.components import heat_distribution_system
from hisim.components import building
from hisim.components import simple_hot_water_storage
from hisim.components import generic_car
from hisim.components import generic_heat_pump_modular
from hisim.components import controller_l1_heatpump
from hisim.components import generic_hot_water_storage_modular
from hisim.components import electricity_meter
from hisim.components.configuration import HouseholdWarmWaterDemandConfig
from hisim import utils
from hisim import loadtypes as lt
from hisim import log
from examples.modular_example import cleanup_old_lpg_requests

__authors__ = "Markus Blasberg"
__copyright__ = "Copyright 2023, FZJ-IEK-3"
__credits__ = ["Noah Pflugradt"]
__license__ = "MIT"
__version__ = "1.0"
__maintainer__ = "Markus Blasberg"
__status__ = "development"


@dataclass_json
@dataclass
class ReferenceHouseholdConfig:

    """Configuration for ReferenceHosuehold."""

    building_type: str
    number_of_apartments: int
    # simulation_parameters: SimulationParameters
    # total_base_area_in_m2: float
    occupancy_config: loadprofilegenerator_utsp_connector.UtspLpgConnectorConfig
    building_config: building.BuildingConfig
    hds_controller_config: heat_distribution_system.HeatDistributionControllerConfig
    hds_config: heat_distribution_system.HeatDistributionConfig
    gasheater_controller_config: controller_l1_generic_gas_heater.GenericGasHeaterControllerL1Config
    gasheater_config: generic_gas_heater.GenericGasHeaterConfig
    simple_hot_water_storage_config: simple_hot_water_storage.SimpleHotWaterStorageConfig
    dhw_heatpump_config: generic_heat_pump_modular.HeatPumpConfig
    dhw_heatpump_controller_config: controller_l1_heatpump.L1HeatPumpConfig
    dhw_storage_config: generic_hot_water_storage_modular.StorageConfig
    car_config: generic_car.CarConfig
    electricity_meter_config: electricity_meter.ElectricityMeterConfig

    @classmethod
    def get_default(cls):
        """Get default HouseholdPVConfig."""

        # set number of apartments (mandatory for dhw storage config)
        number_of_apartments = 1

        heating_reference_temperature_in_celsius: float = -7
        set_heating_threshold_outside_temperature_in_celsius: float = 16.0

        building_config = (
            building.BuildingConfig.get_default_german_single_family_home()
        )
        my_building_information = building.BuildingInformation(config=building_config)

        household_config = ReferenceHouseholdConfig(
            building_type="blub",
            number_of_apartments=number_of_apartments,
            # simulation_parameters=SimulationParameters.one_day_only(2022),
            # total_base_area_in_m2=121.2,
            occupancy_config=loadprofilegenerator_utsp_connector.UtspLpgConnectorConfig(
                url="http://134.94.131.167:443/api/v1/profilerequest",
                api_key="OrjpZY93BcNWw8lKaMp0BEchbCc",
                household=Households.CHR01_Couple_both_at_Work,
                result_path=utils.HISIMPATH["results"],
                travel_route_set=TravelRouteSets.Travel_Route_Set_for_10km_Commuting_Distance,
                transportation_device_set=TransportationDeviceSets.Bus_and_one_30_km_h_Car,
                charging_station_set=ChargingStationSets.Charging_At_Home_with_11_kW,
                name="UTSPConnector",
                consumption=0.0,
                profile_with_washing_machine_and_dishwasher=True,
                predictive_control=False,
            ),
            building_config=building_config,
            hds_controller_config=(
                heat_distribution_system.HeatDistributionControllerConfig.get_default_heat_distribution_controller_config()
            ),
            hds_config=(
                heat_distribution_system.HeatDistributionConfig.get_default_heatdistributionsystem_config(
                    heating_load_of_building_in_watt=my_building_information.max_thermal_building_demand_in_watt
                )
            ),
            gasheater_controller_config=(
                controller_l1_generic_gas_heater.GenericGasHeaterControllerL1Config.get_default_generic_gas_heater_controller_config()
            ),
            gasheater_config=generic_gas_heater.GenericGasHeaterConfig.get_default_gasheater_config(),
            simple_hot_water_storage_config=(
                simple_hot_water_storage.SimpleHotWaterStorageConfig.get_default_simplehotwaterstorage_config()
            ),
            dhw_heatpump_config=(
                generic_heat_pump_modular.HeatPumpConfig.get_default_config_waterheating()
            ),
            dhw_heatpump_controller_config=controller_l1_heatpump.L1HeatPumpConfig.get_default_config_heat_source_controller_dhw(
                name="DHWHeatpumpController"
            ),
            dhw_storage_config=(
<<<<<<< HEAD
                generic_hot_water_storage_modular.StorageConfig.get_default_config_for_boiler_scaled()
=======
                generic_hot_water_storage_modular.StorageConfig.get_default_config_for_boiler()
>>>>>>> bef9927b
            ),
            car_config=generic_car.CarConfig.get_default_diesel_config(),
            electricity_meter_config=electricity_meter.ElectricityMeterConfig.get_electricity_meter_default_config(),
        )

        # set same heating threshold
        household_config.hds_controller_config.set_heating_threshold_outside_temperature_in_celsius = (
            set_heating_threshold_outside_temperature_in_celsius
        )
        household_config.gasheater_controller_config.set_heating_threshold_outside_temperature_in_celsius = (
            set_heating_threshold_outside_temperature_in_celsius
        )

        # set same heating reference temperature
        household_config.hds_controller_config.heating_reference_temperature_in_celsius = (
            heating_reference_temperature_in_celsius
        )
        household_config.building_config.heating_reference_temperature_in_celsius = (
            heating_reference_temperature_in_celsius
        )

        # set dhw storage volume, because default(volume = 230) leads to an error
        household_config.dhw_storage_config.volume = 250

        return household_config


def household_reference_gas_heater_diesel_car(
    my_sim: Any, my_simulation_parameters: Optional[SimulationParameters] = None
) -> None:  # noqa: too-many-statements
    """Reference example.

    This setup function emulates a household with some basic components. Here the residents have their
    electricity and heating needs covered by a generic gas heater.

    - Simulation Parameters
    - Components
        - Occupancy (Residents' Demands)
        - Weather
        - Building
        - Electricity Meter
        - Gas Heater
        - Gas Heater Controller
        - Heat Distribution System
        - Heat Distribution System Controller
        - Simple Hot Water Storage

        - DHW (Heatpump, Heatpumpcontroller, Storage; copied from modular_example)
        - Car (Diesel)
    """

    # cleanup old lpg requests, mandatory to change number of cars
    # Todo: change cleanup-function if result_path from occupancy is not utils.HISIMPATH["results"]
    if Path(utils.HISIMPATH["utsp_results"]).exists():
        cleanup_old_lpg_requests()

    config_filename = "household_reference_gas_heater_diesel_car.json"

    my_config: ReferenceHouseholdConfig
    if Path(config_filename).is_file():
        with open(config_filename, encoding="utf8") as system_config_file:
            my_config = ReferenceHouseholdConfig.from_json(system_config_file.read())  # type: ignore
        log.information(f"Read system config from {config_filename}")
    else:
        my_config = ReferenceHouseholdConfig.get_default()

        # Todo: save file leads to use of file in next run. File was just produced to check how it looks like
        # my_config_json = my_config.to_json()
        # with open(config_filename, "w", encoding="utf8") as system_config_file:
        #     system_config_file.write(my_config_json)

    # =================================================================================================================================
    # Set System Parameters

    # Set Simulation Parameters
    year = 2021
    seconds_per_timestep = 60

    # =================================================================================================================================
    # Build Components

    # Build Simulation Parameters
    if my_simulation_parameters is None:
        my_simulation_parameters = SimulationParameters.full_year_all_options(
            year=year, seconds_per_timestep=seconds_per_timestep
        )
    my_sim.set_simulation_parameters(my_simulation_parameters)

    # Build heat Distribution System Controller
    my_heat_distribution_controller = (
        heat_distribution_system.HeatDistributionController(
            config=my_config.hds_controller_config,
            my_simulation_parameters=my_simulation_parameters,
        )
    )

    # Build Occupancy
    my_occupancy_config = my_config.occupancy_config
    my_occupancy = loadprofilegenerator_utsp_connector.UtspLpgConnector(
        config=my_occupancy_config, my_simulation_parameters=my_simulation_parameters
    )

    # Build Weather
    my_weather = weather.Weather(
        config=weather.WeatherConfig.get_default(weather.LocationEnum.Aachen),
        my_simulation_parameters=my_simulation_parameters,
    )

    # Build Building
    my_building = building.Building(
        config=my_config.building_config,
        my_simulation_parameters=my_simulation_parameters,
    )

    # Build Gas Heater Controller
    my_gasheater_controller = (
        controller_l1_generic_gas_heater.GenericGasHeaterControllerL1(
            my_simulation_parameters=my_simulation_parameters,
            config=my_config.gasheater_controller_config,
        )
    )

    # Build Gasheater
    my_gasheater = generic_gas_heater.GasHeater(
        config=my_config.gasheater_config,
        my_simulation_parameters=my_simulation_parameters,
    )

    # Build Heat Distribution System
    my_heat_distribution = heat_distribution_system.HeatDistribution(
        my_simulation_parameters=my_simulation_parameters, config=my_config.hds_config
    )

    # Build Heat Water Storage
    my_simple_hot_water_storage = simple_hot_water_storage.SimpleHotWaterStorage(
        config=my_config.simple_hot_water_storage_config,
        my_simulation_parameters=my_simulation_parameters,
    )

    # Build DHW
    my_dhw_heatpump_config = my_config.dhw_heatpump_config
    my_dhw_heatpump_controller_config = my_config.dhw_heatpump_controller_config

    my_dhw_storage_config = my_config.dhw_storage_config
    my_dhw_storage_config.name = "DHWStorage"
    my_dhw_storage_config.compute_default_cycle(
        temperature_difference_in_kelvin=my_dhw_heatpump_controller_config.t_max_heating_in_celsius
        - my_dhw_heatpump_controller_config.t_min_heating_in_celsius
    )

    my_domnestic_hot_water_storage = generic_hot_water_storage_modular.HotWaterStorage(
        my_simulation_parameters=my_simulation_parameters, config=my_dhw_storage_config
    )

    my_domnestic_hot_water_heatpump_controller = (
        controller_l1_heatpump.L1HeatPumpController(
            my_simulation_parameters=my_simulation_parameters,
            config=my_dhw_heatpump_controller_config,
        )
    )

    my_domnestic_hot_water_heatpump = generic_heat_pump_modular.ModularHeatPump(
        config=my_dhw_heatpump_config, my_simulation_parameters=my_simulation_parameters
    )

    # Build Diesel-Car(s)
    # get names of all available cars
    filepaths = listdir(utils.HISIMPATH["utsp_results"])
    filepaths_location = [elem for elem in filepaths if "CarLocation." in elem]
    names = [elem.partition(",")[0].partition(".")[2] for elem in filepaths_location]

    my_car_config = my_config.car_config
    my_car_config.name = "DieselCar"

    # create all cars
    my_cars: List[generic_car.Car] = []
    for car in names:
        my_car_config.name = car
        my_cars.append(
            generic_car.Car(
                my_simulation_parameters=my_simulation_parameters,
                config=my_car_config,
                occupancy_config=my_occupancy_config,
            )
        )

    # Build Electricity Meter
    my_electricity_meter = electricity_meter.ElectricityMeter(
        my_simulation_parameters=my_simulation_parameters,
        config=my_config.electricity_meter_config,
    )

    # =================================================================================================================================
    # Connect Component Inputs with Outputs

    my_building.connect_only_predefined_connections(my_weather, my_occupancy)
    my_building.connect_input(
        my_building.ThermalPowerDelivered,
        my_heat_distribution.component_name,
        my_heat_distribution.ThermalPowerDelivered,
    )

    my_gasheater.connect_only_predefined_connections(
        my_gasheater_controller, my_simple_hot_water_storage
    )

    my_gasheater_controller.connect_only_predefined_connections(
        my_simple_hot_water_storage, my_weather, my_heat_distribution_controller
    )

    my_heat_distribution_controller.connect_only_predefined_connections(
        my_weather, my_building, my_simple_hot_water_storage
    )

    my_heat_distribution.connect_only_predefined_connections(
        my_heat_distribution_controller, my_building, my_simple_hot_water_storage
    )

    my_simple_hot_water_storage.connect_input(
        my_simple_hot_water_storage.WaterTemperatureFromHeatDistribution,
        my_heat_distribution.component_name,
        my_heat_distribution.WaterTemperatureOutput,
    )

    my_simple_hot_water_storage.connect_input(
        my_simple_hot_water_storage.WaterTemperatureFromHeatGenerator,
        my_gasheater.component_name,
        my_gasheater.MassflowOutputTemperature,
    )

    my_simple_hot_water_storage.connect_input(
        my_simple_hot_water_storage.WaterMassFlowRateFromHeatGenerator,
        my_gasheater.component_name,
        my_gasheater.MassflowOutput,
    )

    # connect DHW
    my_domnestic_hot_water_storage.connect_only_predefined_connections(
        my_occupancy, my_domnestic_hot_water_heatpump
    )

    my_domnestic_hot_water_heatpump_controller.connect_only_predefined_connections(
        my_domnestic_hot_water_storage
    )

    my_domnestic_hot_water_heatpump.connect_only_predefined_connections(
        my_weather, my_domnestic_hot_water_heatpump_controller
    )

    # -----------------------------------------------------------------------------------------------------------------
    # connect Electricity Meter
    my_electricity_meter.add_component_input_and_connect(
        source_component_class=my_occupancy,
        source_component_output=my_occupancy.ElectricityOutput,
        source_load_type=lt.LoadTypes.ELECTRICITY,
        source_unit=lt.Units.WATT,
        source_tags=[lt.InandOutputType.ELECTRICITY_CONSUMPTION_UNCONTROLLED],
        source_weight=999,
    )

    my_electricity_meter.add_component_input_and_connect(
        source_component_class=my_domnestic_hot_water_heatpump,
        source_component_output=my_domnestic_hot_water_heatpump.ElectricityOutput,
        source_load_type=lt.LoadTypes.ELECTRICITY,
        source_unit=lt.Units.WATT,
        source_tags=[lt.InandOutputType.ELECTRICITY_CONSUMPTION_UNCONTROLLED],
        source_weight=999,
    )

    # =================================================================================================================================
    # Add Components to Simulation Parameters
    my_sim.add_component(my_occupancy)
    my_sim.add_component(my_weather)
    my_sim.add_component(my_building)
    my_sim.add_component(my_gasheater)
    my_sim.add_component(my_gasheater_controller)
    my_sim.add_component(my_heat_distribution)
    my_sim.add_component(my_heat_distribution_controller)
    my_sim.add_component(my_simple_hot_water_storage)
    my_sim.add_component(my_domnestic_hot_water_storage)
    my_sim.add_component(my_domnestic_hot_water_heatpump_controller)
    my_sim.add_component(my_domnestic_hot_water_heatpump)
    my_sim.add_component(my_electricity_meter)
    for my_car in my_cars:
        my_sim.add_component(my_car)<|MERGE_RESOLUTION|>--- conflicted
+++ resolved
@@ -121,11 +121,7 @@
                 name="DHWHeatpumpController"
             ),
             dhw_storage_config=(
-<<<<<<< HEAD
-                generic_hot_water_storage_modular.StorageConfig.get_default_config_for_boiler_scaled()
-=======
                 generic_hot_water_storage_modular.StorageConfig.get_default_config_for_boiler()
->>>>>>> bef9927b
             ),
             car_config=generic_car.CarConfig.get_default_diesel_config(),
             electricity_meter_config=electricity_meter.ElectricityMeterConfig.get_electricity_meter_default_config(),
@@ -267,6 +263,17 @@
 
     # Build DHW
     my_dhw_heatpump_config = my_config.dhw_heatpump_config
+    my_dhw_heatpump_config.power_th = (
+        my_occupancy.max_hot_water_demand
+        * (4180 / 3600)
+        * 0.5
+        * (3600 / my_simulation_parameters.seconds_per_timestep)
+        * (
+            HouseholdWarmWaterDemandConfig.ww_temperature_demand
+            - HouseholdWarmWaterDemandConfig.freshwater_temperature
+        )
+    )
+
     my_dhw_heatpump_controller_config = my_config.dhw_heatpump_controller_config
 
     my_dhw_storage_config = my_config.dhw_storage_config
