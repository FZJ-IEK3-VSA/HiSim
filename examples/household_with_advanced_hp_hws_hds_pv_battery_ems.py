--- conflicted
+++ resolved
@@ -78,10 +78,6 @@
     hp_maintenance_cost_as_percentage_of_investment = 0.025
     hp_consumption = 0
 
-<<<<<<< HEAD
-
-=======
->>>>>>> 50923a7c
     # =================================================================================================================================
     # Build Components
 
@@ -108,13 +104,6 @@
     my_sim.set_simulation_parameters(my_simulation_parameters)
 
     # Build Heat Distribution Controller
-<<<<<<< HEAD
-    my_heat_distribution_controller_config = heat_distribution_system.HeatDistributionControllerConfig.get_default_heat_distribution_controller_config()
-    my_heat_distribution_controller_config.heating_reference_temperature_in_celsius = heating_reference_temperature_in_celsius
-    my_heat_distribution_controller = heat_distribution_system.HeatDistributionController(
-        my_simulation_parameters=my_simulation_parameters,
-        config=my_heat_distribution_controller_config,
-=======
     my_heat_distribution_controller_config = (
         heat_distribution_system.HeatDistributionControllerConfig.get_default_heat_distribution_controller_config()
     )
@@ -126,7 +115,6 @@
             my_simulation_parameters=my_simulation_parameters,
             config=my_heat_distribution_controller_config,
         )
->>>>>>> 50923a7c
     )
     # Build Building
     my_building_config = building.BuildingConfig.get_default_german_single_family_home()
