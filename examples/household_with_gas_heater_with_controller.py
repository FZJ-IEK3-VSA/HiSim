--- conflicted
+++ resolved
@@ -86,10 +86,7 @@
         transportation_device_set=transportation_device_set,
         charging_station_set=charging_station_set,
         name="UTSP Connector",
-<<<<<<< HEAD
         consumption=0,
-=======
->>>>>>> 957c96c4
     )
     my_occupancy = loadprofilegenerator_utsp_connector.UtspLpgConnector(
         config=my_occupancy_config, my_simulation_parameters=my_simulation_parameters
