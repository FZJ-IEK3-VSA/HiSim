--- conflicted
+++ resolved
@@ -201,15 +201,12 @@
         my_heat_distribution_controller.ResidenceTemperature,
         my_building.component_name,
         my_building.TemperatureMeanThermalMass,
-<<<<<<< HEAD
-=======
     )
 
     my_heat_distribution_controller.connect_input(
         my_heat_distribution_controller.ControlSignalFromHeater,
         my_gasheater.component_name,
         my_gasheater.ControlSignalfromHeaterToDistribution,
->>>>>>> 37f3bfcd
     )
 
     # =================================================================================================================================
