--- conflicted
+++ resolved
@@ -59,12 +59,8 @@
         return HouseholdPVConfig(
             pv_size=5,
             building_type="blub",
-<<<<<<< HEAD
-            household_type=[Households.CHR01_Couple_both_at_Work, Households.CHR02_Couple_30_64_age_with_work, Households.CHR03_Family_1_child_both_at_work],
-=======
             household_type=Households.CHR01_Couple_both_at_Work,
             energy_intensity=EnergyIntensityType.EnergySaving,
->>>>>>> 52a9a007
             lpg_url="http://134.94.131.167:443/api/v1/profilerequest",
             api_key="OrjpZY93BcNWw8lKaMp0BEchbCc",
             simulation_parameters=SimulationParameters.one_day_only(2022),
