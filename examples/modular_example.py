"""Example sets up a modular household according to json input file."""

import json
import os
import shutil
from os import path
from typing import Any, List, Optional, Tuple

import pandas as pd
from utspclient.helpers.lpgdata import TransportationDeviceSets, TravelRouteSets

import hisim.loadtypes as lt
import hisim.log
import hisim.utils
from hisim.components import (
    building,
    controller_l2_energy_management_system,
    loadprofilegenerator_connector,
    loadprofilegenerator_utsp_connector,
    weather,
)
from hisim.modular_household import component_connections
from hisim.modular_household.interface_configs.modular_household_config import (
    read_in_configs,
)
from hisim.postprocessingoptions import PostProcessingOptions
from hisim.simulator import SimulationParameters


def cleanup_old_result_folders():
    """Removes old result folders of previous modular_household_explicit simulations."""
    base_path = os.path.join(
        hisim.utils.hisim_abs_path, os.path.pardir, "examples", "results"
    )
    files_in_folder = os.listdir(base_path)
    for file in files_in_folder:
        if file.startswith("modular_household_explicit"):
            full_path = os.path.join(base_path, file)
            shutil.rmtree(full_path)


def cleanup_old_lpg_requests():
    """ Removes old results of loadprofilegenerator_connector_utsp. """
    if not os.path.exists(hisim.utils.HISIMPATH["utsp_results"]):
        # no old data exists, nothing to remove
        return
    files_in_folder = os.listdir(hisim.utils.HISIMPATH["utsp_results"])
    for file in files_in_folder:
        full_path = os.path.join(hisim.utils.HISIMPATH["utsp_results"], file)
        os.remove(full_path)


def get_heating_reference_temperature_and_season_from_location(
    location: str,
) -> Tuple[float, List[int]]:
    """Reads in temperature of coldest day for sizing of heating system and heating season for control of the heating system.

    Both relies on the location.
    :param location: location of the building, reference temperature and heating season depend on the climate (at the location)
    :type location: str

    :return: heating reference temperature and heating season of the location,
    heating season is given by julian day of the year when heating period starts (third entry) and ends (first entry).
    :rtype: Tuple[float, List[int]]
    """

    converting_data = pd.read_csv(
        hisim.utils.HISIMPATH["housing_reference_temperatures"]
    )
    converting_data.index = converting_data["Location"]
    return (
        float(converting_data.loc[location]["HeatingReferenceTemperature"]),
        [
            int(converting_data.loc[location]["HeatingSeasonEnd"]),
            int(converting_data.loc[location]["HeatingSeasonBegin"]),
        ],
    )


def modular_household_explicit(
    my_sim: Any, my_simulation_parameters: Optional[SimulationParameters] = None
) -> None:  # noqa: MC0001
    """Setup function emulates an household including the basic components.

    The configuration of the household is read in via the json input file "system_config.json".
    """
    # TODO: does not work in docker --> commented out for now
    cleanup_old_lpg_requests()

    # Set simulation parameters
    year = 2021
    seconds_per_timestep = 60 * 15

    # read the modular household config file
    household_config = read_in_configs("modular_example_config.json")
    assert household_config.archetype_config_ is not None
    assert household_config.system_config_ is not None
    arche_type_config_ = household_config.archetype_config_
    system_config_ = household_config.system_config_

    count = 1  # initialize source_weight with one
    production: List = []  # initialize list of components involved in production
    consumption: List = []  # initialize list of components involved in consumption

    # Build system parameters
    if my_simulation_parameters is None:
        my_simulation_parameters = SimulationParameters.full_year(
            year=year, seconds_per_timestep=seconds_per_timestep
        )
        my_simulation_parameters.post_processing_options.append(
            PostProcessingOptions.PLOT_CARPET
        )
        my_simulation_parameters.post_processing_options.append(
            PostProcessingOptions.GENERATE_PDF_REPORT
        )
        my_simulation_parameters.post_processing_options.append(
            PostProcessingOptions.COMPUTE_AND_WRITE_KPIS_TO_REPORT
        )
        my_simulation_parameters.post_processing_options.append(
            PostProcessingOptions.GENERATE_CSV_FOR_HOUSING_DATA_BASE
        )
        my_simulation_parameters.post_processing_options.append(
            PostProcessingOptions.WRITE_COMPONENTS_TO_REPORT
        )
        my_simulation_parameters.post_processing_options.append(
            PostProcessingOptions.INCLUDE_CONFIGS_IN_PDF_REPORT
        )
        my_simulation_parameters.post_processing_options.append(
            PostProcessingOptions.COMPUTE_AND_WRITE_KPIS_TO_REPORT
        )
        my_simulation_parameters.post_processing_options.append(
            PostProcessingOptions.MAKE_NETWORK_CHARTS
        )
        my_simulation_parameters.post_processing_options.append(
            PostProcessingOptions.COMPUTE_OPEX
        )

    my_sim.set_simulation_parameters(my_simulation_parameters)

    # get archetype configuration
    location = arche_type_config_.building_code.split(".")[0]
    occupancy_profile_utsp = arche_type_config_.occupancy_profile_utsp
    occupancy_profile = arche_type_config_.occupancy_profile
    building_code = arche_type_config_.building_code
    floor_area = arche_type_config_.absolute_conditioned_floor_area
    water_heating_system_installed = (
        arche_type_config_.water_heating_system_installed
    )  # Electricity, Hydrogen or False
    heating_system_installed = arche_type_config_.heating_system_installed
    mobility_set = arche_type_config_.mobility_set
    mobility_distance = arche_type_config_.mobility_distance

    # select if utsp is needed based on defined occupancy_profile:
    if occupancy_profile_utsp is None and occupancy_profile is None:
        raise Exception(
            "Either occupancy_profile_utsp or occupancy_profile need to be defined in archetype_config file."
        )
    if occupancy_profile_utsp is not None and occupancy_profile is not None:
        hisim.log.warning(
            "Both occupancy_profile_utsp and occupancy_profile are defined, so the connection to the UTSP is considered by default. "
        )
    if occupancy_profile_utsp is not None:
        occupancy_profile = occupancy_profile_utsp
        utsp_connected = True
    else:
        utsp_connected = False
    del occupancy_profile_utsp

    # get system configuration: technical equipment
    heatpump_included = system_config_.heatpump_included
    if heatpump_included:
        heating_system_installed = lt.HeatingSystems.HEAT_PUMP
        water_heating_system_installed = lt.HeatingSystems.HEAT_PUMP
    heatpump_power = system_config_.heatpump_power
    if heatpump_power is None:
        heatpump_power = 1
        hisim.log.information("Default power is used for heat pump. ")
    if heatpump_power < 1:
        raise Exception(
            "Heat pump power cannot be smaller than default: choose values greater than one"
        )
    clever = my_simulation_parameters.surplus_control
    pv_included = system_config_.pv_included  # True or False
    pv_peak_power = system_config_.pv_peak_power or 5e3  # set default
    smart_devices_included = system_config_.smart_devices_included  # True or False
    buffer_included = system_config_.buffer_included
    buffer_volume = system_config_.buffer_volume or 1  # set default
    if buffer_volume < 1:
        raise Exception(
            "Buffer volume cannot be smaller than default: choose values greater than one"
        )
    battery_included = system_config_.battery_included
    battery_capacity = system_config_.battery_capacity or 5  # set default
    chp_included = system_config_.chp_included
    chp_power = system_config_.chp_power or 1  # set default
    hydrogen_setup_included = system_config_.hydrogen_setup_included
    fuel_cell_power = system_config_.fuel_cell_power or 1  # set default
    h2_storage_size = system_config_.h2_storage_size or 200  # TODO: replace default
    electrolyzer_power = system_config_.electrolyzer_power or 1  # set default
    ev_included = system_config_.ev_included
    charging_station = system_config_.charging_station

    # BASICS
    # Build Weather
    my_weather_config = weather.WeatherConfig.get_default(
        location_entry=weather.LocationEnum[location]
    )
    my_weather = weather.Weather(
        config=my_weather_config, my_simulation_parameters=my_simulation_parameters
    )
    my_sim.add_component(my_weather)

    # Build building
    (
        reference_temperature,
        heating_season,
    ) = get_heating_reference_temperature_and_season_from_location(location=location)

    my_building_config = building.BuildingConfig(
        name="Building_1",
        building_code=building_code,
        building_heat_capacity_class="medium",
        initial_internal_temperature_in_celsius=23,
        heating_reference_temperature_in_celsius=reference_temperature,
        absolute_conditioned_floor_area_in_m2=floor_area,
        total_base_area_in_m2=None,
        number_of_apartments=None,
    )
    my_building = building.Building(
        config=my_building_config, my_simulation_parameters=my_simulation_parameters
    )
    my_sim.add_component(my_building)

    # build occupancy
    if utsp_connected:
        if mobility_set is None:
            this_mobility_set = TransportationDeviceSets.Bus_and_one_30_km_h_Car
            hisim.log.information(
                "Default is used for mobility set, because None was defined."
            )
        else:
            this_mobility_set = mobility_set
        if mobility_distance is None:
            this_mobility_distance = (
                TravelRouteSets.Travel_Route_Set_for_10km_Commuting_Distance
            )
            hisim.log.information(
                "Default is used for mobility distance, because None was defined."
            )
        else:
            this_mobility_distance = mobility_distance

<<<<<<< HEAD
        my_occupancy_config = loadprofilegenerator_utsp_connector.UtspLpgConnectorConfig(
            name="UTSPConnector",
            url=arche_type_config_.url,
            api_key=arche_type_config_.api_key,
            household=occupancy_profile,
            result_path=hisim.utils.HISIMPATH["results"],
            travel_route_set=this_mobility_distance,
            transportation_device_set=this_mobility_set,
            charging_station_set=charging_station,
            consumption=0,
=======
        my_occupancy_config = (
            loadprofilegenerator_utsp_connector.UtspLpgConnectorConfig(
                name="UTSPConnector",
                url=arche_type_config_.url,
                api_key=arche_type_config_.api_key,
                household=occupancy_profile,
                result_path=hisim.utils.HISIMPATH["results"],
                travel_route_set=this_mobility_distance,
                transportation_device_set=this_mobility_set,
                charging_station_set=charging_station,
                consumption=0,
                profile_with_washing_machine_and_dishwasher=not smart_devices_included,
            )
>>>>>>> a1e6c75b
        )

        my_occupancy = loadprofilegenerator_utsp_connector.UtspLpgConnector(
            config=my_occupancy_config,
            my_simulation_parameters=my_simulation_parameters,
        )
    else:
        # Build occupancy
        my_occupancy_config = loadprofilegenerator_connector.OccupancyConfig(
<<<<<<< HEAD
            "Occupancy", occupancy_profile or "", location,
=======
            "Occupancy", occupancy_profile or "", location, not smart_devices_included,
>>>>>>> a1e6c75b
        )
        my_occupancy = loadprofilegenerator_connector.Occupancy(
            config=my_occupancy_config,
            my_simulation_parameters=my_simulation_parameters,
        )

    my_building.connect_only_predefined_connections(my_weather, my_occupancy)

    """TODO: pass url and api, chose better directory or use inputs"""

    my_sim.add_component(my_occupancy)
    consumption.append(my_occupancy)

    # # add price signal
    # my_price_signal = generic_price_signal.PriceSignal(
    #     config=generic_price_signal.PriceSignalConfig.get_default_price_signal_config(),
    #     my_simulation_parameters=my_simulation_parameters
    # )
    # my_sim.add_component(my_price_signal)

    # """PV"""
    if pv_included:
        production, count = component_connections.configure_pv_system(
            my_sim=my_sim,
            my_simulation_parameters=my_simulation_parameters,
            my_weather=my_weather,
            production=production,
            pv_peak_power=pv_peak_power,
            count=count,
        )

    # """CARS"""
    if mobility_set is not None:
        my_cars, count = component_connections.configure_cars(
            my_sim=my_sim,
            my_simulation_parameters=my_simulation_parameters,
            count=count,
            ev_included=ev_included,
            occupancy_config=my_occupancy_config,
        )
        if clever is False:
            for car in my_cars:
                consumption.append(car)

    # """SMART DEVICES"""
    if smart_devices_included:
        my_smart_devices, count = component_connections.configure_smart_devices(
            my_sim=my_sim,
            my_simulation_parameters=my_simulation_parameters,
            count=count,
            smart_devices_included=smart_devices_included,
        )

    # """SURPLUS CONTROLLER"""
    if needs_ems(
        battery_included,
        chp_included,
        hydrogen_setup_included,
        ev_included,
        heating_system_installed,
        smart_devices_included,
        water_heating_system_installed,
    ):
        my_electricity_controller_config = (
            controller_l2_energy_management_system.EMSConfig.get_default_config_ems()
        )
        my_electricity_controller = controller_l2_energy_management_system.L2GenericEnergyManagementSystem(
            my_simulation_parameters=my_simulation_parameters,
            config=my_electricity_controller_config,
        )

        my_electricity_controller.add_component_inputs_and_connect(
            source_component_classes=consumption,
            outputstring="ElectricityOutput",
            source_load_type=lt.LoadTypes.ELECTRICITY,
            source_unit=lt.Units.WATT,
            source_tags=[lt.InandOutputType.ELECTRICITY_CONSUMPTION_UNCONTROLLED],
            source_weight=999,
        )
        my_electricity_controller.add_component_inputs_and_connect(
            source_component_classes=production,
            outputstring="ElectricityOutput",
            source_load_type=lt.LoadTypes.ELECTRICITY,
            source_unit=lt.Units.WATT,
            source_tags=[lt.InandOutputType.ELECTRICITY_PRODUCTION],
            source_weight=999,
        )

    # """ EV BATTERY """
    if ev_included:
        if mobility_set is None:
            raise Exception(
                "If EV should be simulated mobility set needs to be defined."
            )
        _ = component_connections.configure_ev_batteries(
            my_sim=my_sim,
            my_simulation_parameters=my_simulation_parameters,  # noqa
            my_cars=my_cars,
            charging_station_set=charging_station,
            mobility_set=mobility_set,
            my_electricity_controller=my_electricity_controller,
            clever=clever,
        )  # could return ev_capacities if needed

    # """SMART CONTROLLER FOR SMART DEVICES"""
    # use clever controller if smart devices are included and do not use it if it is false
    if smart_devices_included and clever and utsp_connected:
        component_connections.configure_smart_controller_for_smart_devices(
            my_electricity_controller=my_electricity_controller,
            my_smart_devices=my_smart_devices,
        )

    # """WATERHEATING"""
    if water_heating_system_installed in [
        lt.HeatingSystems.HEAT_PUMP,
        lt.HeatingSystems.ELECTRIC_HEATING,
    ]:
        my_boiler, count = component_connections.configure_water_heating_electric(
            my_sim=my_sim,
            my_simulation_parameters=my_simulation_parameters,
            my_occupancy=my_occupancy,
            my_electricity_controller=my_electricity_controller,
            my_weather=my_weather,
            water_heating_system_installed=water_heating_system_installed,
            controlable=clever,
            count=count,
        )

    else:
        my_boiler, count = component_connections.configure_water_heating(
            my_sim=my_sim,
            my_simulation_parameters=my_simulation_parameters,
            my_occupancy=my_occupancy,
            water_heating_system_installed=water_heating_system_installed,
            count=count,
        )

    # """HEATING"""
    if buffer_included:
        if heating_system_installed in [
            lt.HeatingSystems.HEAT_PUMP,
            lt.HeatingSystems.ELECTRIC_HEATING,
        ]:
            (
                _,
                my_buffer,
                count,
            ) = component_connections.configure_heating_with_buffer_electric(
                my_sim=my_sim,
                my_simulation_parameters=my_simulation_parameters,
                my_building=my_building,
                my_electricity_controller=my_electricity_controller,
                my_weather=my_weather,
                heating_system_installed=heating_system_installed,
                heatpump_power=heatpump_power,
                buffer_volume=buffer_volume,
                controlable=clever,
                heating_season=heating_season,
                count=count,
            )
        else:
            (
                _,
                my_buffer,
                count,
            ) = component_connections.configure_heating_with_buffer(
                my_sim=my_sim,
                my_simulation_parameters=my_simulation_parameters,
                my_building=my_building,
                heating_system_installed=heating_system_installed,
                buffer_volume=buffer_volume,
                heating_season=heating_season,
                count=count,
            )

    else:
        if heating_system_installed in [
            lt.HeatingSystems.HEAT_PUMP,
            lt.HeatingSystems.ELECTRIC_HEATING,
        ]:
            _, count = component_connections.configure_heating_electric(
                my_sim=my_sim,
                my_simulation_parameters=my_simulation_parameters,
                my_building=my_building,
                my_electricity_controller=my_electricity_controller,
                my_weather=my_weather,
                heating_system_installed=heating_system_installed,
                heatpump_power=heatpump_power,
                controlable=clever,
                heating_season=heating_season,
                count=count,
            )
        else:
            _, count = component_connections.configure_heating(
                my_sim=my_sim,
                my_simulation_parameters=my_simulation_parameters,
                my_building=my_building,
                heating_system_installed=heating_system_installed,
                heating_season=heating_season,
                count=count,
            )

    # """natural gas CHP"""
    if chp_included and not buffer_included:
        count = component_connections.configure_chp(
            my_sim=my_sim,
            my_simulation_parameters=my_simulation_parameters,
            my_building=my_building,
            my_boiler=my_boiler,
            my_electricity_controller=my_electricity_controller,
            chp_power=chp_power,
            controlable=clever,
            count=count,
        )
    if chp_included and buffer_included:
        count = component_connections.configure_chp_with_buffer(
            my_sim=my_sim,
            my_simulation_parameters=my_simulation_parameters,
            my_buffer=my_buffer,
            my_boiler=my_boiler,
            my_electricity_controller=my_electricity_controller,
            chp_power=chp_power,
            controlable=clever,
            count=count,
        )

    # """hydrogen storage with fuel cell and electrolyzer"""
    if hydrogen_setup_included and not buffer_included:
        count = component_connections.configure_elctrolysis_h2storage_fuelcell_system(
            my_sim=my_sim,
            my_simulation_parameters=my_simulation_parameters,
            my_building=my_building,
            my_boiler=my_boiler,
            my_electricity_controller=my_electricity_controller,
            fuel_cell_power=fuel_cell_power,
            h2_storage_size=h2_storage_size,
            electrolyzer_power=electrolyzer_power * pv_peak_power,
            controlable=clever,
            count=count,
        )

    if hydrogen_setup_included and buffer_included:
        count = component_connections.configure_elctrolysis_h2storage_fuelcell_system_with_buffer(
            my_sim=my_sim,
            my_simulation_parameters=my_simulation_parameters,
            my_buffer=my_buffer,
            my_boiler=my_boiler,
            my_electricity_controller=my_electricity_controller,
            fuel_cell_power=fuel_cell_power,
            h2_storage_size=h2_storage_size,
            electrolyzer_power=electrolyzer_power * pv_peak_power,
            controlable=clever,
            count=count,
        )

    # """BATTERY"""
    if battery_included and clever:
        count = component_connections.configure_battery(
            my_sim=my_sim,
            my_simulation_parameters=my_simulation_parameters,
            my_electricity_controller=my_electricity_controller,
            battery_capacity=battery_capacity,
            count=count,
        )

    if needs_ems(
        battery_included,
        chp_included,
        hydrogen_setup_included,
        ev_included,
        heating_system_installed,
        smart_devices_included,
        water_heating_system_installed,
    ):
        my_sim.add_component(my_electricity_controller)


def needs_ems(
    battery_included,
    chp_included,
    hydrogen_setup_included,
    ev_included,
    heating_system_installed,
    smart_devices_included,
    water_heating_system_installed,
):  # noqa
    """Checks if a system needs an EMS."""
    if battery_included:
        return True
    if chp_included:
        return True
    if hydrogen_setup_included:
        return True
    if smart_devices_included:
        return True
    if ev_included:
        return True
    if heating_system_installed in [
        lt.HeatingSystems.HEAT_PUMP,
        lt.HeatingSystems.ELECTRIC_HEATING,
    ] or water_heating_system_installed in [
        lt.HeatingSystems.HEAT_PUMP,
        lt.HeatingSystems.ELECTRIC_HEATING,
    ]:
        return True
    return False<|MERGE_RESOLUTION|>--- conflicted
+++ resolved
@@ -250,18 +250,6 @@
         else:
             this_mobility_distance = mobility_distance
 
-<<<<<<< HEAD
-        my_occupancy_config = loadprofilegenerator_utsp_connector.UtspLpgConnectorConfig(
-            name="UTSPConnector",
-            url=arche_type_config_.url,
-            api_key=arche_type_config_.api_key,
-            household=occupancy_profile,
-            result_path=hisim.utils.HISIMPATH["results"],
-            travel_route_set=this_mobility_distance,
-            transportation_device_set=this_mobility_set,
-            charging_station_set=charging_station,
-            consumption=0,
-=======
         my_occupancy_config = (
             loadprofilegenerator_utsp_connector.UtspLpgConnectorConfig(
                 name="UTSPConnector",
@@ -275,7 +263,6 @@
                 consumption=0,
                 profile_with_washing_machine_and_dishwasher=not smart_devices_included,
             )
->>>>>>> a1e6c75b
         )
 
         my_occupancy = loadprofilegenerator_utsp_connector.UtspLpgConnector(
@@ -285,11 +272,7 @@
     else:
         # Build occupancy
         my_occupancy_config = loadprofilegenerator_connector.OccupancyConfig(
-<<<<<<< HEAD
-            "Occupancy", occupancy_profile or "", location,
-=======
             "Occupancy", occupancy_profile or "", location, not smart_devices_included,
->>>>>>> a1e6c75b
         )
         my_occupancy = loadprofilegenerator_connector.Occupancy(
             config=my_occupancy_config,
