--- conflicted
+++ resolved
@@ -445,18 +445,8 @@
             controlable=clever,
             count=count,
         )
-<<<<<<< HEAD
     if chp_included and buffer_included:
         count = component_connections.configure_chp_with_buffer(
-=======
-
-    # """CHP + H2 STORAGE + ELECTROLYSIS"""
-    if chp_included and h2_storage_included and electrolyzer_included and clever:
-        (
-            my_chp,
-            count,
-        ) = component_connections.configure_elctrolysis_h2storage_chp_system(
->>>>>>> 0af4bb23
             my_sim=my_sim,
             my_simulation_parameters=my_simulation_parameters,
             my_buffer=my_buffer,
@@ -482,7 +472,6 @@
             count=count,
         )
 
-<<<<<<< HEAD
     if hydrogen_setup_included and buffer_included:
         count = component_connections.configure_elctrolysis_h2storage_fuelcell_system_with_buffer(
             my_sim=my_sim,
@@ -507,8 +496,6 @@
             count=count,
         )
 
-=======
->>>>>>> 0af4bb23
     if needs_ems(
         battery_included,
         chp_included,
