"""Example sets up a modular household according to json input file."""

from typing import Optional, List, Any
from os import path
from pathlib import Path
import json
import hisim.log
import hisim.utils
import hisim.loadtypes as lt
from hisim.modular_household import preprocessing
from hisim.modular_household import component_connections
from hisim.modular_household.modular_household_results import ModularHouseholdResults
from hisim.simulationparameters import SystemConfig
from hisim.simulator import SimulationParameters

from hisim.components import loadprofilegenerator_connector
from hisim.components import generic_price_signal
from hisim.components import weather
from hisim.components import building
from hisim.components import controller_l2_energy_management_system


def modular_household_explicit(my_sim: Any, my_simulation_parameters: Optional[SimulationParameters] = None) -> None:  # noqa: MC0001
    """Setup function emulates an household including the basic components.

    The configuration of the household is read in via the json input file "system_config.json".
    """

    # Set simulation parameters
    year = 2018
    seconds_per_timestep = 60 * 15

    # path of system config file
    system_config_filename = "system_config.json"

    count = 1  # initialize source_weight with one
    production: List = []  # initialize list of components involved in production
    consumption: List = []  # initialize list of components involved in consumption
    heater: List = []  # initialize list of components used for heating

    # Build system parameters
<<<<<<< HEAD
    if my_simulation_parameters is None: 
        my_simulation_parameters = SimulationParameters.full_year(year=year, seconds_per_timestep=seconds_per_timestep)
        if my_simulation_parameters.post_processing_options is not None: 
            my_simulation_parameters.post_processing_options.append(PostProcessingOptions.PLOT_CARPET)
            my_simulation_parameters.post_processing_options.append(PostProcessingOptions.PLOT_LINE)
            my_simulation_parameters.post_processing_options.append(PostProcessingOptions.GENERATE_PDF_REPORT)
            my_simulation_parameters.post_processing_options.append(PostProcessingOptions.COMPUTE_KPI)
            my_simulation_parameters.post_processing_options.append(PostProcessingOptions.MAKE_NETWORK_CHARTS)
            my_simulation_parameters.skip_finished_results = False
=======
    if my_simulation_parameters is None:
        my_simulation_parameters = SimulationParameters.january_only(year=year, seconds_per_timestep=seconds_per_timestep)
        # my_simulation_parameters.post_processing_options.append(PostProcessingOptions.PLOT_CARPET)
        # my_simulation_parameters.post_processing_options.append(PostProcessingOptions.PLOT_LINE)
        # my_simulation_parameters.post_processing_options.append(PostProcessingOptions.GENERATE_PDF_REPORT)
        # my_simulation_parameters.post_processing_options.append(PostProcessingOptions.COMPUTE_KPI)
        # my_simulation_parameters.post_processing_options.append(PostProcessingOptions.MAKE_NETWORK_CHARTS)
        # my_simulation_parameters.skip_finished_results = False
>>>>>>> d074ba43

    # try to read the system config from file
    if Path(system_config_filename).is_file():
        with open(system_config_filename, encoding='utf8') as system_config_file:
            system_config = SystemConfig.from_json(system_config_file.read())  # type: ignore
        hisim.log.information(f"Read system config from {system_config_filename}")
        my_simulation_parameters.system_config = system_config

    else:
        my_simulation_parameters.reset_system_config(
            location=lt.Locations.AACHEN, occupancy_profile=lt.OccupancyProfiles.CH01, building_code=lt.BuildingCodes.DE_N_SFH_05_GEN_REEX_001_002,
            predictive=False, prediction_horizon=24 * 3600, pv_included=True, pv_peak_power=10e3, smart_devices_included=False,
            water_heating_system_installed=lt.HeatingSystems.HEAT_PUMP, heating_system_installed=lt.HeatingSystems.HEAT_PUMP, buffer_included=True,
            buffer_volume=500, battery_included=False, battery_capacity=10e3, chp_included=False, chp_power=10e3, h2_storage_size=100,
            electrolyzer_power=5e3, current_mobility=lt.Cars.NO_CAR, mobility_distance=lt.MobilityDistance.RURAL)
        ev_included = False
        ev_capacity = 0
        h2_storage_included = False
        electrolyzer_included = False

    my_sim.set_simulation_parameters(my_simulation_parameters)

    # get system configuration
    location = weather.LocationEnum[my_simulation_parameters.system_config.location.value]
    occupancy_profile = my_simulation_parameters.system_config.occupancy_profile
    building_code = my_simulation_parameters.system_config.building_code
    pv_included = my_simulation_parameters.system_config.pv_included  # True or False
    if pv_included:
        pv_peak_power = my_simulation_parameters.system_config.pv_peak_power
    smart_devices_included = my_simulation_parameters.system_config.smart_devices_included  # True or False
    water_heating_system_installed = my_simulation_parameters.system_config.water_heating_system_installed  # Electricity, Hydrogen or False
    heating_system_installed = my_simulation_parameters.system_config.heating_system_installed
    buffer_included = my_simulation_parameters.system_config.buffer_included
    if buffer_included:
        buffer_volume = my_simulation_parameters.system_config.buffer_volume
    battery_included = my_simulation_parameters.system_config.battery_included
    if battery_included:
        battery_capacity = my_simulation_parameters.system_config.battery_capacity
    chp_included = my_simulation_parameters.system_config.chp_included
    if chp_included:
        chp_power = my_simulation_parameters.system_config.chp_power
        h2_storage_size = my_simulation_parameters.system_config.h2_storage_size
        electrolyzer_power = my_simulation_parameters.system_config.electrolyzer_power

    """BASICS"""
    # Build occupancy
    my_occupancy_config = loadprofilegenerator_connector.OccupancyConfig(profile_name=occupancy_profile.value, name='Occupancy') # noqa: unexpected-keyword-arg
    my_occupancy = loadprofilegenerator_connector.Occupancy(config=my_occupancy_config, my_simulation_parameters=my_simulation_parameters)
    my_sim.add_component(my_occupancy)
    consumption.append(my_occupancy)

    # Build Weather
    my_weather_config = weather.WeatherConfig.get_default(location_entry=location)
    my_weather = weather.Weather(config=my_weather_config, my_simulation_parameters=my_simulation_parameters)
    my_sim.add_component(my_weather)

    # Build building
    my_building_config = building.BuildingConfig.get_default_german_single_family_home()
    my_building_config.building_code = building_code.value
    my_building = building.Building(config=my_building_config, my_simulation_parameters=my_simulation_parameters)
    my_building.connect_only_predefined_connections(my_weather, my_occupancy)
    my_sim.add_component(my_building)

    # load economic parameters:
    economic_parameters_file = path.join(hisim.utils.HISIMPATH['modular_household'], 'EconomicParameters.json')
    with open(file=economic_parameters_file, mode='r', encoding="utf-8") as inputfile:
        economic_parameters = json.load(inputfile)
    pv_cost, smart_devices_cost, battery_cost, surplus_controller_cost, heatpump_cost, buffer_cost, chp_cost, h2_storage_cost, electrolyzer_cost, ev_cost = [0] * 10

    # add price signal
    if my_simulation_parameters.system_config.predictive:
        my_price_signal = generic_price_signal.PriceSignal(my_simulation_parameters=my_simulation_parameters)
        my_sim.add_component(my_price_signal)

    """PV"""
    if pv_included:
        production, count = component_connections.configure_pv_system(
            my_sim=my_sim, my_simulation_parameters=my_simulation_parameters, my_weather=my_weather, production=production,
            pv_peak_power=pv_peak_power, count=count)
        production, count = component_connections.configure_pv_system(
            my_sim=my_sim, my_simulation_parameters=my_simulation_parameters, my_weather=my_weather, production=production,
            pv_peak_power=pv_peak_power, count=count)

        pv_cost = preprocessing.calculate_pv_investment_cost(economic_parameters, pv_included, pv_peak_power)

    """SMART DEVICES"""
    if smart_devices_included:
        my_smart_devices, count = component_connections.configure_smart_devices(
            my_sim=my_sim, my_simulation_parameters=my_simulation_parameters, count=count)

        smart_devices_cost = preprocessing.calculate_smart_devices_investment_cost(economic_parameters, smart_devices_included)

    """SURPLUS CONTROLLER"""
    if needs_ems(battery_included, chp_included, ev_included, heating_system_installed, smart_devices_included, water_heating_system_installed):
        my_electricity_controller = controller_l2_energy_management_system.L2GenericEnergyManagementSystem(
            my_simulation_parameters=my_simulation_parameters)

        my_electricity_controller.add_component_inputs_and_connect(source_component_classes=consumption,
                                                                   outputstring='ElectricityOutput',
                                                                   source_load_type=lt.LoadTypes.ELECTRICITY,
                                                                   source_unit=lt.Units.WATT,
                                                                   source_tags=[lt.InandOutputType.ELECTRICITY_CONSUMPTION_EMS_CONTROLLED],
                                                                   source_weight=999)
        my_electricity_controller.add_component_inputs_and_connect(source_component_classes=production,
                                                                   outputstring='ElectricityOutput',
                                                                   source_load_type=lt.LoadTypes.ELECTRICITY,
                                                                   source_unit=lt.Units.WATT,
                                                                   source_tags=[lt.InandOutputType.ELECTRICITY_PRODUCTION],
                                                                   source_weight=999)

        surplus_controller_cost = preprocessing.calculate_surplus_controller_investment_cost(economic_parameters)

    if not needs_ems(battery_included, chp_included, ev_included, heating_system_installed, smart_devices_included, water_heating_system_installed):
        if economic_parameters["surpluscontroller_bought"]:
            hisim.log.information("Error: Surplus Controller is bought but not needed/included")

    """SMART CONTROLLER FOR SMART DEVICES"""
    # use smart controller if smart devices are included and do not use it if it is false
    if smart_devices_included:
        component_connections.configure_smart_controller_for_smart_devices(my_electricity_controller=my_electricity_controller, my_smart_devices=my_smart_devices)

    """WATERHEATING"""
    # count = component_connections.configure_water_heating(
    #   my_sim=my_sim, my_simulation_parameters=my_simulation_parameters, my_occupancy=my_occupancy,
    #   my_electricity_controller=my_electricity_controller, my_weather=my_weather,
    # water_heating_system_installed=water_heating_system_installed, count=count)

    """HEATING"""
    if (heating_system_installed in [lt.HeatingSystems.HEAT_PUMP, lt.HeatingSystems.ELECTRIC_HEATING]
            or water_heating_system_installed in [lt.HeatingSystems.HEAT_PUMP, lt.HeatingSystems.ELECTRIC_HEATING]):
        heatpump_included = True
    if buffer_included:
        my_heater, my_buffer, count = component_connections.configure_heating_with_buffer(
            my_sim=my_sim, my_simulation_parameters=my_simulation_parameters, my_building=my_building,
            my_electricity_controller=my_electricity_controller, my_weather=my_weather, heating_system_installed=heating_system_installed,
            buffer_volume=buffer_volume, count=count)
        buffer_cost = preprocessing.calculate_buffer_investment_cost(economic_parameters, buffer_included, buffer_volume)
        heatpump_cost = preprocessing.calculate_heating_investment_cost(economic_parameters, heatpump_included, my_heater.power_th)
    else:
        my_heater, count = component_connections.configure_heating(
            my_sim=my_sim, my_simulation_parameters=my_simulation_parameters, my_building=my_building,
            my_electricity_controller=my_electricity_controller, my_weather=my_weather, heating_system_installed=heating_system_installed,
            count=count)
        heatpump_cost = preprocessing.calculate_heating_investment_cost(economic_parameters, heatpump_included, my_heater.power_th)
    heater.append(my_heater)

    """BATTERY"""
    if battery_included:
        count = component_connections.configure_battery(
            my_sim=my_sim, my_simulation_parameters=my_simulation_parameters, my_electricity_controller=my_electricity_controller,
            battery_capacity=battery_capacity, count=count)
        battery_cost = preprocessing.calculate_battery_investment_cost(economic_parameters, battery_included, battery_capacity)

    """CHP + H2 STORAGE + ELECTROLYSIS"""
    if chp_included:
        my_chp, count = component_connections.configure_elctrolysis_h2storage_chp_system(
            my_sim=my_sim, my_simulation_parameters=my_simulation_parameters, my_building=my_building,
            my_electricity_controller=my_electricity_controller, chp_power=chp_power, h2_storage_size=h2_storage_size,
            electrolyzer_power=electrolyzer_power, count=count)
        heater.append(my_chp)

        if buffer_included:
            my_buffer.add_component_inputs_and_connect(source_component_classes=heater, outputstring='ThermalPowerDelivered',
                                                       source_load_type=lt.LoadTypes.HEATING, source_unit=lt.Units.WATT,
                                                       source_tags=[lt.InandOutputType.HEAT_TO_BUFFER], source_weight=999)
        else:
            my_building.add_component_inputs_and_connect(source_component_classes=heater, outputstring='ThermalPowerDelivered',
                                                         source_load_type=lt.LoadTypes.HEATING, source_unit=lt.Units.WATT,
                                                         source_tags=[lt.InandOutputType.HEAT_TO_BUILDING], source_weight=999)

        chp_cost = preprocessing.calculate_chp_investment_cost(economic_parameters, chp_included, chp_power)
        h2_storage_cost = preprocessing.calculate_h2storage_investment_cost(economic_parameters, h2_storage_included, h2_storage_size)
        electrolyzer_cost = preprocessing.calculate_electrolyzer_investment_cost(economic_parameters, electrolyzer_included, electrolyzer_power)

    if battery_included or chp_included or heating_system_installed in [lt.HeatingSystems.HEAT_PUMP, lt.HeatingSystems.ELECTRIC_HEATING] \
            or water_heating_system_installed in [lt.HeatingSystems.HEAT_PUMP, lt.HeatingSystems.ELECTRIC_HEATING]:
        my_sim.add_component(my_electricity_controller)

    """EV"""
    if ev_included:
        ev_cost = preprocessing.calculate_electric_vehicle_investment_cost(economic_parameters, ev_included, ev_capacity)

    co2_cost = 1000    # CO2 von Herstellung der Komponenten plus CO2 für den Stromverbrauch der Komponenten
    injection = 1000
    autarky_rate = 1000
    self_consumption_rate = 1000
    surplus_controller_cost = 400

    investment_cost = preprocessing.total_investment_cost_threshold_exceedance_check(economic_parameters, pv_cost, smart_devices_cost,
                                                                                     battery_cost, surplus_controller_cost,
                                                                                     heatpump_cost, buffer_cost, chp_cost,
                                                                                     h2_storage_cost, electrolyzer_cost, ev_cost)
    preprocessing.investment_cost_per_component_exceedance_check(economic_parameters, pv_cost, smart_devices_cost, battery_cost,
                                                                 surplus_controller_cost, heatpump_cost,
                                                                 buffer_cost, chp_cost, h2_storage_cost, electrolyzer_cost, ev_cost)

    # modular_household_results = \
    ModularHouseholdResults(
        investment_cost=investment_cost,
        co2_cost=co2_cost,
        injection=injection,
        autarky_rate=autarky_rate,
        self_consumption_rate=self_consumption_rate,
        terminationflag=lt.Termination.SUCCESSFUL)

    hisim.log.information("total investment_cost" + str(investment_cost)
                          + "pv_cost" + str(pv_cost)
                          + "smart_devices_cost" + str(smart_devices_cost)
                          + "battery_cost" + str(battery_cost)
                          + "surplus_controller_cost" + str(surplus_controller_cost)
                          + "heatpump_cost" + str(heatpump_cost)
                          + "buffer_cost" + str(buffer_cost)
                          + "chp_cost" + str(chp_cost)
                          + "h2_storage_cost" + str(h2_storage_cost)
                          + "electrolyzer_cost" + str(electrolyzer_cost)
                          + "ev_cost" + str(ev_cost))


def needs_ems(battery_included, chp_included, ev_included, heating_system_installed, smart_devices_included, water_heating_system_installed): # noqa: too-many-return-statements
    """ Checks if a system needs an EMS. """
    if battery_included:
        return True
    if chp_included:
        return True
    if smart_devices_included:
        return True
    if ev_included:
        return True
    if heating_system_installed in [lt.HeatingSystems.HEAT_PUMP, lt.HeatingSystems.ELECTRIC_HEATING]:
        return True
    if water_heating_system_installed in [lt.HeatingSystems.HEAT_PUMP, lt.HeatingSystems.ELECTRIC_HEATING]:
        return True
    return False<|MERGE_RESOLUTION|>--- conflicted
+++ resolved
@@ -39,17 +39,6 @@
     heater: List = []  # initialize list of components used for heating
 
     # Build system parameters
-<<<<<<< HEAD
-    if my_simulation_parameters is None: 
-        my_simulation_parameters = SimulationParameters.full_year(year=year, seconds_per_timestep=seconds_per_timestep)
-        if my_simulation_parameters.post_processing_options is not None: 
-            my_simulation_parameters.post_processing_options.append(PostProcessingOptions.PLOT_CARPET)
-            my_simulation_parameters.post_processing_options.append(PostProcessingOptions.PLOT_LINE)
-            my_simulation_parameters.post_processing_options.append(PostProcessingOptions.GENERATE_PDF_REPORT)
-            my_simulation_parameters.post_processing_options.append(PostProcessingOptions.COMPUTE_KPI)
-            my_simulation_parameters.post_processing_options.append(PostProcessingOptions.MAKE_NETWORK_CHARTS)
-            my_simulation_parameters.skip_finished_results = False
-=======
     if my_simulation_parameters is None:
         my_simulation_parameters = SimulationParameters.january_only(year=year, seconds_per_timestep=seconds_per_timestep)
         # my_simulation_parameters.post_processing_options.append(PostProcessingOptions.PLOT_CARPET)
@@ -58,7 +47,6 @@
         # my_simulation_parameters.post_processing_options.append(PostProcessingOptions.COMPUTE_KPI)
         # my_simulation_parameters.post_processing_options.append(PostProcessingOptions.MAKE_NETWORK_CHARTS)
         # my_simulation_parameters.skip_finished_results = False
->>>>>>> d074ba43
 
     # try to read the system config from file
     if Path(system_config_filename).is_file():
