--- conflicted
+++ resolved
@@ -45,26 +45,6 @@
             shutil.rmtree(full_path)
 
 
-<<<<<<< HEAD
-def get_heating_reference_temperature_and_season_from_location(
-    location: str,
-) -> List[Union[float, int]]:
-    """Reads in temperature of coldest day for sizing of heating system and heating season for control of the heating system. Both relies on the location.
-    Parameters
-    ----------
-    location : str
-        Location of the building. Reference temperature and heating season depend on the climate (at the location).
-
-    Returns
-    --------
-    List[Unioj[float, int]]
-        First entry is heating reference temperature.
-        Second entry is end of heating season as julian day given as integer number, where 01.01 corresponds to 1.
-        Third entry is start of heating season again given as julian day.
-
-    """
-
-=======
 def get_heating_reference_temperature_and_season_from_location(location: str) -> Tuple[float, List[int]]:
     """ Reads in temperature of coldest day for sizing of heating system and heating season for control of the heating system. Both relies on the location.
     :param location: location of the building, reference temperature and heating season depend on the climate (at the location)
@@ -75,20 +55,11 @@
     :rtype: Tuple[float, List[int]]
     """    
 
->>>>>>> 37f3bfcd
     converting_data = pd.read_csv(
         hisim.utils.HISIMPATH["housing_reference_temperatures"]
     )
     converting_data.index = converting_data["Location"]
-<<<<<<< HEAD
-    return [
-        float(converting_data.loc[location]["HeatingReferenceTemperature"]),
-        int(converting_data.loc[location]["HeatingSeasonEnd"]),
-        int(converting_data.loc[location]["HeatingSeasonBegin"]),
-    ]
-=======
     return ( float(converting_data.loc[location]["HeatingReferenceTemperature"]), [int(converting_data.loc[location]['HeatingSeasonEnd']), int(converting_data.loc[location]['HeatingSeasonBegin'])])
->>>>>>> 37f3bfcd
 
 
 def modular_household_explicit(
@@ -257,21 +228,8 @@
     reference_temperature, heating_season = get_heating_reference_temperature_and_season_from_location(
         location=location
     )
-<<<<<<< HEAD
-
-    my_building_config = building.BuildingConfig(
-        name="Building_1",
-        heating_reference_temperature_in_celsius=heating_parameters[0],
-        building_code=building_code,
-        building_heat_capacity_class="medium",
-        initial_internal_temperature_in_celsius=23,
-        absolute_conditioned_floor_area_in_m2=floor_area,
-        total_base_area_in_m2=None,
-    )
-=======
     
     my_building_config = building.BuildingConfig.get_default_german_single_family_home()
->>>>>>> 37f3bfcd
     my_building = building.Building(
         config=my_building_config, my_simulation_parameters=my_simulation_parameters
     )
