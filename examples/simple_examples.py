"""Simple Examples Module."""

# clean

# Generic
from typing import Optional

# Owned
from hisim import log
from hisim.simulator import Simulator
from hisim.simulationparameters import SimulationParameters
from hisim.components.random_numbers import RandomNumbers, RandomNumbersConfig
from hisim.components.example_transformer import (
    ExampleTransformer,
    ExampleTransformerConfig,
)
from hisim.components.sumbuilder import SumBuilderForTwoInputs, SumBuilderConfig
<<<<<<< HEAD
from hisim import loadtypes
=======
>>>>>>> 957c96c4


def first_example(
    my_sim: Simulator, my_simulation_parameters: Optional[SimulationParameters]
) -> None:
    """First Example.

    In this first example, a series (my_rn1) of random numbers in a range between 100 and 200 is
    summed up with a series (my_rn2) of random numbers in a range between 10 and 20. The result is
    a series (my_sum) with values between 110 and 220.
    """
    log.information("Starting first example: ")

    # Set the simulation parameters for the simulation
    if my_simulation_parameters is None:
        my_simulation_parameters = SimulationParameters.full_year_plots_only(
            year=2021, seconds_per_timestep=60
        )
    my_sim.set_simulation_parameters(my_simulation_parameters)

    # Create first RandomNumbers object and adds to simulator
    my_rn1 = RandomNumbers(
        config=RandomNumbersConfig(name="Random numbers 100-200", timesteps=my_simulation_parameters.timesteps, minimum=100, maximum=200),
        my_simulation_parameters=my_simulation_parameters,
    )
    my_sim.add_component(my_rn1)

    # Create second RandomNumbers object and adds to simulator
    my_rn2 = RandomNumbers(
        config=RandomNumbersConfig(name="Random numbers 10-20", timesteps=my_simulation_parameters.timesteps, minimum=10, maximum=20),
        my_simulation_parameters=my_simulation_parameters,
    )
    my_sim.add_component(my_rn2)

    # Create sum builder object
    my_sum = SumBuilderForTwoInputs(
        config=SumBuilderConfig.get_sumbuilder_default_config(),
        my_simulation_parameters=my_simulation_parameters,
    )
    # Connect inputs from sum object to both previous outputs
    my_sum.connect_input(
        input_fieldname=my_sum.SumInput1,
        src_object_name=my_rn1.component_name,
        src_field_name=my_rn1.RandomOutput,
    )
    my_sum.connect_input(
        input_fieldname=my_sum.SumInput2,
        src_object_name=my_rn2.component_name,
        src_field_name=my_rn2.RandomOutput,
    )
    my_sim.add_component(my_sum)


def second_example(
    my_sim: Simulator, my_simulation_parameters: Optional[SimulationParameters]
) -> None:
    """Second Example.

    In this second example, two series (my_rn1 and my_transformer) are summed up.

    The first series (my_rn1) is a series of random numbers in a range between 100 and 200.
    The second series (my_transformer) is the result from a series (my_rn2) with random
    values between 10 and 20 after being applied a transformer. The transformer (my_transformer)
    amplifies the input values by 5 times. Hence, the second series has random values between 50 and 100.

    The result is a series (my_sum) with random values between 150 and 300.
    """
    log.information("Starting second example")

    # Set the simulation parameters for the simulation
    if my_simulation_parameters is None:
        my_simulation_parameters = SimulationParameters.full_year_plots_only(
            year=2021, seconds_per_timestep=60
        )  # use a full year for testing
    my_sim.set_simulation_parameters(my_simulation_parameters)
    # Create first RandomNumbers object and adds to simulator
    my_rn1 = RandomNumbers(
        config=RandomNumbersConfig(
        name="Random numbers 100-200",
        timesteps=my_simulation_parameters.timesteps,
        minimum=100,
        maximum=200),
        my_simulation_parameters=my_simulation_parameters,
    )
    my_sim.add_component(my_rn1)

    # Create second RandomNumbers object and adds to simulator
    my_rn2 = RandomNumbers(
        config=RandomNumbersConfig(
        name="Random numbers 10-20",
        timesteps=my_simulation_parameters.timesteps,
        minimum=10,
        maximum=20),
        my_simulation_parameters=my_simulation_parameters,
    )
    my_sim.add_component(my_rn2)

    # Create new Transformer object
    # my_transformer = Transformer(name="MyTransformer", my_simulation_parameters=my_simulation_parameters)
    my_transformer = ExampleTransformer(
        config=ExampleTransformerConfig.get_default_transformer(),
        my_simulation_parameters=my_simulation_parameters,
    )
    my_transformer.connect_input(
        input_fieldname=my_transformer.TransformerInput,  # Connect input from my transformer
        src_object_name=my_rn2.component_name,  # to output of second random number object
        src_field_name=my_rn2.RandomOutput,
    )
    my_sim.add_component(my_transformer)  # Add my transformer to simulator

    # Create sum builder object
    my_sum = SumBuilderForTwoInputs(
        config=SumBuilderConfig.get_sumbuilder_default_config(),
        my_simulation_parameters=my_simulation_parameters,
    )
    # Connect inputs from sum object to both previous outputs
    my_sum.connect_input(
        input_fieldname=my_sum.SumInput1,
        src_object_name=my_rn1.component_name,
        src_field_name=my_rn1.RandomOutput,
    )
    my_sum.connect_input(
        input_fieldname=my_sum.SumInput2,
        src_object_name=my_transformer.component_name,
        src_field_name=my_transformer.TransformerOutput,
    )
    my_sim.add_component(my_sum)<|MERGE_RESOLUTION|>--- conflicted
+++ resolved
@@ -15,10 +15,6 @@
     ExampleTransformerConfig,
 )
 from hisim.components.sumbuilder import SumBuilderForTwoInputs, SumBuilderConfig
-<<<<<<< HEAD
-from hisim import loadtypes
-=======
->>>>>>> 957c96c4
 
 
 def first_example(
