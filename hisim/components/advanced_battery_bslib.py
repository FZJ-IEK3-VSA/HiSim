--- conflicted
+++ resolved
@@ -339,17 +339,14 @@
                     ) * (-1)
                     battery_losses_in_kwh = self.battery_config.charge_in_kwh - self.battery_config.discharge_in_kwh
 
+
         opex_cost_data_class = OpexCostDataClass(
             opex_energy_cost_in_euro=0,
             opex_maintenance_cost_in_euro=self.calc_maintenance_cost(),
             co2_footprint_in_kg=0,
             consumption_in_kwh=battery_losses_in_kwh,
-<<<<<<< HEAD
             loadtype=LoadTypes.ELECTRICITY,
             kpi_tag=KpiTagEnumClass.BATTERY
-=======
-            loadtype=LoadTypes.ELECTRICITY
->>>>>>> 2a647954
         )
 
         return opex_cost_data_class
