""" Battery implementation built upon the bslib library. It contains a Battery Class together with its Configuration and State. """

# Import packages from standard library or the environment e.g. pandas, numpy etc.
from typing import List, Any
from dataclasses import dataclass
from bslib import bslib as bsl
from dataclasses_json import dataclass_json

# Import modules from HiSim
from hisim.component import (
    Component,
    ComponentInput,
    ComponentOutput,
    SingleTimeStepValues,
    ConfigBase,
)
from hisim.loadtypes import LoadTypes, Units, InandOutputType, ComponentType
from hisim.simulationparameters import SimulationParameters
from typing import Optional

__authors__ = "Tjarko Tjaden, Hauke Hoops, Kai Rösken"
__copyright__ = "Copyright 2021, the House Infrastructure Project"
__credits__ = "..."
__license__ = "MIT"
__version__ = "0.1"
__maintainer__ = "Tjarko Tjaden"
__email__ = "tjarko.tjaden@hs-emden-leer.de"
__status__ = "development"


@dataclass_json
@dataclass
class BatteryConfig(ConfigBase):
    """Battery Configuration."""

    @classmethod
    def get_main_classname(cls):
        """Return the full class name of the base class."""
        return Battery.get_full_classname()

    #: name of the device
    name: str
    #: priority of the device in hierachy: the higher the number the lower the priority
    source_weight: int
    #: name of battery to search in database (bslib)
    system_id: str
    #: charging and discharging power in Watt
    p_inv_custom: float
    #: battery capacity in in kWh
    e_bat_custom: float

    @classmethod
    def get_default_config(cls) -> "BatteryConfig":
        """Returns default configuration of battery."""
        config = BatteryConfig(
            name="Battery",
            p_inv_custom=5,
            e_bat_custom=10,
            source_weight=1,
            system_id="SG1",
        )
        return config


class Battery(Component):
    """
    Simulate state of charge and realized power of a ac coupled battery
    storage system with the bslib library. Relevant simulation parameters
    are loaded within the init for a specific or generic battery type.

    Components to connect to:
    (1) Energy Management System
    """

    # Inputs
    LoadingPowerInput = "LoadingPowerInput"  # W

    # Outputs
    AcBatteryPower = "AcBatteryPower"  # W
    DcBatteryPower = "DcBatteryPower"  # W
    StateOfCharge = "StateOfCharge"  # [0..1]

    def __init__(
        self, my_simulation_parameters: SimulationParameters, config: BatteryConfig
    ):
        """
        Loads the parameters of the specified battery storage.
        """
        self.battery_config = config
        super().__init__(
            name=self.battery_config.name
            + "_w"
            + str(self.battery_config.source_weight),
            my_simulation_parameters=my_simulation_parameters,
<<<<<<< HEAD
            my_config=config
=======
            my_config=config,
>>>>>>> 957c96c4
        )

        self.source_weight = self.battery_config.source_weight

        self.system_id = self.battery_config.system_id

        self.p_inv_custom = self.battery_config.p_inv_custom

        self.e_bat_custom = self.battery_config.e_bat_custom

        # Component has states
        self.state = BatteryState()
        self.previous_state = self.state.clone()

        # Load battery object with parameters from bslib database
        self.BAT = bsl.ACBatMod(
            system_id=self.system_id,
            p_inv_custom=self.p_inv_custom,
            e_bat_custom=self.e_bat_custom,
        )

        # Define component inputs
        self.p_set: ComponentInput = self.add_input(
            object_name=self.component_name,
            field_name=self.LoadingPowerInput,
            load_type=LoadTypes.ELECTRICITY,
            unit=Units.WATT,
            mandatory=True,
        )

        # Define component outputs
        self.p_bs: ComponentOutput = self.add_output(
            object_name=self.component_name,
            field_name=self.AcBatteryPower,
            load_type=LoadTypes.ELECTRICITY,
            unit=Units.WATT,
            postprocessing_flag=[
                InandOutputType.CHARGE_DISCHARGE,
                ComponentType.BATTERY,
            ],
            output_description=f"here a description for {self.AcBatteryPower} will follow.",
        )

        self.p_bat: ComponentOutput = self.add_output(
            object_name=self.component_name,
            field_name=self.DcBatteryPower,
            load_type=LoadTypes.ELECTRICITY,
            unit=Units.WATT,
            output_description=f"here a description for {self.DcBatteryPower} will follow.",
        )

        self.soc: ComponentOutput = self.add_output(
            object_name=self.component_name,
            field_name=self.StateOfCharge,
            load_type=LoadTypes.ANY,
            unit=Units.ANY,
            postprocessing_flag=[InandOutputType.STORAGE_CONTENT],
            output_description=f"here a description for {self.StateOfCharge} will follow.",
        )

    def i_save_state(self) -> None:
        self.previous_state = self.state.clone()

    def i_restore_state(self) -> None:
        self.state = self.previous_state.clone()

    def i_doublecheck(self, timestep: int, stsv: SingleTimeStepValues) -> None:
        pass

    def i_prepare_simulation(self) -> None:
        """Prepares the simulation."""
        pass

    def i_simulate(
        self, timestep: int, stsv: SingleTimeStepValues, force_convergence: bool
    ) -> None:

        # Parameters
        dt = self.my_simulation_parameters.seconds_per_timestep

        # Load input values
        p_set = stsv.get_input_value(self.p_set)
        soc = self.state.soc

        # Simulate on timestep
        results = self.BAT.simulate(p_load=p_set, soc=soc, dt=dt)
        p_bs = results[0]
        p_bat = results[1]
        soc = results[2]

        # write values for output time series
        stsv.set_output_value(self.p_bs, p_bs)
        stsv.set_output_value(self.p_bat, p_bat)
        stsv.set_output_value(self.soc, soc)

        # write values to state
        self.state.soc = soc

    def write_to_report(self) -> List[str]:
        return self.battery_config.get_string_dict()


@dataclass
class BatteryState:
    #: state of charge of the battery
    soc: float = 0

    def clone(self):
        "Creates a copy of the Battery State."
        return BatteryState(soc=self.soc)<|MERGE_RESOLUTION|>--- conflicted
+++ resolved
@@ -92,11 +92,7 @@
             + "_w"
             + str(self.battery_config.source_weight),
             my_simulation_parameters=my_simulation_parameters,
-<<<<<<< HEAD
-            my_config=config
-=======
             my_config=config,
->>>>>>> 957c96c4
         )
 
         self.source_weight = self.battery_config.source_weight
