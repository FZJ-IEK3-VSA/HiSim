--- conflicted
+++ resolved
@@ -14,11 +14,7 @@
     ComponentOutput,
     SingleTimeStepValues,
     ComponentConnection,
-<<<<<<< HEAD
-    ConfigBase
-=======
     ConfigBase,
->>>>>>> 957c96c4
 )
 from hisim.loadtypes import LoadTypes, Units, InandOutputType, ComponentType
 from hisim.simulationparameters import SimulationParameters
@@ -38,12 +34,8 @@
 @dataclass_json
 @dataclass
 class CarBatteryConfig(ConfigBase):
-<<<<<<< HEAD
-    """Configuration of a Car Battery. """
-=======
     """Configuration of a Car Battery."""
 
->>>>>>> 957c96c4
     #: name of the device
     name: str
     #: priority of the device in hierachy: the higher the number the lower the priority
@@ -62,15 +54,6 @@
 
     @classmethod
     def get_default_config(cls) -> Any:
-<<<<<<< HEAD
-        """Returns default configuration of a Car Battery. """
-        config = CarBatteryConfig(
-            name="CarBattery",
-            system_id="SG1",
-            p_inv_custom= 5,
-            e_bat_custom= 10,
-            source_weight = 1,
-=======
         """Returns default configuration of a Car Battery."""
         config = CarBatteryConfig(
             name="CarBattery",
@@ -78,7 +61,6 @@
             p_inv_custom=5,
             e_bat_custom=10,
             source_weight=1,
->>>>>>> 957c96c4
         )
         return config
 
@@ -111,11 +93,7 @@
         super().__init__(
             name=config.name + "_w" + str(config.source_weight),
             my_simulation_parameters=my_simulation_parameters,
-<<<<<<< HEAD
-            my_config=config
-=======
             my_config=config,
->>>>>>> 957c96c4
         )
 
         self.source_weight = self.battery_config.source_weight
