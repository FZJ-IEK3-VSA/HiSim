from hisim.component import (
    Component,
    SingleTimeStepValues,
    ComponentInput,
    ComponentOutput,
    ConfigBase,
)
from hisim import loadtypes as lt
import copy
from hisim.components.configuration import PhysicsConfig
from hisim import utils

# from math import pi
# from math import floor
from hisim.simulationparameters import SimulationParameters
from hisim import log
import pandas as pd
import os
from dataclasses import dataclass
from dataclasses_json import dataclass_json
import math
from typing import Any, List

__authors__ = "Frank Burkrad, Maximilian Hillen,"
__copyright__ = "Copyright 2021, the House Infrastructure Project"
__credits__ = ["Noah Pflugradt"]
__license__ = ""
__version__ = ""
__maintainer__ = "Maximilian Hillen"
__email__ = "maximilian.hillen@rwth-aachen.de"
__status__ = "development"


@dataclass_json
@dataclass
class CHPConfig(ConfigBase):
    """
    CHP Config
    """

    @classmethod
    def get_main_classname(cls):
        """Return the full class name of the base class."""
        return CHP.get_full_classname()

    name: str
    min_operation_time: float
    min_idle_time: float
    gas_type: str
    operating_mode: str
    p_el_max: float  # [W]
    is_modulating: bool
    P_el_min: float  # [W]
    P_th_min: float  # [W]
    eff_el_min: float  # [-]
    eff_th_min: float  # [-]
    mass_flow_max: float  # kg/s
    P_el_max: float  # [W]
    P_th_max: float  # [W]
    eff_el_max: float  # [-]
    eff_th_max: float  # [-]
    temperature_max: float
    delta_T: float

    @classmethod
    def get_default_config(cls) -> Any:
        config = CHPConfig(
            name="CHP",
            min_operation_time=60,
            min_idle_time=15,
            gas_type="Hydrogen",
            operating_mode="both",
            p_el_max=3600,
            is_modulating=True,
            P_el_min=2_000,
            P_th_min=3_000,
            eff_el_min=0.2,
            eff_th_min=0.5,
            mass_flow_max=0.011,
            P_el_max=3_000,
            P_th_max=4_000,
            eff_el_max=0.4,
            eff_th_max=0.55,
            temperature_max=80,
            delta_T=10,
        )
        return config


class CHPConfigAdvanced:
<<<<<<< HEAD

    # system_name = "BlueGEN15"
    # system_name = "Dachs 0.8"
    # system_name = "Test_KWK"
    # system_name = "Dachs G2.9"
    # system_name = "HOMER"
    system_name = "BlueGen BG15"

    df = pd.read_excel(
        os.path.join(utils.HISIMPATH["chp_system"], "mock_up_efficiencies.xlsx"),
        index_col=0,
    )

    df_specific = df.loc[str(system_name)]

    if str(df_specific["is_modulating"]) == "Yes":
        is_modulating = True
        P_el_min = df_specific["P_el_min"]
        P_th_min = df_specific["P_th_min"]
        P_total_min = df_specific["P_total_min"]
        eff_el_min = df_specific["eff_el_min"]
        eff_th_min = df_specific["eff_th_min"]

    elif str(df_specific["is_modulating"]) == "No":
        is_modulating = False
    else:
        log.error("Modulation is not defined. Modulation must be 'Yes' or 'No'")
        raise ValueError

    P_el_max = df_specific["P_el_max"]
    P_th_max = df_specific["P_th_max"]
    P_total_max = df_specific["P_total_max"]  # maximum fuel consumption
    eff_el_max = df_specific["eff_el_max"]
    eff_th_max = df_specific["eff_th_max"]
    mass_flow_max = df_specific["mass_flow (dT=20°C)"]
    temperature_max = df_specific["temperature_max"]
    delta_T = 10

=======
    def __init__(self) -> None:
        # Remark: moved the whole class body into the __init__ function to avoid errors if the file read below
        # does not exist. 

        # system_name = "BlueGEN15"
        # system_name = "Dachs 0.8"
        # system_name = "Test_KWK"
        # system_name = "Dachs G2.9"
        # system_name = "HOMER"
        system_name = "BlueGen BG15"

        df = pd.read_excel(os.path.join(utils.HISIMPATH["chp_system"], 'mock_up_efficiencies.xlsx'), index_col=0)

        df_specific = df.loc[str(system_name)]

        if str(df_specific['is_modulating']) == 'Yes':
            self.is_modulating = True
            self.P_el_min = df_specific['P_el_min']
            self.P_th_min = df_specific['P_th_min']
            self.P_total_min = df_specific['P_total_min']
            self.eff_el_min = df_specific['eff_el_min']
            self.eff_th_min = df_specific['eff_th_min']

        elif str(df_specific['is_modulating']) == 'No':
            self.is_modulating = False
        else:
            log.error("Modulation is not defined. Modulation must be 'Yes' or 'No'")
            raise ValueError

        self.P_el_max = df_specific['P_el_max']
        self.P_th_max = df_specific['P_th_max']
        self.P_total_max = df_specific['P_total_max']        # maximum fuel consumption
        self.eff_el_max = df_specific['eff_el_max']
        self.eff_th_max = df_specific['eff_th_max']
        self.mass_flow_max = df_specific['mass_flow (dT=20°C)']
        self.temperature_max = df_specific['temperature_max']
        self.delta_T=10
>>>>>>> d755b26b

class CHPState:
    def __init__(self, start_timestep=None, electricity_output=0.0, cycle_number=None):
        self.start_timestep = start_timestep
        self.electricity_output = electricity_output
        self.cycle_number = cycle_number
        if self.electricity_output == 0.0:
            self.activation = 0
        elif self.electricity_output > 0.0:
            self.activation = 1
        else:
            raise Exception("Impossible CHPState.")


class CHP(Component):
    """
    Simulate chp efficiency (cop) as well as electrical (p_el) &
    thermal power (p_th), massflow (m_dot) and output temperature (t_out).
    """

    # Inputs
    ControlSignal = "ControlSignal"  # at which Procentage is the CHP modulating [0..1]
    MassflowInputTemperature = "MassflowInputTemperature"
    ElectricityFromCHPTarget = "ElectricityFromCHPTarget"
    HydrogenNotReleased = "HydrogenNotReleased"
    # OperatingModelSignal="OperatingModelSignal" #-->Wärme oder Stromgeführt. Nötig?

    # Output
    MassflowOutput = "Hot Water Energy Output"
    MassflowOutputTemperature = "MassflowOutputTemperature"
    ElectricityOutput = "ElectricityOutput"
    GasDemandTarget = "GasDemandTarget"
    NumberofCycles = "NumberofCycles"
    ThermalOutputPower = "ThermalOutputPower"
    GasDemandReal = "GasDemandReal"

    def __init__(
        self, my_simulation_parameters: SimulationParameters, config: CHPConfig
    ) -> None:
        self.chp_config = config
        super().__init__(
            name=self.chp_config.name, my_simulation_parameters=my_simulation_parameters
        )
        self.min_operation_time = self.chp_config.min_operation_time
        self.min_idle_time = self.chp_config.min_idle_time
        self.gas_type = (
            self.chp_config.gas_type
        )  # Gas Type can be "Hydrogen" or "Methan"
        self.operating_mode = (
            self.chp_config.operating_mode
        )  # operating_mode=["both","heat","electricity"]

        self.number_of_cycles = 0
        self.number_of_cycles_previous = copy.deepcopy(self.number_of_cycles)
        self.state = CHPState(start_timestep=int(0), cycle_number=0)
        self.previous_state = copy.deepcopy(self.state)

        # the 3600 comes from Normalised chp from p_el_max=3600. Look up chp_system_lib for more information
        self.P_el_max = self.chp_config.p_el_max
        usually_P_el_max = self.chp_config.P_el_max
        self.P_th_max = self.chp_config.P_th_max * (self.P_el_max / usually_P_el_max)
        self.P_th_min = self.chp_config.P_th_min
        self.P_el_min = self.chp_config.P_el_min

        if self.P_el_max < self.P_el_min or self.P_th_max < self.P_th_min:
            self.P_el_max = self.P_el_min + 100
            self.P_th_max = self.P_th_max + 100

        self.mass_flow_max = self.chp_config.mass_flow_max * (
            self.P_el_max / usually_P_el_max
        )
        if self.mass_flow_max < self.chp_config.mass_flow_max:
            self.mass_flow_max = self.chp_config.mass_flow_max
        self.eff_th_min: float = self.chp_config.eff_th_min
        self.eff_th_max = self.chp_config.eff_th_max
        self.eff_el_min: float = self.chp_config.eff_el_min
        self.eff_el_max = self.chp_config.eff_el_max
        self.temperature_max = self.chp_config.temperature_max

        self.delta_T = self.chp_config.delta_T

        # Inputs
        self.control_signal: ComponentInput = self.add_input(
            self.component_name,
            CHP.ControlSignal,
            lt.LoadTypes.ANY,
            lt.Units.PERCENT,
            False,
        )
        # self.operating_mode_signal: ComponentInput = self.add_input(self.ComponentName, CHP.OperatingModelSignal, lt.LoadTypes.Gas, lt.Units.Percent, True)
        self.mass_inp_temp: ComponentInput = self.add_input(
            self.component_name,
            CHP.MassflowInputTemperature,
            lt.LoadTypes.WATER,
            lt.Units.CELSIUS,
            False,
        )
        self.electricity_target: ComponentInput = self.add_input(
            self.component_name,
            CHP.ElectricityFromCHPTarget,
            lt.LoadTypes.ELECTRICITY,
            lt.Units.WATT,
            False,
        )
        self.hydrogen_not_released: ComponentInput = self.add_input(
            self.component_name,
            CHP.HydrogenNotReleased,
            lt.LoadTypes.GAS,
            lt.Units.KG,
            False,
        )

        # Outputs
        self.mass_out: ComponentOutput = self.add_output(
            self.component_name,
            CHP.MassflowOutput,
            lt.LoadTypes.WATER,
            lt.Units.KG_PER_SEC,
            output_description=f"here a description for {self.MassflowOutput} will follow.",
        )
        self.mass_out_temp: ComponentOutput = self.add_output(
            self.component_name,
            CHP.MassflowOutputTemperature,
            lt.LoadTypes.WATER,
            lt.Units.CELSIUS,
            output_description=f"here a description for {self.MassflowOutputTemperature} will follow.",
        )
        self.gas_demand_target: ComponentOutput = self.add_output(
            self.component_name,
            CHP.GasDemandTarget,
            lt.LoadTypes.GAS,
            lt.Units.KG_PER_SEC,
            output_description=f"here a description for {self.GasDemandTarget} will follow.",
        )
        self.el_power: ComponentOutput = self.add_output(
            self.component_name,
            CHP.ElectricityOutput,
            lt.LoadTypes.ELECTRICITY,
            lt.Units.WATT,
            output_description=f"here a description for CHP {self.ElectricityOutput} will follow.",
        )
        self.number_of_cyclesC: ComponentOutput = self.add_output(
            self.component_name,
            CHP.NumberofCycles,
            lt.LoadTypes.ANY,
            lt.Units.ANY,
            output_description=f"here a description for CHP {self.NumberofCycles} will follow.",
        )
        self.th_power: ComponentOutput = self.add_output(
            self.component_name,
            CHP.ThermalOutputPower,
            lt.LoadTypes.HEATING,
            lt.Units.WATT,
            output_description=f"here a description for CHP {self.ThermalOutputPower} will follow.",
        )
        self.gas_demand_real_used: ComponentOutput = self.add_output(
            self.component_name,
            CHP.GasDemandReal,
            lt.LoadTypes.GAS,
            lt.Units.KG_PER_SEC,
            output_description=f"here a description for {self.GasDemandReal} will follow.",
        )

    def i_prepare_simulation(self) -> None:
        """Prepares the simulation."""
        pass

    def i_save_state(self) -> None:
        self.previous_state = copy.deepcopy(self.state)
        self.number_of_cycles_previous = self.number_of_cycles

    def i_restore_state(self) -> None:
        self.state = copy.deepcopy(self.previous_state)
        self.number_of_cycles = self.number_of_cycles_previous

    def i_doublecheck(self, timestep: int, stsv: SingleTimeStepValues) -> None:
        pass

    def simulate_chp(
        self, control_signal: float, stsv: SingleTimeStepValues, timestep: int
    ) -> Any:

        cw = 4182
        ## Calculation.Electric Energy deliverd
        ### CHP is on
        if self.state.activation != 0:
            self.number_of_cycles = self.state.cycle_number
            # Checks if the minimum running time has been reached

            # Minimium running time has been reached and the CHP wants to shut off -->so it shuts off
            if (
                timestep >= self.state.start_timestep + self.min_operation_time
                and control_signal == 0.0
            ):

                # all Outputs zero
                mass_out_temp: float = 0
                mass_out: float = 0
                el_power: float = 0
                th_power: float = 0
                eff_el_real: float = 0
                eff_th_real: float = 0

                self.state = CHPState(
                    start_timestep=timestep,
                    cycle_number=self.number_of_cycles,
                    electricity_output=el_power,
                )

                stsv.set_output_value(
                    self.mass_out_temp, mass_out_temp
                )  # mass output temp
                stsv.set_output_value(self.mass_out, mass_out)  # mass output flow
                stsv.set_output_value(self.el_power, el_power)  # mass output flow
                stsv.set_output_value(self.th_power, th_power)  # mass output flow

                # zu ändern, da gas_demand=!gas_power
                stsv.set_output_value(self.number_of_cyclesC, self.number_of_cycles)
                return el_power, th_power, eff_el_real, eff_th_real

            # Minimium running time has not been reached and the CHP wants to shut off -->so it won't shut off
            elif (
                timestep < self.state.start_timestep + self.min_operation_time
                and control_signal == 0
            ):
                # CHP doesn't want to run but has to, therefore is going to run in minimum power

                maximum_power_th: float = self.P_th_min
                eff_th_real = self.eff_th_min
                eff_el_real = self.eff_el_min
                maximum_power_el: float = self.P_el_min

                th_power = maximum_power_th * eff_th_real
                el_power = maximum_power_el * eff_el_real

                mass_out_temp = self.delta_T + stsv.get_input_value(self.mass_inp_temp)
                mass_out = th_power / (cw * self.delta_T)

                if mass_out > self.mass_flow_max:
                    mass_out = self.mass_flow_max
                    mass_out_temp = stsv.get_input_value(
                        self.mass_inp_temp
                    ) + th_power / (mass_out * cw)

            # CHP doens't want to shut off and its activated--> so its stays activated
            else:
                # Calculate Eff_th
                d_eff_th = self.eff_th_max - self.eff_th_min

                if control_signal * self.P_th_max < self.P_th_min:
                    maximum_power_th = self.P_th_min
                    eff_th_real = self.eff_th_min
                else:
                    maximum_power_th = control_signal * self.P_th_max
                    eff_th_real = self.eff_th_min + d_eff_th * control_signal

                # Calculate Eff_el
                d_eff_el = self.eff_el_max - self.eff_el_min

                if control_signal * self.P_el_max < self.P_el_min:
                    maximum_power_el = self.P_el_min
                    eff_el_real = self.eff_el_min
                else:
                    maximum_power_el = control_signal * self.P_el_max
                    eff_el_real = self.eff_el_min + d_eff_el * control_signal

                th_power = maximum_power_th * eff_th_real
                el_power = maximum_power_el * eff_el_real

                mass_out_temp = self.delta_T + stsv.get_input_value(self.mass_inp_temp)
                mass_out = th_power / (cw * self.delta_T)

                if mass_out > self.mass_flow_max:
                    mass_out = self.mass_flow_max
                    mass_out_temp = stsv.get_input_value(
                        self.mass_inp_temp
                    ) + th_power / (mass_out * cw)

            th_power = (
                (mass_out_temp - stsv.get_input_value(self.mass_inp_temp))
                * cw
                * mass_out
            )
            stsv.set_output_value(self.th_power, th_power)  # ThermalPowerOutput
            stsv.set_output_value(self.mass_out_temp, mass_out_temp)  # mass output temp
            stsv.set_output_value(self.mass_out, mass_out)  # mass output flow
            stsv.set_output_value(self.el_power, el_power)  # mass output flow
            # zu ändern, da gas_demand=!gas_power
            stsv.set_output_value(self.number_of_cyclesC, self.number_of_cycles)
            return el_power, th_power, eff_el_real, eff_th_real
            # run in power of control_signal

        ### CHP is Off
        # CHP wants to start and waited long enough since last start--> so it starts
        if control_signal != 0 and (
            timestep >= self.state.start_timestep + self.min_idle_time
        ):
            self.number_of_cycles = self.number_of_cycles + 1
            number_of_cycles = self.number_of_cycles

            # Calculate Eff_th
            d_eff_th = self.eff_th_max - self.eff_th_min

            if control_signal * self.P_th_max < self.P_th_min:
                maximum_power_th = self.P_th_min
                eff_th_real = self.eff_th_min
            else:
                maximum_power_th = control_signal * self.P_th_max
                eff_th_real = self.eff_th_min + d_eff_th * control_signal

            # Calculate Eff_el
            d_eff_el = self.eff_el_max - self.eff_el_min

            if control_signal * self.P_el_max < self.P_el_min:
                maximum_power_el = self.P_el_min
                eff_el_real = self.eff_el_min
            else:
                maximum_power_el = control_signal * self.P_el_max
                eff_el_real = self.eff_el_min + d_eff_el * control_signal

            th_power = maximum_power_th * eff_th_real
            el_power = maximum_power_el * eff_el_real

            mass_out_temp = self.delta_T + stsv.get_input_value(self.mass_inp_temp)
            mass_out = th_power / (cw * self.delta_T)

            if mass_out > self.mass_flow_max:
                mass_out = self.mass_flow_max
                mass_out_temp = stsv.get_input_value(self.mass_inp_temp) + th_power / (
                    mass_out * cw
                )

            self.state = CHPState(
                start_timestep=timestep,
                electricity_output=el_power,
                cycle_number=number_of_cycles,
            )

        # CHP wants to starts but didn't wait long enough since last start -> so it won't start
        else:
            # all Outputs should be zero, because CHP can't start
            mass_out_temp = 0
            mass_out = 0
            el_power = 0
            th_power = 0
            eff_el_real = 0
            eff_th_real = 0

        stsv.set_output_value(self.th_power, th_power)  # ThermalPowerOutput
        stsv.set_output_value(self.mass_out_temp, mass_out_temp)  # mass output temp
        stsv.set_output_value(self.mass_out, mass_out)  # mass output flow
        stsv.set_output_value(self.el_power, el_power)  # mass output flow
        # zu ändern, da gas_demand=!gas_power
        stsv.set_output_value(self.number_of_cyclesC, self.number_of_cycles)

        return el_power, th_power, eff_el_real, eff_th_real

    def calculate_control_signal(self, stsv: SingleTimeStepValues) -> float:
        if (stsv.get_input_value(self.electricity_target)) < 30:
            control_signal: float = 0
            return control_signal
        elif (
            stsv.get_input_value(self.electricity_target)
        ) < self.P_el_min * self.eff_el_min:
            control_signal = 0.4
            return control_signal
        elif (
            stsv.get_input_value(self.electricity_target)
        ) > self.P_el_max * self.eff_el_max:
            control_signal = 1
            return control_signal
        else:
            x1 = (
                -self.P_el_max
                - math.sqrt(
                    (self.P_el_max * self.eff_el_min) ** 2
                    + 4
                    * (
                        stsv.get_input_value(self.electricity_target)
                        * self.P_el_max
                        * (self.eff_el_max - self.eff_el_min)
                    )
                )
            ) / (2 * self.P_el_max * (self.eff_el_max - self.eff_el_min))
            x2 = (
                -self.P_el_max
                + math.sqrt(
                    (self.P_el_max * self.eff_el_min) ** 2
                    + 4
                    * (
                        stsv.get_input_value(self.electricity_target)
                        * self.P_el_max
                        * (self.eff_el_max - self.eff_el_min)
                    )
                )
            ) / (2 * self.P_el_max * (self.eff_el_max - self.eff_el_min))
            if 0 < x1 and x1 < 1:
                if 0 < x2 and x2 < 1:
                    if x1 < x2:
                        return x2
                    else:
                        return x1
                else:
                    return x1
            else:
                return x2

    def i_simulate(
        self, timestep: int, stsv: SingleTimeStepValues, force_convergence: bool
    ) -> None:
        control_signal: float = -1
        if self.operating_mode == "heat":
            control_signal = stsv.get_input_value(self.control_signal)
        elif self.operating_mode == "electricity":
            control_signal = self.calculate_control_signal(stsv)
            if control_signal > 1 or control_signal < 0:
                control_signal = 1
        elif self.operating_mode == "both":
            control_signal = self.calculate_control_signal(stsv)
            if control_signal <= stsv.get_input_value(self.control_signal):
                control_signal = stsv.get_input_value(self.control_signal)
            else:
                if control_signal > 1 or control_signal < 0:
                    control_signal = 1

        if control_signal > 1:
            raise Exception("Expected a control signal between 0 and 1")
        if control_signal < 0:
            raise Exception("Expected a control signal between 0 and 1")

        el_power, th_power, eff_el_real, eff_th_real = self.simulate_chp(
            control_signal=control_signal, stsv=stsv, timestep=timestep
        )
        # Check if enough hydrogen is in the tank
        gas_demand_real_used = 0
        if el_power == 0 and th_power == 0:
            gas_demand_target = 0
            gas_demand_real_used = 0
        else:
            if self.gas_type == "Hydrogen":
                gas_demand_target = (
                    (el_power / eff_el_real) + (th_power / eff_th_real)
                ) / (PhysicsConfig.hydrogen_specific_fuel_value_per_kg)
                if stsv.get_input_value(self.hydrogen_not_released) == 0:
                    # Gas Demand can completly be charged from storage
                    gas_demand_real_used = gas_demand_target

                elif stsv.get_input_value(self.hydrogen_not_released) < 0:
                    log.warning(
                        "Fault, bc. GasDemandpossible>gasdemandtarget @ "
                        + str(timestep)
                    )

                elif stsv.get_input_value(self.hydrogen_not_released) > 0:
                    # not enough Gas for running CHP on power demanded/calculated before
                    # to simplify, turn of CHP complelty, also when minimum running time isn't reached, bec. no Hydrogen is there

                    stsv.set_output_value(self.th_power, 0)  # ThermalPowerOutput
                    stsv.set_output_value(self.mass_out_temp, 0)  # mass output temp
                    stsv.set_output_value(self.mass_out, 0)  # mass output flow
                    stsv.set_output_value(self.el_power, 0)  # mass output flow
                    self.number_of_cycles = self.state.cycle_number
                    el_power = 0
                    self.state = CHPState(
                        start_timestep=timestep,
                        cycle_number=self.number_of_cycles,
                        electricity_output=el_power,
                    )

                    stsv.set_output_value(self.number_of_cyclesC, self.number_of_cycles)
                    gas_demand_real_used = 0
            elif self.gas_type == "Methan":
                gas_demand_target = (
                    (el_power / eff_el_real) + (th_power / eff_th_real)
                ) / PhysicsConfig.natural_gas_specific_fuel_value_per_kg
                gas_demand_real_used = gas_demand_target
            else:
                raise Exception("No Gas chosen which is integrated in System")

        stsv.set_output_value(
            self.gas_demand_target, gas_demand_target
        )  # CHP runs with
        stsv.set_output_value(
            self.gas_demand_real_used, gas_demand_real_used
        )  # ThermalPowerOutput

    def write_to_report(self) -> List[str]:
        lines = []
        for config_string in self.chp_config.get_string_dict():
            lines.append(config_string)
        lines.append("Component Name: " + str(self.component_name))
        lines.append("Name: CHP")
        lines.append("Min Operation Time [Sec]: " + str(self.min_operation_time))
        lines.append("Min Idle Time [Sec]: " + str(self.min_idle_time))
        lines.append("Gas Type: " + str(self.gas_type))
        lines.append("Operating Mode: " + str(self.operating_mode))
        lines.append("P_el_max [P]: " + str(self.P_el_max))
        lines.append("P_el_min [P]: " + str(self.P_el_min))
        lines.append("Eff_el_min: " + str(self.eff_el_min))
        lines.append("Eff_el_max: " + str(self.eff_el_max))
        lines.append("Mass Flow Max: " + str(self.mass_flow_max))
        lines.append("P_th_min [P]: " + str(self.P_th_min))
        lines.append("P_th_max [P]: " + str(self.P_th_max))
        lines.append("Eff_th_min: " + str(self.eff_th_min))
        lines.append("Eff_th_max: " + str(self.eff_th_max))
        lines.append("Max Temperature [°C]: " + str(self.temperature_max))
        lines.append("Delta T [°C]: " + str(self.delta_T))

        return lines<|MERGE_RESOLUTION|>--- conflicted
+++ resolved
@@ -88,46 +88,7 @@
 
 
 class CHPConfigAdvanced:
-<<<<<<< HEAD
-
-    # system_name = "BlueGEN15"
-    # system_name = "Dachs 0.8"
-    # system_name = "Test_KWK"
-    # system_name = "Dachs G2.9"
-    # system_name = "HOMER"
-    system_name = "BlueGen BG15"
-
-    df = pd.read_excel(
-        os.path.join(utils.HISIMPATH["chp_system"], "mock_up_efficiencies.xlsx"),
-        index_col=0,
-    )
-
-    df_specific = df.loc[str(system_name)]
-
-    if str(df_specific["is_modulating"]) == "Yes":
-        is_modulating = True
-        P_el_min = df_specific["P_el_min"]
-        P_th_min = df_specific["P_th_min"]
-        P_total_min = df_specific["P_total_min"]
-        eff_el_min = df_specific["eff_el_min"]
-        eff_th_min = df_specific["eff_th_min"]
-
-    elif str(df_specific["is_modulating"]) == "No":
-        is_modulating = False
-    else:
-        log.error("Modulation is not defined. Modulation must be 'Yes' or 'No'")
-        raise ValueError
-
-    P_el_max = df_specific["P_el_max"]
-    P_th_max = df_specific["P_th_max"]
-    P_total_max = df_specific["P_total_max"]  # maximum fuel consumption
-    eff_el_max = df_specific["eff_el_max"]
-    eff_th_max = df_specific["eff_th_max"]
-    mass_flow_max = df_specific["mass_flow (dT=20°C)"]
-    temperature_max = df_specific["temperature_max"]
-    delta_T = 10
-
-=======
+
     def __init__(self) -> None:
         # Remark: moved the whole class body into the __init__ function to avoid errors if the file read below
         # does not exist. 
@@ -165,7 +126,6 @@
         self.mass_flow_max = df_specific['mass_flow (dT=20°C)']
         self.temperature_max = df_specific['temperature_max']
         self.delta_T=10
->>>>>>> d755b26b
 
 class CHPState:
     def __init__(self, start_timestep=None, electricity_output=0.0, cycle_number=None):
