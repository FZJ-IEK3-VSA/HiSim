from hisim.component import (
    Component,
    SingleTimeStepValues,
    ComponentInput,
    ComponentOutput,
    ConfigBase,
)
from hisim import loadtypes as lt
import copy
from hisim.components.configuration import PhysicsConfig
from hisim import utils

# from math import pi
# from math import floor
from hisim.simulationparameters import SimulationParameters
from hisim import log
import pandas as pd
import os
from dataclasses import dataclass
from dataclasses_json import dataclass_json
import math
from typing import Any, List

__authors__ = "Frank Burkrad, Maximilian Hillen,"
__copyright__ = "Copyright 2021, the House Infrastructure Project"
__credits__ = ["Noah Pflugradt"]
__license__ = ""
__version__ = ""
__maintainer__ = "Maximilian Hillen"
__email__ = "maximilian.hillen@rwth-aachen.de"
__status__ = "development"


@dataclass_json
@dataclass
class CHPConfig(ConfigBase):
    """
    CHP Config
    """

    @classmethod
    def get_main_classname(cls):
        """Return the full class name of the base class."""
        return CHP.get_full_classname()

    name: str
    min_operation_time: float
    min_idle_time: float
    gas_type: str
    operating_mode: str
    p_el_max: float  # [W]
    is_modulating: bool
    P_el_min: float  # [W]
    P_th_min: float  # [W]
    eff_el_min: float  # [-]
    eff_th_min: float  # [-]
    mass_flow_max: float  # kg/s
    P_el_max: float  # [W]
    P_th_max: float  # [W]
    eff_el_max: float  # [-]
    eff_th_max: float  # [-]
    temperature_max: float
    delta_T: float

    @classmethod
    def get_default_config(cls) -> Any:
        config = CHPConfig(
            name="CHP",
            min_operation_time=60,
            min_idle_time=15,
            gas_type="Hydrogen",
            operating_mode="both",
            p_el_max=3600,
            is_modulating=True,
            P_el_min=2_000,
            P_th_min=3_000,
            eff_el_min=0.2,
            eff_th_min=0.5,
            mass_flow_max=0.011,
            P_el_max=3_000,
            P_th_max=4_000,
            eff_el_max=0.4,
            eff_th_max=0.55,
            temperature_max=80,
            delta_T=10,
        )
        return config


class CHPConfigAdvanced:
    def __init__(self) -> None:
        # Remark: moved the whole class body into the __init__ function to avoid errors if the file read below
        # does not exist.

        # system_name = "BlueGEN15"
        # system_name = "Dachs 0.8"
        # system_name = "Test_KWK"
        # system_name = "Dachs G2.9"
        # system_name = "HOMER"
        system_name = "BlueGen BG15"

        df = pd.read_excel(
            os.path.join(utils.HISIMPATH["chp_system"], "mock_up_efficiencies.xlsx"),
            index_col=0,
        )

        df_specific = df.loc[str(system_name)]

        if str(df_specific["is_modulating"]) == "Yes":
            self.is_modulating = True
            self.P_el_min = df_specific["P_el_min"]
            self.P_th_min = df_specific["P_th_min"]
            self.P_total_min = df_specific["P_total_min"]
            self.eff_el_min = df_specific["eff_el_min"]
            self.eff_th_min = df_specific["eff_th_min"]

        elif str(df_specific["is_modulating"]) == "No":
            self.is_modulating = False
        else:
            log.error("Modulation is not defined. Modulation must be 'Yes' or 'No'")
            raise ValueError

        self.P_el_max = df_specific["P_el_max"]
        self.P_th_max = df_specific["P_th_max"]
        self.P_total_max = df_specific["P_total_max"]  # maximum fuel consumption
        self.eff_el_max = df_specific["eff_el_max"]
        self.eff_th_max = df_specific["eff_th_max"]
        self.mass_flow_max = df_specific["mass_flow (dT=20°C)"]
        self.temperature_max = df_specific["temperature_max"]
        self.delta_T = 10


class CHPState:
    def __init__(self, start_timestep=None, electricity_output=0.0, cycle_number=None):
        self.start_timestep = start_timestep
        self.electricity_output = electricity_output
        self.cycle_number = cycle_number
        if self.electricity_output == 0.0:
            self.activation = 0
        elif self.electricity_output > 0.0:
            self.activation = 1
        else:
            raise Exception("Impossible CHPState.")


class CHP(Component):
    """
    Simulate chp efficiency (cop) as well as electrical (p_el) &
    thermal power (p_th), massflow (m_dot) and output temperature (t_out).
    """

    # Inputs
    ControlSignal = "ControlSignal"  # at which Procentage is the CHP modulating [0..1]
    MassflowInputTemperature = "MassflowInputTemperature"
    ElectricityFromCHPTarget = "ElectricityFromCHPTarget"
    HydrogenNotReleased = "HydrogenNotReleased"
    # OperatingModelSignal="OperatingModelSignal" #-->Wärme oder Stromgeführt. Nötig?

    # Output
    MassflowOutput = "Hot Water Energy Output"
    MassflowOutputTemperature = "MassflowOutputTemperature"
    ElectricityOutput = "ElectricityOutput"
    GasDemandTarget = "GasDemandTarget"
    NumberofCycles = "NumberofCycles"
    ThermalOutputPower = "ThermalOutputPower"
    GasDemandReal = "GasDemandReal"

    def __init__(
        self, my_simulation_parameters: SimulationParameters, config: CHPConfig
    ) -> None:
        self.chp_config = config
        super().__init__(
<<<<<<< HEAD
            name=self.chp_config.name, my_simulation_parameters=my_simulation_parameters, my_config=config
=======
            name=self.chp_config.name,
            my_simulation_parameters=my_simulation_parameters,
            my_config=config,
>>>>>>> 957c96c4
        )
        self.min_operation_time = self.chp_config.min_operation_time
        self.min_idle_time = self.chp_config.min_idle_time
        self.gas_type = (
            self.chp_config.gas_type
        )  # Gas Type can be "Hydrogen" or "Methan"
        self.operating_mode = (
            self.chp_config.operating_mode
        )  # operating_mode=["both","heat","electricity"]

        self.number_of_cycles = 0
        self.number_of_cycles_previous = copy.deepcopy(self.number_of_cycles)
        self.state = CHPState(start_timestep=int(0), cycle_number=0)
        self.previous_state = copy.deepcopy(self.state)

        # the 3600 comes from Normalised chp from p_el_max=3600. Look up chp_system_lib for more information
        self.P_el_max = self.chp_config.p_el_max
        usually_P_el_max = self.chp_config.P_el_max
        self.P_th_max = self.chp_config.P_th_max * (self.P_el_max / usually_P_el_max)
        self.P_th_min = self.chp_config.P_th_min
        self.P_el_min = self.chp_config.P_el_min

        if self.P_el_max < self.P_el_min or self.P_th_max < self.P_th_min:
            self.P_el_max = self.P_el_min + 100
            self.P_th_max = self.P_th_max + 100

        self.mass_flow_max = self.chp_config.mass_flow_max * (
            self.P_el_max / usually_P_el_max
        )
        if self.mass_flow_max < self.chp_config.mass_flow_max:
            self.mass_flow_max = self.chp_config.mass_flow_max
        self.eff_th_min: float = self.chp_config.eff_th_min
        self.eff_th_max = self.chp_config.eff_th_max
        self.eff_el_min: float = self.chp_config.eff_el_min
        self.eff_el_max = self.chp_config.eff_el_max
        self.temperature_max = self.chp_config.temperature_max

        self.delta_T = self.chp_config.delta_T

        # Inputs
        self.control_signal: ComponentInput = self.add_input(
            self.component_name,
            CHP.ControlSignal,
            lt.LoadTypes.ANY,
            lt.Units.PERCENT,
            False,
        )
        # self.operating_mode_signal: ComponentInput = self.add_input(self.ComponentName, CHP.OperatingModelSignal, lt.LoadTypes.Gas, lt.Units.Percent, True)
        self.mass_inp_temp: ComponentInput = self.add_input(
            self.component_name,
            CHP.MassflowInputTemperature,
            lt.LoadTypes.WATER,
            lt.Units.CELSIUS,
            False,
        )
        self.electricity_target: ComponentInput = self.add_input(
            self.component_name,
            CHP.ElectricityFromCHPTarget,
            lt.LoadTypes.ELECTRICITY,
            lt.Units.WATT,
            False,
        )
        self.hydrogen_not_released: ComponentInput = self.add_input(
            self.component_name,
            CHP.HydrogenNotReleased,
            lt.LoadTypes.GAS,
            lt.Units.KG,
            False,
        )

        # Outputs
        self.mass_out: ComponentOutput = self.add_output(
            self.component_name,
            CHP.MassflowOutput,
            lt.LoadTypes.WATER,
            lt.Units.KG_PER_SEC,
            output_description=f"here a description for {self.MassflowOutput} will follow.",
        )
        self.mass_out_temp: ComponentOutput = self.add_output(
            self.component_name,
            CHP.MassflowOutputTemperature,
            lt.LoadTypes.WATER,
            lt.Units.CELSIUS,
            output_description=f"here a description for {self.MassflowOutputTemperature} will follow.",
        )
        self.gas_demand_target: ComponentOutput = self.add_output(
            self.component_name,
            CHP.GasDemandTarget,
            lt.LoadTypes.GAS,
            lt.Units.KG_PER_SEC,
            output_description=f"here a description for {self.GasDemandTarget} will follow.",
        )
        self.el_power: ComponentOutput = self.add_output(
            self.component_name,
            CHP.ElectricityOutput,
            lt.LoadTypes.ELECTRICITY,
            lt.Units.WATT,
            output_description=f"here a description for CHP {self.ElectricityOutput} will follow.",
        )
        self.number_of_cyclesC: ComponentOutput = self.add_output(
            self.component_name,
            CHP.NumberofCycles,
            lt.LoadTypes.ANY,
            lt.Units.ANY,
            output_description=f"here a description for CHP {self.NumberofCycles} will follow.",
        )
        self.th_power: ComponentOutput = self.add_output(
            self.component_name,
            CHP.ThermalOutputPower,
            lt.LoadTypes.HEATING,
            lt.Units.WATT,
            output_description=f"here a description for CHP {self.ThermalOutputPower} will follow.",
        )
        self.gas_demand_real_used: ComponentOutput = self.add_output(
            self.component_name,
            CHP.GasDemandReal,
            lt.LoadTypes.GAS,
            lt.Units.KG_PER_SEC,
            output_description=f"here a description for {self.GasDemandReal} will follow.",
        )

    def i_prepare_simulation(self) -> None:
        """Prepares the simulation."""
        pass

    def i_save_state(self) -> None:
        self.previous_state = copy.deepcopy(self.state)
        self.number_of_cycles_previous = self.number_of_cycles

    def i_restore_state(self) -> None:
        self.state = copy.deepcopy(self.previous_state)
        self.number_of_cycles = self.number_of_cycles_previous

    def i_doublecheck(self, timestep: int, stsv: SingleTimeStepValues) -> None:
        pass

    def simulate_chp(
        self, control_signal: float, stsv: SingleTimeStepValues, timestep: int
    ) -> Any:

        cw = 4182
        ## Calculation.Electric Energy deliverd
        ### CHP is on
        if self.state.activation != 0:
            self.number_of_cycles = self.state.cycle_number
            # Checks if the minimum running time has been reached

            # Minimium running time has been reached and the CHP wants to shut off -->so it shuts off
            if (
                timestep >= self.state.start_timestep + self.min_operation_time
                and control_signal == 0.0
            ):

                # all Outputs zero
                mass_out_temp: float = 0
                mass_out: float = 0
                el_power: float = 0
                th_power: float = 0
                eff_el_real: float = 0
                eff_th_real: float = 0

                self.state = CHPState(
                    start_timestep=timestep,
                    cycle_number=self.number_of_cycles,
                    electricity_output=el_power,
                )

                stsv.set_output_value(
                    self.mass_out_temp, mass_out_temp
                )  # mass output temp
                stsv.set_output_value(self.mass_out, mass_out)  # mass output flow
                stsv.set_output_value(self.el_power, el_power)  # mass output flow
                stsv.set_output_value(self.th_power, th_power)  # mass output flow

                # zu ändern, da gas_demand=!gas_power
                stsv.set_output_value(self.number_of_cyclesC, self.number_of_cycles)
                return el_power, th_power, eff_el_real, eff_th_real

            # Minimium running time has not been reached and the CHP wants to shut off -->so it won't shut off
            elif (
                timestep < self.state.start_timestep + self.min_operation_time
                and control_signal == 0
            ):
                # CHP doesn't want to run but has to, therefore is going to run in minimum power

                maximum_power_th: float = self.P_th_min
                eff_th_real = self.eff_th_min
                eff_el_real = self.eff_el_min
                maximum_power_el: float = self.P_el_min

                th_power = maximum_power_th * eff_th_real
                el_power = maximum_power_el * eff_el_real

                mass_out_temp = self.delta_T + stsv.get_input_value(self.mass_inp_temp)
                mass_out = th_power / (cw * self.delta_T)

                if mass_out > self.mass_flow_max:
                    mass_out = self.mass_flow_max
                    mass_out_temp = stsv.get_input_value(
                        self.mass_inp_temp
                    ) + th_power / (mass_out * cw)

            # CHP doens't want to shut off and its activated--> so its stays activated
            else:
                # Calculate Eff_th
                d_eff_th = self.eff_th_max - self.eff_th_min

                if control_signal * self.P_th_max < self.P_th_min:
                    maximum_power_th = self.P_th_min
                    eff_th_real = self.eff_th_min
                else:
                    maximum_power_th = control_signal * self.P_th_max
                    eff_th_real = self.eff_th_min + d_eff_th * control_signal

                # Calculate Eff_el
                d_eff_el = self.eff_el_max - self.eff_el_min

                if control_signal * self.P_el_max < self.P_el_min:
                    maximum_power_el = self.P_el_min
                    eff_el_real = self.eff_el_min
                else:
                    maximum_power_el = control_signal * self.P_el_max
                    eff_el_real = self.eff_el_min + d_eff_el * control_signal

                th_power = maximum_power_th * eff_th_real
                el_power = maximum_power_el * eff_el_real

                mass_out_temp = self.delta_T + stsv.get_input_value(self.mass_inp_temp)
                mass_out = th_power / (cw * self.delta_T)

                if mass_out > self.mass_flow_max:
                    mass_out = self.mass_flow_max
                    mass_out_temp = stsv.get_input_value(
                        self.mass_inp_temp
                    ) + th_power / (mass_out * cw)

            th_power = (
                (mass_out_temp - stsv.get_input_value(self.mass_inp_temp))
                * cw
                * mass_out
            )
            stsv.set_output_value(self.th_power, th_power)  # ThermalPowerOutput
            stsv.set_output_value(self.mass_out_temp, mass_out_temp)  # mass output temp
            stsv.set_output_value(self.mass_out, mass_out)  # mass output flow
            stsv.set_output_value(self.el_power, el_power)  # mass output flow
            # zu ändern, da gas_demand=!gas_power
            stsv.set_output_value(self.number_of_cyclesC, self.number_of_cycles)
            return el_power, th_power, eff_el_real, eff_th_real
            # run in power of control_signal

        ### CHP is Off
        # CHP wants to start and waited long enough since last start--> so it starts
        if control_signal != 0 and (
            timestep >= self.state.start_timestep + self.min_idle_time
        ):
            self.number_of_cycles = self.number_of_cycles + 1
            number_of_cycles = self.number_of_cycles

            # Calculate Eff_th
            d_eff_th = self.eff_th_max - self.eff_th_min

            if control_signal * self.P_th_max < self.P_th_min:
                maximum_power_th = self.P_th_min
                eff_th_real = self.eff_th_min
            else:
                maximum_power_th = control_signal * self.P_th_max
                eff_th_real = self.eff_th_min + d_eff_th * control_signal

            # Calculate Eff_el
            d_eff_el = self.eff_el_max - self.eff_el_min

            if control_signal * self.P_el_max < self.P_el_min:
                maximum_power_el = self.P_el_min
                eff_el_real = self.eff_el_min
            else:
                maximum_power_el = control_signal * self.P_el_max
                eff_el_real = self.eff_el_min + d_eff_el * control_signal

            th_power = maximum_power_th * eff_th_real
            el_power = maximum_power_el * eff_el_real

            mass_out_temp = self.delta_T + stsv.get_input_value(self.mass_inp_temp)
            mass_out = th_power / (cw * self.delta_T)

            if mass_out > self.mass_flow_max:
                mass_out = self.mass_flow_max
                mass_out_temp = stsv.get_input_value(self.mass_inp_temp) + th_power / (
                    mass_out * cw
                )

            self.state = CHPState(
                start_timestep=timestep,
                electricity_output=el_power,
                cycle_number=number_of_cycles,
            )

        # CHP wants to starts but didn't wait long enough since last start -> so it won't start
        else:
            # all Outputs should be zero, because CHP can't start
            mass_out_temp = 0
            mass_out = 0
            el_power = 0
            th_power = 0
            eff_el_real = 0
            eff_th_real = 0

        stsv.set_output_value(self.th_power, th_power)  # ThermalPowerOutput
        stsv.set_output_value(self.mass_out_temp, mass_out_temp)  # mass output temp
        stsv.set_output_value(self.mass_out, mass_out)  # mass output flow
        stsv.set_output_value(self.el_power, el_power)  # mass output flow
        # zu ändern, da gas_demand=!gas_power
        stsv.set_output_value(self.number_of_cyclesC, self.number_of_cycles)

        return el_power, th_power, eff_el_real, eff_th_real

    def calculate_control_signal(self, stsv: SingleTimeStepValues) -> float:
        if (stsv.get_input_value(self.electricity_target)) < 30:
            control_signal: float = 0
            return control_signal
        elif (
            stsv.get_input_value(self.electricity_target)
        ) < self.P_el_min * self.eff_el_min:
            control_signal = 0.4
            return control_signal
        elif (
            stsv.get_input_value(self.electricity_target)
        ) > self.P_el_max * self.eff_el_max:
            control_signal = 1
            return control_signal
        else:
            x1 = (
                -self.P_el_max
                - math.sqrt(
                    (self.P_el_max * self.eff_el_min) ** 2
                    + 4
                    * (
                        stsv.get_input_value(self.electricity_target)
                        * self.P_el_max
                        * (self.eff_el_max - self.eff_el_min)
                    )
                )
            ) / (2 * self.P_el_max * (self.eff_el_max - self.eff_el_min))
            x2 = (
                -self.P_el_max
                + math.sqrt(
                    (self.P_el_max * self.eff_el_min) ** 2
                    + 4
                    * (
                        stsv.get_input_value(self.electricity_target)
                        * self.P_el_max
                        * (self.eff_el_max - self.eff_el_min)
                    )
                )
            ) / (2 * self.P_el_max * (self.eff_el_max - self.eff_el_min))
            if 0 < x1 and x1 < 1:
                if 0 < x2 and x2 < 1:
                    if x1 < x2:
                        return x2
                    else:
                        return x1
                else:
                    return x1
            else:
                return x2

    def i_simulate(
        self, timestep: int, stsv: SingleTimeStepValues, force_convergence: bool
    ) -> None:
        control_signal: float = -1
        if self.operating_mode == "heat":
            control_signal = stsv.get_input_value(self.control_signal)
        elif self.operating_mode == "electricity":
            control_signal = self.calculate_control_signal(stsv)
            if control_signal > 1 or control_signal < 0:
                control_signal = 1
        elif self.operating_mode == "both":
            control_signal = self.calculate_control_signal(stsv)
            if control_signal <= stsv.get_input_value(self.control_signal):
                control_signal = stsv.get_input_value(self.control_signal)
            else:
                if control_signal > 1 or control_signal < 0:
                    control_signal = 1

        if control_signal > 1:
            raise Exception("Expected a control signal between 0 and 1")
        if control_signal < 0:
            raise Exception("Expected a control signal between 0 and 1")

        el_power, th_power, eff_el_real, eff_th_real = self.simulate_chp(
            control_signal=control_signal, stsv=stsv, timestep=timestep
        )
        # Check if enough hydrogen is in the tank
        gas_demand_real_used = 0
        if el_power == 0 and th_power == 0:
            gas_demand_target = 0
            gas_demand_real_used = 0
        else:
            if self.gas_type == "Hydrogen":
                gas_demand_target = (
                    (el_power / eff_el_real) + (th_power / eff_th_real)
                ) / (PhysicsConfig.hydrogen_specific_fuel_value_per_kg)
                if stsv.get_input_value(self.hydrogen_not_released) == 0:
                    # Gas Demand can completly be charged from storage
                    gas_demand_real_used = gas_demand_target

                elif stsv.get_input_value(self.hydrogen_not_released) < 0:
                    log.warning(
                        "Fault, bc. GasDemandpossible>gasdemandtarget @ "
                        + str(timestep)
                    )

                elif stsv.get_input_value(self.hydrogen_not_released) > 0:
                    # not enough Gas for running CHP on power demanded/calculated before
                    # to simplify, turn of CHP complelty, also when minimum running time isn't reached, bec. no Hydrogen is there

                    stsv.set_output_value(self.th_power, 0)  # ThermalPowerOutput
                    stsv.set_output_value(self.mass_out_temp, 0)  # mass output temp
                    stsv.set_output_value(self.mass_out, 0)  # mass output flow
                    stsv.set_output_value(self.el_power, 0)  # mass output flow
                    self.number_of_cycles = self.state.cycle_number
                    el_power = 0
                    self.state = CHPState(
                        start_timestep=timestep,
                        cycle_number=self.number_of_cycles,
                        electricity_output=el_power,
                    )

                    stsv.set_output_value(self.number_of_cyclesC, self.number_of_cycles)
                    gas_demand_real_used = 0
            elif self.gas_type == "Methan":
                gas_demand_target = (
                    (el_power / eff_el_real) + (th_power / eff_th_real)
                ) / PhysicsConfig.natural_gas_specific_fuel_value_per_kg
                gas_demand_real_used = gas_demand_target
            else:
                raise Exception("No Gas chosen which is integrated in System")

        stsv.set_output_value(
            self.gas_demand_target, gas_demand_target
        )  # CHP runs with
        stsv.set_output_value(
            self.gas_demand_real_used, gas_demand_real_used
        )  # ThermalPowerOutput

    def write_to_report(self) -> List[str]:
        lines = []
        for config_string in self.chp_config.get_string_dict():
            lines.append(config_string)
        lines.append("Component Name: " + str(self.component_name))
        lines.append("Name: CHP")
        lines.append("Min Operation Time [Sec]: " + str(self.min_operation_time))
        lines.append("Min Idle Time [Sec]: " + str(self.min_idle_time))
        lines.append("Gas Type: " + str(self.gas_type))
        lines.append("Operating Mode: " + str(self.operating_mode))
        lines.append("P_el_max [P]: " + str(self.P_el_max))
        lines.append("P_el_min [P]: " + str(self.P_el_min))
        lines.append("Eff_el_min: " + str(self.eff_el_min))
        lines.append("Eff_el_max: " + str(self.eff_el_max))
        lines.append("Mass Flow Max: " + str(self.mass_flow_max))
        lines.append("P_th_min [P]: " + str(self.P_th_min))
        lines.append("P_th_max [P]: " + str(self.P_th_max))
        lines.append("Eff_th_min: " + str(self.eff_th_min))
        lines.append("Eff_th_max: " + str(self.eff_th_max))
        lines.append("Max Temperature [°C]: " + str(self.temperature_max))
        lines.append("Delta T [°C]: " + str(self.delta_T))

        return lines<|MERGE_RESOLUTION|>--- conflicted
+++ resolved
@@ -170,13 +170,9 @@
     ) -> None:
         self.chp_config = config
         super().__init__(
-<<<<<<< HEAD
-            name=self.chp_config.name, my_simulation_parameters=my_simulation_parameters, my_config=config
-=======
             name=self.chp_config.name,
             my_simulation_parameters=my_simulation_parameters,
             my_config=config,
->>>>>>> 957c96c4
         )
         self.min_operation_time = self.chp_config.min_operation_time
         self.min_idle_time = self.chp_config.min_idle_time
