"""Advanced heat pump module.

See library on https://github.com/FZJ-IEK3-VSA/hplib/tree/main/hplib
"""

import hashlib

# clean
import importlib
from dataclasses import dataclass
from typing import Any, List, Optional, Tuple, Dict

import pandas as pd
from dataclass_wizard import JSONWizard
from dataclasses_json import dataclass_json
from hplib import hplib as hpl

# Import modules from HiSim
from hisim.component import (
    Component,
    ComponentInput,
    ComponentOutput,
    SingleTimeStepValues,
    ConfigBase,
    ComponentConnection,
    OpexCostDataClass,
    DisplayConfig,
)
from hisim.components import weather, simple_hot_water_storage, heat_distribution_system
from hisim.components.heat_distribution_system import HeatDistributionSystemType
from hisim.loadtypes import LoadTypes, Units, InandOutputType, OutputPostprocessingRules
from hisim.units import (
    Quantity,
    Watt,
    Celsius,
    Seconds,
    Kilogram,
    Euro,
    Years,
)

from hisim.simulationparameters import SimulationParameters
from hisim.postprocessing.kpi_computation.kpi_structure import KpiEntry, KpiHelperClass, KpiTagEnumClass

__authors__ = "Tjarko Tjaden, Hauke Hoops, Kai Rösken"
__copyright__ = "Copyright 2021, the House Infrastructure Project"
__credits__ = "..."
__license__ = "MIT"
__version__ = "0.1"
__maintainer__ = "Tjarko Tjaden"
__email__ = "tjarko.tjaden@hs-emden-leer.de"
__status__ = "development"


@dataclass_json
@dataclass
class HeatPumpHplibConfig(ConfigBase):
    """HeatPumpHPLibConfig."""

    @classmethod
    def get_main_classname(cls):
        """Returns the full class name of the base class."""
        return HeatPumpHplib.get_full_classname()

    building_name: str
    name: str
    model: str
    group_id: int
    heating_reference_temperature_in_celsius: Quantity[float, Celsius]  # before t_in
    flow_temperature_in_celsius: Quantity[float, Celsius]  # before t_out_val
    set_thermal_output_power_in_watt: Quantity[float, Watt]  # before p_th_set
    cycling_mode: bool
    minimum_running_time_in_seconds: Optional[Quantity[int, Seconds]]
    minimum_idle_time_in_seconds: Optional[Quantity[int, Seconds]]
    #: CO2 footprint of investment in kg
    co2_footprint: Quantity[float, Kilogram]
    #: cost for investment in Euro
    cost: Quantity[float, Euro]
    #: lifetime in years
    lifetime: Quantity[float, Years]
    # maintenance cost as share of investment [0..1]
    maintenance_cost_as_percentage_of_investment: float
<<<<<<< HEAD
=======
    #: consumption of the heatpump in kWh
    consumption_in_kwh: Quantity[float, KilowattHour]
>>>>>>> 2a647954

    @classmethod
    def get_default_generic_advanced_hp_lib(
        cls,
        set_thermal_output_power_in_watt: Quantity[float, Watt] = Quantity(8000, Watt),
        heating_reference_temperature_in_celsius: Quantity[float, Celsius] = Quantity(-7.0, Celsius),
        building_name: str = "BUI1",
    ) -> "HeatPumpHplibConfig":
        """Gets a default HPLib Heat Pump.

        see default values for air/water hp on:
        https://github.com/FZJ-IEK3-VSA/hplib/blob/main/hplib/hplib.py l.135 "fit_p_th_ref.
        """
        return HeatPumpHplibConfig(
            building_name=building_name,
            name="AdvancedHeatPumpHPLib",
            model="Generic",
            group_id=1,
            heating_reference_temperature_in_celsius=heating_reference_temperature_in_celsius,
            flow_temperature_in_celsius=Quantity(52, Celsius),
            set_thermal_output_power_in_watt=set_thermal_output_power_in_watt,
            cycling_mode=True,
            minimum_running_time_in_seconds=Quantity(3600, Seconds),
            minimum_idle_time_in_seconds=Quantity(3600, Seconds),
            # value from emission_factors_and_costs_devices.csv
            co2_footprint=Quantity(set_thermal_output_power_in_watt.value * 1e-3 * 165.84, Kilogram),
            # value from emission_factors_and_costs_devices.csv
            cost=Quantity(set_thermal_output_power_in_watt.value * 1e-3 * 1513.74, Euro),
            lifetime=Quantity(10, Years),  # value from emission_factors_and_costs_devices.csv
            maintenance_cost_as_percentage_of_investment=0.025,  # source:  VDI2067-1
<<<<<<< HEAD
=======
            consumption_in_kwh=Quantity(0, KilowattHour),
>>>>>>> 2a647954
        )

    @classmethod
    def get_scaled_advanced_hp_lib(
        cls,
        heating_load_of_building_in_watt: Quantity[float, Watt],
        heating_reference_temperature_in_celsius: Quantity[float, Celsius] = Quantity(-7.0, Celsius),
        name: str = "AdvancedHeatPumpHPLib",
        building_name: str = "BUI1",
    ) -> "HeatPumpHplibConfig":
        """Gets a default heat pump with scaling according to heating load of the building_name."""

        set_thermal_output_power_in_watt: Quantity[float, Watt] = heating_load_of_building_in_watt

        return HeatPumpHplibConfig(
            building_name=building_name,
            name=name,
            model="Generic",
            group_id=1,
            heating_reference_temperature_in_celsius=heating_reference_temperature_in_celsius,
            flow_temperature_in_celsius=Quantity(52, Celsius),
            set_thermal_output_power_in_watt=set_thermal_output_power_in_watt,
            cycling_mode=True,
            minimum_running_time_in_seconds=Quantity(3600, Seconds),
            minimum_idle_time_in_seconds=Quantity(3600, Seconds),
            # value from emission_factros_and_costs_devices.csv
            co2_footprint=Quantity(set_thermal_output_power_in_watt.value * 1e-3 * 165.84, Kilogram),
            # value from emission_factros_and_costs_devices.csv
            cost=Quantity(set_thermal_output_power_in_watt.value * 1e-3 * 1513.74, Euro),
            # value from emission_factros_and_costs_devices.csv
            lifetime=Quantity(10, Years),
            maintenance_cost_as_percentage_of_investment=0.025,  # source:  VDI2067-1
<<<<<<< HEAD
=======
            consumption_in_kwh=Quantity(0, KilowattHour),
>>>>>>> 2a647954
        )


class HeatPumpHplib(Component):
    """Simulate the heat pump.

    Outputs are heat pump efficiency (cop) as well as electrical (p_el) and
    thermal power (p_th), massflow (m_dot) and output temperature (t_out).
    Relevant simulation parameters are loaded within the init for a
    specific or generic heat pump type.
    """

    # Inputs
    OnOffSwitch = "OnOffSwitch"  # 1 = on, 0 = 0ff
    TemperatureInputPrimary = "TemperatureInputPrimary"  # °C
    TemperatureInputSecondary = "TemperatureInputSecondary"  # °C
    TemperatureAmbient = "TemperatureAmbient"  # °C

    # Outputs
    ThermalOutputPower = "ThermalOutputPower"  # W
    ThermalOutputEnergy = "ThermalOutputEnergy"  # Wh
    ElectricalInputPower = "ElectricalInputPower"  # W
    ElectricalInputPowerForHeating = "ElectricalInputPowerForHeating"  # W
    ElectricalInputPowerForCooling = "ElectricalInputPowerForCooling"  # W
    ElectricalInputEnergy = "ElectricalInputEnergy"  # Wh
    COP = "COP"  # -
    EER = "EER"  # -
    TemperatureOutput = "TemperatureOutput"  # °C
    TemperatureInputWarmWater = "TemperatureInputWarmWater"  # °C
    MassFlowOutput = "MassFlowOutput"  # kg/s
    TimeOnHeating = "TimeOnHeating"  # s
    TimeOnCooling = "TimeOnCooling"  # s
    TimeOff = "TimeOff"  # s

    def __init__(
        self,
        my_simulation_parameters: SimulationParameters,
        config: HeatPumpHplibConfig,
        my_display_config: DisplayConfig = DisplayConfig(),
    ):
        """Loads the parameters of the specified heat pump.

        model : str
            Name of the heat pump model or "Generic".
        group_id : numeric, default 0
            only for model "Generic": Group ID for subtype of heat pump. [1-6].
        t_in : numeric, default 0
            only for model "Generic": Input temperature :math:`T` at primary side of the heat pump. [°C]
        t_out_val : numeric, default 0
            only for model "Generic": Output temperature :math:`T` at secondary side of the heat pump. [°C]
        p_th_set : numeric, default 0
            only for model "Generic": Thermal output power at setpoint t_in, t_out. [W]

        """
        super().__init__(
            name=config.building_name + "_" + config.name,
            my_simulation_parameters=my_simulation_parameters,
            my_config=config,
            my_display_config=my_display_config,
        )
        # caching for hplib simulation
        self.calculation_cache: Dict = {}

        self.model = config.model

        self.group_id = config.group_id

        self.t_in = int(config.heating_reference_temperature_in_celsius.value)

        self.t_out_val = int(config.flow_temperature_in_celsius.value)

        self.p_th_set = int(config.set_thermal_output_power_in_watt.value)

        self.cycling_mode = config.cycling_mode

        self.minimum_running_time_in_seconds = (
            config.minimum_running_time_in_seconds.value
            if config.minimum_running_time_in_seconds
            else config.minimum_running_time_in_seconds
        )

        self.minimum_idle_time_in_seconds = (
            config.minimum_idle_time_in_seconds.value
            if config.minimum_idle_time_in_seconds
            else config.minimum_idle_time_in_seconds
        )

        # Component has states
        self.state = HeatPumpState(time_on_heating=0, time_off=0, time_on_cooling=0, on_off_previous=0)
        self.previous_state = self.state.self_copy()

        # Load parameters from heat pump database
        self.parameters = hpl.get_parameters(self.model, self.group_id, self.t_in, self.t_out_val, self.p_th_set)

        # Define component inputs
        self.on_off_switch: ComponentInput = self.add_input(
            object_name=self.component_name,
            field_name=self.OnOffSwitch,
            load_type=LoadTypes.ANY,
            unit=Units.ANY,
            mandatory=True,
        )

        self.t_in_primary: ComponentInput = self.add_input(
            object_name=self.component_name,
            field_name=self.TemperatureInputPrimary,
            load_type=LoadTypes.TEMPERATURE,
            unit=Units.CELSIUS,
            mandatory=True,
        )

        self.t_in_secondary: ComponentInput = self.add_input(
            object_name=self.component_name,
            field_name=self.TemperatureInputSecondary,
            load_type=LoadTypes.TEMPERATURE,
            unit=Units.CELSIUS,
            mandatory=True,
        )

        self.t_amb: ComponentInput = self.add_input(
            object_name=self.component_name,
            field_name=self.TemperatureAmbient,
            load_type=LoadTypes.TEMPERATURE,
            unit=Units.CELSIUS,
            mandatory=True,
        )

        # Define component outputs
        self.p_th: ComponentOutput = self.add_output(
            object_name=self.component_name,
            field_name=self.ThermalOutputPower,
            load_type=LoadTypes.HEATING,
            unit=Units.WATT,
            output_description="Thermal output power in Watt",
            postprocessing_flag=[
                OutputPostprocessingRules.DISPLAY_IN_WEBTOOL,
            ],
        )

        self.q_th: ComponentOutput = self.add_output(
            object_name=self.component_name,
            field_name=self.ThermalOutputEnergy,
            load_type=LoadTypes.HEATING,
            unit=Units.WATT_HOUR,
            output_description=("Thermal output enery in Watthours"),
        )

        self.p_el: ComponentOutput = self.add_output(
            object_name=self.component_name,
            field_name=self.ElectricalInputPower,
            load_type=LoadTypes.ELECTRICITY,
            unit=Units.WATT,
            postprocessing_flag=[
                InandOutputType.ELECTRICITY_CONSUMPTION_UNCONTROLLED,
                OutputPostprocessingRules.DISPLAY_IN_WEBTOOL,
            ],
            output_description="Electricity input power in Watt",
        )
        self.p_el_heating: ComponentOutput = self.add_output(
            object_name=self.component_name,
            field_name=self.ElectricalInputPowerForHeating,
            load_type=LoadTypes.ELECTRICITY,
            unit=Units.WATT,
            postprocessing_flag=[
                OutputPostprocessingRules.DISPLAY_IN_WEBTOOL,
            ],
            output_description="Electricity input power for heating in Watt",
        )
        self.p_el_cooling: ComponentOutput = self.add_output(
            object_name=self.component_name,
            field_name=self.ElectricalInputPowerForCooling,
            load_type=LoadTypes.ELECTRICITY,
            unit=Units.WATT,
            postprocessing_flag=[
                OutputPostprocessingRules.DISPLAY_IN_WEBTOOL,
            ],
            output_description="Electricity input power for cooling in Watt",
        )

        self.e_el: ComponentOutput = self.add_output(
            object_name=self.component_name,
            field_name=self.ElectricalInputEnergy,
            load_type=LoadTypes.ELECTRICITY,
            unit=Units.WATT_HOUR,
            postprocessing_flag=[
                OutputPostprocessingRules.DISPLAY_IN_WEBTOOL,
            ],
            output_description="Electricity input energy in Watthours",
        )

        self.cop: ComponentOutput = self.add_output(
            object_name=self.component_name,
            field_name=self.COP,
            load_type=LoadTypes.ANY,
            unit=Units.ANY,
            output_description="COP",
            postprocessing_flag=[
                OutputPostprocessingRules.DISPLAY_IN_WEBTOOL,
            ],
        )
        self.eer: ComponentOutput = self.add_output(
            object_name=self.component_name,
            field_name=self.EER,
            load_type=LoadTypes.ANY,
            unit=Units.ANY,
            output_description="EER",
            postprocessing_flag=[
                OutputPostprocessingRules.DISPLAY_IN_WEBTOOL,
            ],
        )
        self.t_out: ComponentOutput = self.add_output(
            object_name=self.component_name,
            field_name=self.TemperatureOutput,
            load_type=LoadTypes.HEATING,
            unit=Units.CELSIUS,
            output_description="Temperature Output in °C",
            postprocessing_flag=[
                OutputPostprocessingRules.DISPLAY_IN_WEBTOOL,
            ],
        )
        self.t_in_warm_water: ComponentOutput = self.add_output(
            object_name=self.component_name,
            field_name=self.TemperatureInputWarmWater,
            load_type=LoadTypes.HEATING,
            unit=Units.CELSIUS,
            output_description="Temperature Input in °C",
            postprocessing_flag=[
                OutputPostprocessingRules.DISPLAY_IN_WEBTOOL,
            ],
        )

        self.m_dot: ComponentOutput = self.add_output(
            object_name=self.component_name,
            field_name=self.MassFlowOutput,
            load_type=LoadTypes.VOLUME,
            unit=Units.KG_PER_SEC,
            output_description="Mass flow output",
        )

        self.time_on_heating: ComponentOutput = self.add_output(
            object_name=self.component_name,
            field_name=self.TimeOnHeating,
            load_type=LoadTypes.TIME,
            unit=Units.SECONDS,
            output_description="Time turned on for heating",
            postprocessing_flag=[
                OutputPostprocessingRules.DISPLAY_IN_WEBTOOL,
            ],
        )
        self.time_on_cooling: ComponentOutput = self.add_output(
            object_name=self.component_name,
            field_name=self.TimeOnCooling,
            load_type=LoadTypes.TIME,
            unit=Units.SECONDS,
            output_description="Time turned on for cooling",
            postprocessing_flag=[
                OutputPostprocessingRules.DISPLAY_IN_WEBTOOL,
            ],
        )

        self.time_off: ComponentOutput = self.add_output(
            object_name=self.component_name,
            field_name=self.TimeOff,
            load_type=LoadTypes.TIME,
            unit=Units.SECONDS,
            output_description="Time turned off",
        )

        self.add_default_connections(self.get_default_connections_from_heat_pump_controller())
        self.add_default_connections(self.get_default_connections_from_weather())
        self.add_default_connections(self.get_default_connections_from_simple_hot_water_storage())

    def get_default_connections_from_heat_pump_controller(
        self,
    ):
        """Get default connections."""

        connections = []
        hpc_classname = HeatPumpHplibController.get_classname()
        connections.append(
            ComponentConnection(
                HeatPumpHplib.OnOffSwitch,
                hpc_classname,
                HeatPumpHplibController.State,
            )
        )
        return connections

    def get_default_connections_from_weather(
        self,
    ):
        """Get default connections."""

        connections = []
        weather_classname = weather.Weather.get_classname()
        connections.append(
            ComponentConnection(
                HeatPumpHplib.TemperatureAmbient,
                weather_classname,
                weather.Weather.DailyAverageOutsideTemperatures,
            )
        )

        connections.append(
            ComponentConnection(
                HeatPumpHplib.TemperatureInputPrimary,
                weather_classname,
                weather.Weather.DailyAverageOutsideTemperatures,
            )
        )
        return connections

    def get_default_connections_from_simple_hot_water_storage(
        self,
    ):
        """Get simple hot water storage default connections."""
        # use importlib for importing the other component in order to avoid circular-import errors
        component_module_name = "hisim.components.simple_hot_water_storage"
        component_module = importlib.import_module(name=component_module_name)
        component_class = getattr(component_module, "SimpleHotWaterStorage")
        connections = []
        hws_classname = component_class.get_classname()
        connections.append(
            ComponentConnection(
                HeatPumpHplib.TemperatureInputSecondary,
                hws_classname,
                component_class.WaterTemperatureToHeatGenerator,
            )
        )
        return connections

    def write_to_report(self):
        """Write configuration to the report."""
        return self.config.get_string_dict()

    def i_save_state(self) -> None:
        """Save state."""
        self.previous_state = self.state.self_copy()
        # pass

    def i_restore_state(self) -> None:
        """Restore state."""
        self.state = self.previous_state.self_copy()
        # pass

    def i_doublecheck(self, timestep: int, stsv: SingleTimeStepValues) -> None:
        """Doubelcheck."""
        pass

    def i_prepare_simulation(self) -> None:
        """Prepare simulation."""
        pass

    def i_simulate(self, timestep: int, stsv: SingleTimeStepValues, force_convergence: bool) -> None:
        """Simulate the component."""

        # Load input values
        on_off: float = stsv.get_input_value(self.on_off_switch)
        t_in_primary = stsv.get_input_value(self.t_in_primary)
        t_in_secondary = stsv.get_input_value(self.t_in_secondary)
        t_amb = stsv.get_input_value(self.t_amb)
        time_on_heating = self.state.time_on_heating
        time_on_cooling = self.state.time_on_cooling
        time_off = self.state.time_off

        # cycling means periodic turning on and off of the heat pump
        if self.cycling_mode is True:
            # Parameter
            time_on_min = self.minimum_running_time_in_seconds  # [s]
            time_off_min = self.minimum_idle_time_in_seconds
            on_off_previous = self.state.on_off_previous

            if time_on_min is None or time_off_min is None:
                raise ValueError(
                    """When the cycling mode is true, the minimum running time and minimum idle time of the heat pump
                    must be given an integer value."""
                )

            # Overwrite on_off to realize minimum time of or time off
            if on_off_previous == 1 and time_on_heating < time_on_min:
                on_off = 1
            elif on_off_previous == -1 and time_on_cooling < time_on_min:
                on_off = -1
            elif on_off_previous == 0 and time_off < time_off_min:
                on_off = 0

        # heat pump is turned on and off only according to heat pump controller
        elif self.cycling_mode is False:
            pass
        else:
            raise ValueError("Cycling mode of the advanced hplib unknown.")

        # OnOffSwitch
        if on_off == 1:
            results = self.get_cached_results_or_run_hplib_simulation(
                t_in_primary=t_in_primary,
                t_in_secondary=t_in_secondary,
                parameters=self.parameters,
                t_amb=t_amb,
                mode=1,
            )

            # Get outputs for heating mode
            p_th = results["P_th"].values[0]
            q_th = p_th * self.my_simulation_parameters.seconds_per_timestep / 3600
            p_el = results["P_el"].values[0]
            p_el_heating = p_el
            p_el_cooling = 0
            e_el = p_el * self.my_simulation_parameters.seconds_per_timestep / 3600
            cop = results["COP"].values[0]
            eer = results["EER"].values[0]
            t_out = results["T_out"].values[0]
            m_dot = results["m_dot"].values[0]
            time_on_heating = time_on_heating + self.my_simulation_parameters.seconds_per_timestep
            time_on_cooling = 0
            time_off = 0

        elif on_off == -1:
            # Calulate outputs for cooling mode
            results = self.get_cached_results_or_run_hplib_simulation(
                t_in_primary=t_in_primary,
                t_in_secondary=t_in_secondary,
                parameters=self.parameters,
                t_amb=t_amb,
                mode=2,
            )

            p_th = results["P_th"].values[0]
            q_th = p_th * self.my_simulation_parameters.seconds_per_timestep / 3600
            p_el = results["P_el"].values[0]
            p_el_heating = 0
            p_el_cooling = p_el
            e_el = p_el * self.my_simulation_parameters.seconds_per_timestep / 3600
            cop = results["COP"].values[0]
            eer = results["EER"].values[0]
            t_out = results["T_out"].values[0]
            m_dot = results["m_dot"].values[0]
            time_on_cooling = time_on_cooling + self.my_simulation_parameters.seconds_per_timestep
            time_on_heating = 0
            time_off = 0
        elif on_off == 0:
            # Calulate outputs for off mode
            p_th = 0
            q_th = 0
            p_el = 0
            p_el_heating = 0
            p_el_cooling = 0
            e_el = 0
            # None values or nans will cause troubles in post processing, that is why there are not used here
            # cop = None
            # t_out = None
            cop = 0
            eer = 0
            t_out = t_in_secondary
            m_dot = 0
            time_off = time_off + self.my_simulation_parameters.seconds_per_timestep
            time_on_heating = 0
            time_on_cooling = 0

        else:
            raise ValueError("Unknown mode for Advanced HPLib On_Off.")

        # write values for output time series
        stsv.set_output_value(self.p_th, p_th)
        stsv.set_output_value(self.q_th, q_th)
        stsv.set_output_value(self.p_el, p_el)
        stsv.set_output_value(self.p_el_heating, p_el_heating)
        stsv.set_output_value(self.p_el_cooling, p_el_cooling)
        stsv.set_output_value(self.e_el, e_el)
        stsv.set_output_value(self.cop, cop)
        stsv.set_output_value(self.eer, eer)
        stsv.set_output_value(self.t_out, t_out)
        stsv.set_output_value(self.t_in_warm_water, t_in_secondary)
        stsv.set_output_value(self.m_dot, m_dot)
        stsv.set_output_value(self.time_on_heating, time_on_heating)
        stsv.set_output_value(self.time_on_cooling, time_on_cooling)
        stsv.set_output_value(self.time_off, time_off)

        # write values to state
        self.state.time_on_heating = time_on_heating
        self.state.time_on_cooling = time_on_cooling
        self.state.time_off = time_off
        self.state.on_off_previous = on_off

    @staticmethod
    def get_cost_capex(config: HeatPumpHplibConfig) -> Tuple[float, float, float]:
        """Returns investment cost, CO2 emissions and lifetime."""
        return config.cost.value, config.co2_footprint.value, config.lifetime.value

    def get_cost_opex(
        self,
        all_outputs: List,
        postprocessing_results: pd.DataFrame,
    ) -> OpexCostDataClass:
        """Calculate OPEX costs, consisting of maintenance costs.

        No electricity costs for components except for Electricity Meter,
        because part of electricity consumption is feed by PV
        """
        consumption: float

        for index, output in enumerate(all_outputs):
<<<<<<< HEAD
            if output.component_name == self.component_name and output.load_type == LoadTypes.ELECTRICITY:
                consumption = round(
=======
            if (
                output.component_name == self.component_name and output.load_type == LoadTypes.ELECTRICITY and output.field_name == self.ElectricalInputPower
            ):  # Todo: check component name from system_setups: find another way of using only heatpump-outputs
                self.config.consumption_in_kwh = round(
>>>>>>> 2a647954
                    sum(postprocessing_results.iloc[:, index])
                    * self.my_simulation_parameters.seconds_per_timestep
                    / 3.6e6,
                    2,
                )
        opex_cost_data_class = OpexCostDataClass(
<<<<<<< HEAD
            opex_cost=self.calc_maintenance_cost(),
            co2_footprint=0,
            consumption=consumption,
=======
            opex_energy_cost_in_euro=0,
            opex_maintenance_cost_in_euro=self.calc_maintenance_cost(),
            co2_footprint_in_kg=0,
            consumption_in_kwh=self.config.consumption_in_kwh,
            loadtype=LoadTypes.ELECTRICITY
>>>>>>> 2a647954
        )

        return opex_cost_data_class

    def get_cached_results_or_run_hplib_simulation(
        self,
        t_in_primary: float,
        t_in_secondary: float,
        parameters: pd.DataFrame,
        t_amb: float,
        mode: int,
    ) -> Any:
        """Use caching of results of hplib simulation."""

        # rounding of variable values
        t_in_primary = round(t_in_primary, 1)
        t_in_secondary = round(t_in_secondary, 1)
        t_amb = round(t_amb, 1)

        my_data_class = CalculationRequest(
            t_in_primary=t_in_primary,
            t_in_secondary=t_in_secondary,
            t_amb=t_amb,
            mode=mode,
        )
        my_json_key = my_data_class.get_key()
        my_hash_key = hashlib.sha256(my_json_key.encode("utf-8")).hexdigest()

        if my_hash_key in self.calculation_cache:
            results = self.calculation_cache[my_hash_key]

        else:
            results = hpl.simulate(t_in_primary, t_in_secondary, parameters, t_amb, mode=mode)

            self.calculation_cache[my_hash_key] = results

        return results

    def get_component_kpi_entries(
        self,
        all_outputs: List,
        postprocessing_results: pd.DataFrame,
    ) -> List[KpiEntry]:
        """Calculates KPIs for the respective component and return all KPI entries as list."""

        output_heating_energy_in_kilowatt_hour: float = 0.0
        output_cooling_energy_in_kilowatt_hour: float = 0.0
        electrical_energy_for_heating_in_kilowatt_hour: float = 1.0
        electrical_energy_for_cooling_in_kilowatt_hour: float = 1.0
        number_of_heat_pump_cycles: Optional[float] = None
        seasonal_performance_factor: Optional[float] = None
        seasonal_energy_efficiency_ratio: Optional[float] = None
        total_electrical_energy_input_in_kilowatt_hour: Optional[float] = None
        heating_time_in_hours: Optional[float] = None
        cooling_time_in_hours: Optional[float] = None

        list_of_kpi_entries: List[KpiEntry] = []
        for index, output in enumerate(all_outputs):
            if output.component_name == self.component_name:
                number_of_heat_pump_cycles = self.get_heatpump_cycles(
                    output=output, index=index, postprocessing_results=postprocessing_results
                )
                if output.field_name == self.ThermalOutputPower and output.load_type == LoadTypes.HEATING:
                    # take only output values for heating
                    heating_output_power_values_in_watt = postprocessing_results.iloc[:, index].loc[
                        postprocessing_results.iloc[:, index] > 0.0
                    ]
                    # get energy from power
                    output_heating_energy_in_kilowatt_hour = KpiHelperClass.compute_total_energy_from_power_timeseries(
                        power_timeseries_in_watt=heating_output_power_values_in_watt,
                        timeresolution=self.my_simulation_parameters.seconds_per_timestep,
                    )

                    # take only output values for cooling
                    cooling_output_power_values_in_watt = postprocessing_results.iloc[:, index].loc[
                        postprocessing_results.iloc[:, index] < 0.0
                    ]
                    # for cooling enery use absolute value, not negative value
                    output_cooling_energy_in_kilowatt_hour = abs(
                        KpiHelperClass.compute_total_energy_from_power_timeseries(
                            power_timeseries_in_watt=cooling_output_power_values_in_watt,
                            timeresolution=self.my_simulation_parameters.seconds_per_timestep,
                        )
                    )

                elif output.field_name == self.ElectricalInputPowerForHeating:
                    # get electrical energie values for heating
                    electrical_energy_for_heating_in_kilowatt_hour = (
                        KpiHelperClass.compute_total_energy_from_power_timeseries(
                            power_timeseries_in_watt=postprocessing_results.iloc[:, index],
                            timeresolution=self.my_simulation_parameters.seconds_per_timestep,
                        )
                    )

                elif output.field_name == self.ElectricalInputPowerForCooling:
                    # get electrical energie values for cooling
                    electrical_energy_for_cooling_in_kilowatt_hour = (
                        KpiHelperClass.compute_total_energy_from_power_timeseries(
                            power_timeseries_in_watt=postprocessing_results.iloc[:, index],
                            timeresolution=self.my_simulation_parameters.seconds_per_timestep,
                        )
                    )

                elif output.field_name == self.TimeOnHeating:
                    heating_time_in_seconds = sum(postprocessing_results.iloc[:, index])
                    heating_time_in_hours = heating_time_in_seconds / 3600

                elif output.field_name == self.TimeOnCooling:
                    cooling_time_in_seconds = sum(postprocessing_results.iloc[:, index])
                    cooling_time_in_hours = cooling_time_in_seconds / 3600

        # calculate SPF
        if electrical_energy_for_heating_in_kilowatt_hour != 0.0:
            seasonal_performance_factor = (
                output_heating_energy_in_kilowatt_hour / electrical_energy_for_heating_in_kilowatt_hour
            )

        # calculate SEER
        if electrical_energy_for_cooling_in_kilowatt_hour != 0.0:
            seasonal_energy_efficiency_ratio = (
                output_cooling_energy_in_kilowatt_hour / electrical_energy_for_cooling_in_kilowatt_hour
            )

        # calculate total electricty input energy
        total_electrical_energy_input_in_kilowatt_hour = (
            electrical_energy_for_cooling_in_kilowatt_hour + electrical_energy_for_heating_in_kilowatt_hour
        )
        # make kpi entry
        number_of_heat_pump_cycles_entry = KpiEntry(
            name="Number of SH heat pump cycles",
            unit="-",
            value=number_of_heat_pump_cycles,
            tag=KpiTagEnumClass.HEATPUMP_SPACE_HEATING,
            description=self.component_name,
        )
        list_of_kpi_entries.append(number_of_heat_pump_cycles_entry)

        seasonal_performance_factor_entry = KpiEntry(
            name="Seasonal performance factor of SH heat pump",
            unit="-",
            value=seasonal_performance_factor,
            tag=KpiTagEnumClass.HEATPUMP_SPACE_HEATING,
            description=self.component_name,
        )
        list_of_kpi_entries.append(seasonal_performance_factor_entry)

        seasonal_energy_efficiency_entry = KpiEntry(
            name="Seasonal energy efficiency ratio of SH heat pump",
            unit="-",
            value=seasonal_energy_efficiency_ratio,
            tag=KpiTagEnumClass.HEATPUMP_SPACE_HEATING,
            description=self.component_name,
        )
        list_of_kpi_entries.append(seasonal_energy_efficiency_entry)

        heating_output_energy_heatpump_entry = KpiEntry(
            name="Heating output energy of SH heat pump",
            unit="kWh",
            value=output_heating_energy_in_kilowatt_hour,
            tag=KpiTagEnumClass.HEATPUMP_SPACE_HEATING,
            description=self.component_name,
        )
        list_of_kpi_entries.append(heating_output_energy_heatpump_entry)

        cooling_output_energy_heatpump_entry = KpiEntry(
            name="Cooling output energy of SH heat pump",
            unit="kWh",
            value=output_cooling_energy_in_kilowatt_hour,
            tag=KpiTagEnumClass.HEATPUMP_SPACE_HEATING,
            description=self.component_name,
        )
        list_of_kpi_entries.append(cooling_output_energy_heatpump_entry)

        electrical_input_energy_for_heating_entry = KpiEntry(
            name="Electrical input energy for heating of SH heat pump",
            unit="kWh",
            value=electrical_energy_for_heating_in_kilowatt_hour,
            tag=KpiTagEnumClass.HEATPUMP_SPACE_HEATING,
            description=self.component_name,
        )
        list_of_kpi_entries.append(electrical_input_energy_for_heating_entry)

        electrical_input_energy_for_cooling_entry = KpiEntry(
            name="Electrical input energy for cooling of SH heat pump",
            unit="kWh",
            value=electrical_energy_for_cooling_in_kilowatt_hour,
            tag=KpiTagEnumClass.HEATPUMP_SPACE_HEATING,
            description=self.component_name,
        )
        list_of_kpi_entries.append(electrical_input_energy_for_cooling_entry)

        electrical_input_energy_total_entry = KpiEntry(
            name="Total electrical input energy of SH heat pump",
            unit="kWh",
            value=total_electrical_energy_input_in_kilowatt_hour,
            tag=KpiTagEnumClass.HEATPUMP_SPACE_HEATING,
            description=self.component_name,
        )
        list_of_kpi_entries.append(electrical_input_energy_total_entry)

        heating_hours_entry = KpiEntry(
            name="Heating hours of SH heat pump",
            unit="h",
            value=heating_time_in_hours,
            tag=KpiTagEnumClass.HEATPUMP_SPACE_HEATING,
            description=self.component_name,
        )
        list_of_kpi_entries.append(heating_hours_entry)

        cooling_hours_entry = KpiEntry(
            name="Cooling hours of SH heat pump",
            unit="h",
            value=cooling_time_in_hours,
            tag=KpiTagEnumClass.HEATPUMP_SPACE_HEATING,
            description=self.component_name,
        )
        list_of_kpi_entries.append(cooling_hours_entry)

        return list_of_kpi_entries

    # make kpi entries and append to list
    def get_heatpump_cycles(self, output: Any, index: int, postprocessing_results: pd.DataFrame) -> float:
        """Get the number of cycles of the heat pump for the simulated period."""
        number_of_cycles = 0
        if output.field_name == self.TimeOff:
            for time_index, off_time in enumerate(postprocessing_results.iloc[:, index].values):
                try:
                    if off_time != 0 and postprocessing_results.iloc[:, index].values[time_index + 1] == 0:
                        number_of_cycles = number_of_cycles + 1

                except Exception:
                    pass

        return number_of_cycles


@dataclass
class HeatPumpState:
    """HeatPumpState class."""

    time_on_heating: int = 0
    time_off: int = 0
    time_on_cooling: int = 0
    on_off_previous: float = 0

    def self_copy(
        self,
    ):
        """Copy the Heat Pump State."""
        return HeatPumpState(self.time_on_heating, self.time_off, self.time_on_cooling, self.on_off_previous)


# ===========================================================================
# try to implement a hplib controller l1
@dataclass_json
@dataclass
class HeatPumpHplibControllerL1Config(ConfigBase):
    """HeatPump Controller Config Class."""

    @classmethod
    def get_main_classname(cls):
        """Returns the full class name of the base class."""
        return HeatPumpHplibController.get_full_classname()

    building_name: str
    name: str
    mode: int
    set_heating_threshold_outside_temperature_in_celsius: Optional[float]
    set_cooling_threshold_outside_temperature_in_celsius: Optional[float]
    heat_distribution_system_type: Any

    @classmethod
    def get_default_generic_heat_pump_controller_config(
        cls,
        heat_distribution_system_type: Any,
        mode: int = 2,
        building_name: str = "BUI1",
        name: str = "HeatPumpController",
    ) -> "HeatPumpHplibControllerL1Config":
        """Gets a default Generic Heat Pump Controller."""
        return HeatPumpHplibControllerL1Config(
            building_name=building_name,
            name=name,
            mode=mode,
            set_heating_threshold_outside_temperature_in_celsius=16.0,
            set_cooling_threshold_outside_temperature_in_celsius=20.0,
            heat_distribution_system_type=heat_distribution_system_type,
        )


class HeatPumpHplibController(Component):
    """Heat Pump Controller.

    It takes data from other
    components and sends signal to the heat pump for
    activation or deactivation.
    On/off Switch with respect to water temperature from storage.
    """

    # Inputs
    WaterTemperatureInputFromHeatWaterStorage = "WaterTemperatureInputFromHeatWaterStorage"
    HeatingFlowTemperatureFromHeatDistributionSystem = "HeatingFlowTemperatureFromHeatDistributionSystem"

    DailyAverageOutsideTemperature = "DailyAverageOutsideTemperature"

    SimpleHotWaterStorageTemperatureModifier = "SimpleHotWaterStorageTemperatureModifier"

    # Outputs
    State = "State"

    def __init__(
        self,
        my_simulation_parameters: SimulationParameters,
        config: HeatPumpHplibControllerL1Config,
        my_display_config: DisplayConfig = DisplayConfig(),
    ) -> None:
        """Construct all the neccessary attributes."""
        self.heatpump_controller_config = config
        super().__init__(
            name=self.heatpump_controller_config.building_name + "_" + self.heatpump_controller_config.name,
            my_simulation_parameters=my_simulation_parameters,
            my_config=config,
            my_display_config=my_display_config,
        )

        self.heat_distribution_system_type = self.heatpump_controller_config.heat_distribution_system_type
        self.build(
            mode=self.heatpump_controller_config.mode,
        )

        self.water_temperature_input_channel: ComponentInput = self.add_input(
            self.component_name,
            self.WaterTemperatureInputFromHeatWaterStorage,
            LoadTypes.TEMPERATURE,
            Units.CELSIUS,
            True,
        )

        self.heating_flow_temperature_from_heat_distribution_system_channel: ComponentInput = self.add_input(
            self.component_name,
            self.HeatingFlowTemperatureFromHeatDistributionSystem,
            LoadTypes.TEMPERATURE,
            Units.CELSIUS,
            True,
        )
        self.daily_avg_outside_temperature_input_channel: ComponentInput = self.add_input(
            self.component_name,
            self.DailyAverageOutsideTemperature,
            LoadTypes.TEMPERATURE,
            Units.CELSIUS,
            True,
        )

        self.simple_hot_water_storage_temperature_modifier_channel: ComponentInput = self.add_input(
            self.component_name,
            self.SimpleHotWaterStorageTemperatureModifier,
            LoadTypes.TEMPERATURE,
            Units.CELSIUS,
            mandatory=False,
        )

        self.state_channel: ComponentOutput = self.add_output(
            self.component_name,
            self.State,
            LoadTypes.ANY,
            Units.ANY,
            output_description=f"here a description for {self.State} will follow.",
        )

        self.controller_heatpumpmode: Any
        self.previous_heatpump_mode: Any

        self.add_default_connections(self.get_default_connections_from_heat_distribution_controller())
        self.add_default_connections(self.get_default_connections_from_weather())
        self.add_default_connections(self.get_default_connections_from_simple_hot_water_storage())
        self.add_default_connections(self.get_default_connections_from_energy_management_system())

    def get_default_connections_from_heat_distribution_controller(
        self,
    ):
        """Get default connections."""
        connections = []
        hdsc_classname = heat_distribution_system.HeatDistributionController.get_classname()
        connections.append(
            ComponentConnection(
                HeatPumpHplibController.HeatingFlowTemperatureFromHeatDistributionSystem,
                hdsc_classname,
                heat_distribution_system.HeatDistributionController.HeatingFlowTemperature,
            )
        )
        return connections

    def get_default_connections_from_weather(
        self,
    ):
        """Get default connections."""
        connections = []
        weather_classname = weather.Weather.get_classname()
        connections.append(
            ComponentConnection(
                HeatPumpHplibController.DailyAverageOutsideTemperature,
                weather_classname,
                weather.Weather.DailyAverageOutsideTemperatures,
            )
        )
        return connections

    def get_default_connections_from_simple_hot_water_storage(
        self,
    ):
        """Get simple hot water storage default connections."""
        connections = []
        hws_classname = simple_hot_water_storage.SimpleHotWaterStorage.get_classname()
        connections.append(
            ComponentConnection(
                HeatPumpHplibController.WaterTemperatureInputFromHeatWaterStorage,
                hws_classname,
                simple_hot_water_storage.SimpleHotWaterStorage.WaterTemperatureToHeatGenerator,
            )
        )
        return connections

    def get_default_connections_from_energy_management_system(
        self,
    ):
        """Get energy management system default connections."""
        # use importlib for importing the other component in order to avoid circular-import errors
        component_module_name = "hisim.components.controller_l2_energy_management_system"
        component_module = importlib.import_module(name=component_module_name)
        component_class = getattr(component_module, "L2GenericEnergyManagementSystem")
        connections = []
        ems_classname = component_class.get_classname()
        connections.append(
            ComponentConnection(
                HeatPumpHplibController.SimpleHotWaterStorageTemperatureModifier,
                ems_classname,
                component_class.SpaceHeatingWaterStorageTemperatureModifier,
            )
        )
        return connections

    def build(
        self,
        mode: float,
    ) -> None:
        """Build function.

        The function sets important constants and parameters for the calculations.
        """
        # Sth
        self.controller_heatpumpmode = "off"
        self.previous_heatpump_mode = self.controller_heatpumpmode

        # Configuration
        self.mode = mode

    def i_prepare_simulation(self) -> None:
        """Prepare the simulation."""
        pass

    def i_save_state(self) -> None:
        """Save the current state."""
        self.previous_heatpump_mode = self.controller_heatpumpmode

    def i_restore_state(self) -> None:
        """Restore the previous state."""
        self.controller_heatpumpmode = self.previous_heatpump_mode

    def i_doublecheck(self, timestep: int, stsv: SingleTimeStepValues) -> None:
        """Doublecheck."""
        pass

    def write_to_report(self) -> List[str]:
        """Write important variables to report."""
        return self.heatpump_controller_config.get_string_dict()

    def i_simulate(self, timestep: int, stsv: SingleTimeStepValues, force_convergence: bool) -> None:
        """Simulate the heat pump comtroller."""

        if force_convergence:
            pass
        else:
            # Retrieves inputs

            water_temperature_input_from_heat_water_storage_in_celsius = stsv.get_input_value(
                self.water_temperature_input_channel
            )

            heating_flow_temperature_from_heat_distribution_system = stsv.get_input_value(
                self.heating_flow_temperature_from_heat_distribution_system_channel
            )

            daily_avg_outside_temperature_in_celsius = stsv.get_input_value(
                self.daily_avg_outside_temperature_input_channel
            )

            storage_temperature_modifier = stsv.get_input_value(
                self.simple_hot_water_storage_temperature_modifier_channel
            )

            # turning heat pump off when the average daily outside temperature is above a certain threshold (if threshold is set in the config)
            summer_heating_mode = self.summer_heating_condition(
                daily_average_outside_temperature_in_celsius=daily_avg_outside_temperature_in_celsius,
                set_heating_threshold_temperature_in_celsius=self.heatpump_controller_config.set_heating_threshold_outside_temperature_in_celsius,
            )

            # mode 1 is on/off controller
            if self.mode == 1:
                self.conditions_on_off(
                    water_temperature_input_in_celsius=water_temperature_input_from_heat_water_storage_in_celsius,
                    set_heating_flow_temperature_in_celsius=heating_flow_temperature_from_heat_distribution_system,
                    summer_heating_mode=summer_heating_mode,
                    storage_temperature_modifier=storage_temperature_modifier,
                )

            # mode 2 is regulated controller (meaning heating, cooling, off). this is only possible if heating system is floor heating
            elif self.mode == 2 and self.heat_distribution_system_type == HeatDistributionSystemType.FLOORHEATING:
                # turning heat pump cooling mode off when the average daily outside temperature is below a certain threshold
                summer_cooling_mode = self.summer_cooling_condition(
                    daily_average_outside_temperature_in_celsius=daily_avg_outside_temperature_in_celsius,
                    set_cooling_threshold_temperature_in_celsius=self.heatpump_controller_config.set_cooling_threshold_outside_temperature_in_celsius,
                )
                self.conditions_heating_cooling_off(
                    water_temperature_input_in_celsius=water_temperature_input_from_heat_water_storage_in_celsius,
                    set_heating_flow_temperature_in_celsius=heating_flow_temperature_from_heat_distribution_system,
                    summer_heating_mode=summer_heating_mode,
                    summer_cooling_mode=summer_cooling_mode,
                    storage_temperature_modifier=storage_temperature_modifier,
                )

            else:
                raise ValueError(
                    "Either the Advanced HP Lib Controller Mode is neither 1 nor 2,"
                    "or the heating system is not floor heating which is the condition for cooling (mode 2)."
                )

            if self.controller_heatpumpmode == "heating":
                state = 1
            elif self.controller_heatpumpmode == "cooling":
                state = -1
            elif self.controller_heatpumpmode == "off":
                state = 0
            else:
                raise ValueError("Advanced HP Lib Controller State unknown.")

            stsv.set_output_value(self.state_channel, state)

    def conditions_on_off(
        self,
        water_temperature_input_in_celsius: float,
        set_heating_flow_temperature_in_celsius: float,
        summer_heating_mode: str,
        storage_temperature_modifier: float,
    ) -> None:
        """Set conditions for the heat pump controller mode."""

        if self.controller_heatpumpmode == "heating":
            if (
                water_temperature_input_in_celsius
                > (set_heating_flow_temperature_in_celsius + storage_temperature_modifier)
                or summer_heating_mode == "off"
            ):
                self.controller_heatpumpmode = "off"
                return

        elif self.controller_heatpumpmode == "off":
            # heat pump is only turned on if the water temperature is below the flow temperature
            # and if the avg daily outside temperature is cold enough (summer mode on)
            if (
                water_temperature_input_in_celsius
                < (set_heating_flow_temperature_in_celsius + storage_temperature_modifier)
                and summer_heating_mode == "on"
            ):
                self.controller_heatpumpmode = "heating"
                return

        else:
            raise ValueError("unknown mode")

    def conditions_heating_cooling_off(
        self,
        water_temperature_input_in_celsius: float,
        set_heating_flow_temperature_in_celsius: float,
        summer_heating_mode: str,
        summer_cooling_mode: str,
        storage_temperature_modifier: float,
    ) -> None:
        """Set conditions for the heat pump controller mode according to the flow temperature."""
        # Todo: storage temperature modifier is only working for heating so far. Implement for cooling similar
        heating_set_temperature = set_heating_flow_temperature_in_celsius
        cooling_set_temperature = set_heating_flow_temperature_in_celsius

        if self.controller_heatpumpmode == "heating":
            if (
                water_temperature_input_in_celsius
                >= heating_set_temperature
                + storage_temperature_modifier  # Todo: Check if storage_temperature_modifier is neccessary here
                or summer_heating_mode == "off"
            ):
                self.controller_heatpumpmode = "off"
                return
        elif self.controller_heatpumpmode == "cooling":
            if water_temperature_input_in_celsius <= cooling_set_temperature or summer_cooling_mode == "off":
                self.controller_heatpumpmode = "off"
                return

        elif self.controller_heatpumpmode == "off":
            # heat pump is only turned on if the water temperature is below the flow temperature
            # and if the avg daily outside temperature is cold enough (summer heating mode on)
            if (
                water_temperature_input_in_celsius < (heating_set_temperature + storage_temperature_modifier)
                and summer_heating_mode == "on"
            ):
                self.controller_heatpumpmode = "heating"
                return

            # heat pump is only turned on for cooling if the water temperature is above a certain flow temperature
            # and if the avg daily outside temperature is warm enough (summer cooling mode on)
            if water_temperature_input_in_celsius > (cooling_set_temperature) and summer_cooling_mode == "on":
                self.controller_heatpumpmode = "cooling"
                return

        else:
            raise ValueError("unknown mode")

    def summer_heating_condition(
        self,
        daily_average_outside_temperature_in_celsius: float,
        set_heating_threshold_temperature_in_celsius: Optional[float],
    ) -> str:
        """Set conditions for the heat pump."""

        # if no heating threshold is set, the heat pump is always on
        if set_heating_threshold_temperature_in_celsius is None:
            heating_mode = "on"

        # it is too hot for heating
        elif daily_average_outside_temperature_in_celsius > set_heating_threshold_temperature_in_celsius:
            heating_mode = "off"

        # it is cold enough for heating
        elif daily_average_outside_temperature_in_celsius < set_heating_threshold_temperature_in_celsius:
            heating_mode = "on"

        else:
            raise ValueError(
                f"daily average temperature {daily_average_outside_temperature_in_celsius}°C"
                f"or heating threshold temperature {set_heating_threshold_temperature_in_celsius}°C is not acceptable."
            )
        return heating_mode

    def summer_cooling_condition(
        self,
        daily_average_outside_temperature_in_celsius: float,
        set_cooling_threshold_temperature_in_celsius: Optional[float],
    ) -> str:
        """Set conditions for the heat pump."""

        # if no cooling threshold is set, cooling is always possible no matter what daily outside temperature
        if set_cooling_threshold_temperature_in_celsius is None:
            cooling_mode = "on"

        # it is hot enough for cooling
        elif daily_average_outside_temperature_in_celsius > set_cooling_threshold_temperature_in_celsius:
            cooling_mode = "on"

        # it is too cold for cooling
        elif daily_average_outside_temperature_in_celsius < set_cooling_threshold_temperature_in_celsius:
            cooling_mode = "off"

        else:
            raise ValueError(
                f"daily average temperature {daily_average_outside_temperature_in_celsius}°C"
                f"or cooling threshold temperature {set_cooling_threshold_temperature_in_celsius}°C is not acceptable."
            )

        return cooling_mode


@dataclass
class CalculationRequest(JSONWizard):
    """Class for caching hplib parameters so that hplib.simulate does not need to run so often."""

    t_in_primary: float
    t_in_secondary: float
    t_amb: float
    mode: int

    def get_key(self):
        """Get key of class with important parameters."""

        return str(self.t_in_primary) + " " + str(self.t_in_secondary) + " " + str(self.t_amb) + " " + str(self.mode)<|MERGE_RESOLUTION|>--- conflicted
+++ resolved
@@ -80,11 +80,8 @@
     lifetime: Quantity[float, Years]
     # maintenance cost as share of investment [0..1]
     maintenance_cost_as_percentage_of_investment: float
-<<<<<<< HEAD
-=======
     #: consumption of the heatpump in kWh
-    consumption_in_kwh: Quantity[float, KilowattHour]
->>>>>>> 2a647954
+    consumption: Quantity[float, KilowattHour]
 
     @classmethod
     def get_default_generic_advanced_hp_lib(
@@ -115,10 +112,6 @@
             cost=Quantity(set_thermal_output_power_in_watt.value * 1e-3 * 1513.74, Euro),
             lifetime=Quantity(10, Years),  # value from emission_factors_and_costs_devices.csv
             maintenance_cost_as_percentage_of_investment=0.025,  # source:  VDI2067-1
-<<<<<<< HEAD
-=======
-            consumption_in_kwh=Quantity(0, KilowattHour),
->>>>>>> 2a647954
         )
 
     @classmethod
@@ -151,10 +144,6 @@
             # value from emission_factros_and_costs_devices.csv
             lifetime=Quantity(10, Years),
             maintenance_cost_as_percentage_of_investment=0.025,  # source:  VDI2067-1
-<<<<<<< HEAD
-=======
-            consumption_in_kwh=Quantity(0, KilowattHour),
->>>>>>> 2a647954
         )
 
 
@@ -654,35 +643,22 @@
         No electricity costs for components except for Electricity Meter,
         because part of electricity consumption is feed by PV
         """
-        consumption: float
+        consumption_in_kwh: float
 
         for index, output in enumerate(all_outputs):
-<<<<<<< HEAD
             if output.component_name == self.component_name and output.load_type == LoadTypes.ELECTRICITY:
-                consumption = round(
-=======
-            if (
-                output.component_name == self.component_name and output.load_type == LoadTypes.ELECTRICITY and output.field_name == self.ElectricalInputPower
-            ):  # Todo: check component name from system_setups: find another way of using only heatpump-outputs
-                self.config.consumption_in_kwh = round(
->>>>>>> 2a647954
+                consumption_in_kwh = round(
                     sum(postprocessing_results.iloc[:, index])
                     * self.my_simulation_parameters.seconds_per_timestep
                     / 3.6e6,
-                    2,
+                    1,
                 )
         opex_cost_data_class = OpexCostDataClass(
-<<<<<<< HEAD
-            opex_cost=self.calc_maintenance_cost(),
-            co2_footprint=0,
-            consumption=consumption,
-=======
             opex_energy_cost_in_euro=0,
             opex_maintenance_cost_in_euro=self.calc_maintenance_cost(),
             co2_footprint_in_kg=0,
-            consumption_in_kwh=self.config.consumption_in_kwh,
+            consumption_in_kwh=consumption_in_kwh,
             loadtype=LoadTypes.ELECTRICITY
->>>>>>> 2a647954
         )
 
         return opex_cost_data_class
@@ -861,7 +837,7 @@
             unit="kWh",
             value=electrical_energy_for_heating_in_kilowatt_hour,
             tag=KpiTagEnumClass.HEATPUMP_SPACE_HEATING,
-            description=self.component_name,
+            description=self.component_name
         )
         list_of_kpi_entries.append(electrical_input_energy_for_heating_entry)
 
@@ -870,7 +846,7 @@
             unit="kWh",
             value=electrical_energy_for_cooling_in_kilowatt_hour,
             tag=KpiTagEnumClass.HEATPUMP_SPACE_HEATING,
-            description=self.component_name,
+            description=self.component_name
         )
         list_of_kpi_entries.append(electrical_input_energy_for_cooling_entry)
 
@@ -879,7 +855,7 @@
             unit="kWh",
             value=total_electrical_energy_input_in_kilowatt_hour,
             tag=KpiTagEnumClass.HEATPUMP_SPACE_HEATING,
-            description=self.component_name,
+            description=self.component_name
         )
         list_of_kpi_entries.append(electrical_input_energy_total_entry)
 
@@ -888,7 +864,7 @@
             unit="h",
             value=heating_time_in_hours,
             tag=KpiTagEnumClass.HEATPUMP_SPACE_HEATING,
-            description=self.component_name,
+            description=self.component_name
         )
         list_of_kpi_entries.append(heating_hours_entry)
 
@@ -897,7 +873,7 @@
             unit="h",
             value=cooling_time_in_hours,
             tag=KpiTagEnumClass.HEATPUMP_SPACE_HEATING,
-            description=self.component_name,
+            description=self.component_name
         )
         list_of_kpi_entries.append(cooling_hours_entry)
 
