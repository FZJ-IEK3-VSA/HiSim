--- conflicted
+++ resolved
@@ -82,14 +82,7 @@
     def get_default_air_conditioner_controller_config(cls) -> Any:
         """Get default configuration of air-conditioner controller."""
         config = AirConditionerControllerConfig(
-<<<<<<< HEAD
-            name="AirConditioner",
-            t_air_heating=18.0,
-            t_air_cooling=26.0,
-            offset=0.0,
-=======
             name="AirConditioner", t_air_heating=18.0, t_air_cooling=26.0, offset=0.0,
->>>>>>> 9ca2c0c3
         )
         return config
 
@@ -208,17 +201,8 @@
             Units.CELSIUS,
             True,
         )
-<<<<<<< HEAD
-        self.stateC: cp.ComponentInput = self.add_input(
-            self.component_name,
-            self.State,
-            LoadTypes.ANY,
-            Units.ANY,
-            False,
-=======
         self.state_channel: cp.ComponentInput = self.add_input(
             self.component_name, self.State, LoadTypes.ANY, Units.ANY, False,
->>>>>>> 9ca2c0c3
         )
         self.feed_forward_signal_channel: cp.ComponentInput = self.add_input(
             self.component_name,
@@ -234,22 +218,14 @@
             Units.WATT,
             False,
         )
-<<<<<<< HEAD
-        self.operating_modeC: cp.ComponentInput = self.add_input(
-=======
         self.operating_mode_channel: cp.ComponentInput = self.add_input(
->>>>>>> 9ca2c0c3
             self.component_name,
             self.OperatingMode,
             LoadTypes.ANY,
             Units.ANY,
             False,
         )
-<<<<<<< HEAD
-        self.optimal_electric_power_pvC: cp.ComponentInput = self.add_input(
-=======
         self.optimal_electric_power_pv_channel: cp.ComponentInput = self.add_input(
->>>>>>> 9ca2c0c3
             self.component_name,
             self.PV2load,
             LoadTypes.ELECTRICITY,
@@ -428,17 +404,12 @@
 
         # Retrieves air conditioner from database - END
 
-<<<<<<< HEAD
-        SingletonSimRepository().set_entry(self.cop_coef_heating, self.cop_coef)
-        SingletonSimRepository().set_entry(self.eer_coef_cooling, self.eer_coef)
-=======
         SingletonSimRepository().set_entry(
             key=SingletonDictKeyEnum.cop_coef_heating, entry=self.cop_coef
         )
         SingletonSimRepository().set_entry(
             key=SingletonDictKeyEnum.eer_coef_cooling, entry=self.eer_coef
         )
->>>>>>> 9ca2c0c3
         # self.simulation_repository.set_entry(self.cop_coef_heating, self.cop_coef)
         # self.simulation_repository.set_entry(self.eer_coef_cooling, self.eer_coef)
 
