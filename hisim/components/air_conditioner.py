# -*- coding: utf-8 -*-
# pylint: skip-file
"""
Created on Sat Aug  6 23:30:41 2022

@author: m.alfouly

Air conditioner design.
"""
from hisim import log
import numpy as np
from dataclasses_json import dataclass_json
from dataclasses import dataclass
from typing import Any, Optional

# owned
from hisim import component as cp
from hisim.component import ConfigBase
from hisim.simulationparameters import SimulationParameters
from hisim.loadtypes import LoadTypes, Units
from hisim.components.weather import Weather
from hisim.components.building import Building
from hisim.components.controller_pid import PIDController
import hisim.utils as utils
from hisim.sim_repository_singleton import SingletonSimRepository, SingletonDictKeyEnum


@dataclass_json
@dataclass
class AirConditionerConfig(ConfigBase):
    @classmethod
    def get_main_classname(cls):
        """Return the full class name of the base class."""
        return AirConditioner.get_full_classname()

    name: str
    manufacturer: str
    model_name: str
    min_operation_time: int
    min_idle_time: int
    control: str
    #my_simulation_repository: Optional[cp.SimRepository] = None

    @classmethod
    def get_default_air_conditioner_config(cls) -> Any:
        config = AirConditionerConfig(
            name="AirConditioner",
            manufacturer="Panasonic",
            model_name="CS-RE18JKE/CU-RE18JKE",
            min_operation_time=60 * 60,
            min_idle_time=15 * 60,
            control="on_off",
            #my_simulation_repository=None,
        )
        return config


@dataclass_json
@dataclass
class AirConditionerControllerConfig(ConfigBase):
    @classmethod
    def get_main_classname(cls):
        """Returns the full class name of the base class."""
        return AirConditionercontroller.get_full_classname()

    name: str
    t_air_heating: float
    t_air_cooling: float
    offset: float

    @classmethod
    def get_default_air_conditioner_controller_config(cls) -> Any:
        config = AirConditionerControllerConfig(
            name="AirConditioner", 
            t_air_heating=18.0, 
            t_air_cooling=26.0, 
            offset=0.0,
        )
        return config


class AirConditionerState:
    """
    This data class saves the state of the air conditioner
    """

    def __init__(
        self,
        timestep_actual: int = -1,
        state: int = 0,
        timestep_of_last_action: int = 0,
    ):
        """Initializes the state of the air conditioner."""
        self.timestep_actual = timestep_actual
        self.state = state
        self.timestep_of_last_action = timestep_of_last_action

    def clone(self):
        """Storing last timestep state."""
        return AirConditionerState(
            timestep_actual=self.timestep_actual,
            state=self.state,
            timestep_of_last_action=self.timestep_of_last_action,
        )

    def is_first_iteration(self, timestep):
        """Check if first iteration to ensure min on and off times."""
        if self.timestep_actual + 1 == timestep:
            self.timestep_actual += 1
            return True
        else:
            return False

    def activation(self, timestep):
        """take action based on the operation time / idle time."""
        self.state = 1
        self.timestep_of_last_action = timestep

    def deactivation(self, timestep):
        """take action based on the operation time / idle time."""
        self.state = 0
        self.timestep_of_last_action = timestep


class AirConditioner(cp.Component):
    # inputs
    State = "State"
    # weather
    TemperatureOutside = "TemperatureOutside"
    # controller_pid
    ThermalPowerPID = "ThermalPowerPID"
    # controller_mpc
    OperatingMode = "OperatingMode"
    GridImport = "GridImport"
    PV2load = "PV2load"
    Battery2Load = "Battery2Load"
    # building
    TemperatureMean = "Residence Temperature"
    FeedForwardSignal = "FeedForwardSignal"
    # ElectricityOutputPID = "ElectricityOutputPID"

    # outputs
    ThermalEnergyDelivered = "ThermalEnergyDelivered"
    ElectricityOutput = "ElectricityOutput"
    pidManipulatedVariable = "pidManipulatedVariable"
    EER = "EER"

    cop_coef_heating = "cop_coef_heating"
    eer_coef_cooling = "eer_coef_cooling"

    def __init__(
        self,
        my_simulation_parameters: SimulationParameters,
        config: AirConditionerConfig,
    ):
        self.air_conditioner_config = config
        """Constructs all the neccessary attributes."""
        super().__init__(
            name=self.air_conditioner_config.name,
            my_simulation_parameters=my_simulation_parameters,
            my_config=config,
        )
        self.build(
            manufacturer=self.air_conditioner_config.manufacturer,
            model_name=self.air_conditioner_config.model_name,
            min_operation_time=self.air_conditioner_config.min_operation_time,
            min_idle_time=self.air_conditioner_config.min_idle_time,
            #my_simulation_repository=self.air_conditioner_config.my_simulation_repository,
        )
        self.t_outC: cp.ComponentInput = self.add_input(
            self.component_name,
            self.TemperatureOutside,
            LoadTypes.TEMPERATURE,
            Units.CELSIUS,
            True,
        )
        self.t_mC: cp.ComponentInput = self.add_input(
            self.component_name,
            self.TemperatureMean,
            LoadTypes.TEMPERATURE,
            Units.CELSIUS,
            True,
        )
        self.stateC: cp.ComponentInput = self.add_input(
            self.component_name, self.State, LoadTypes.ANY, Units.ANY, False,
        )
        self.feed_forward_signalC: cp.ComponentInput = self.add_input(
            self.component_name,
            self.FeedForwardSignal,
            LoadTypes.HEATING,
            Units.WATT,
            False,
        )
        self.thermal_power: cp.ComponentInput = self.add_input(
            self.component_name,
            self.ThermalPowerPID,
            LoadTypes.HEATING,
            Units.WATT,
            False,
        )
        self.operating_modeC: cp.ComponentInput = self.add_input(
            self.component_name, self.OperatingMode, LoadTypes.ANY, Units.ANY, False,
        )
        self.optimal_electric_power_pvC: cp.ComponentInput = self.add_input(
            self.component_name, self.PV2load, LoadTypes.ELECTRICITY, Units.WATT, False,
        )
        self.optimal_electric_power_gridC: cp.ComponentInput = self.add_input(
            self.component_name,
            self.GridImport,
            LoadTypes.ELECTRICITY,
            Units.WATT,
            False,
        )
        self.optimal_electric_power_batteryC: cp.ComponentInput = self.add_input(
            self.component_name,
            self.Battery2Load,
            LoadTypes.ELECTRICITY,
            Units.WATT,
            False,
        )
        self.pid_thermal_powerC: cp.ComponentOutput = self.add_output(
            self.component_name,
            self.pidManipulatedVariable,
            LoadTypes.HEATING,
            Units.WATT,
            output_description=f"here a description for {self.pidManipulatedVariable} will follow.",
        )
        self.thermal_energy_deliveredC: cp.ComponentOutput = self.add_output(
            self.component_name,
            self.ThermalEnergyDelivered,
            LoadTypes.HEATING,
            Units.WATT,
            output_description=f"here a description for Air Conditioner {self.ThermalEnergyDelivered} will follow.",
        )
        self.electricity_outputC: cp.ComponentOutput = self.add_output(
            self.component_name,
            self.ElectricityOutput,
            LoadTypes.ELECTRICITY,
            Units.WATT,
            output_description=f"here a description for Air Conditioner {self.ElectricityOutput} will follow.",
        )
        self.cooling_eerC: cp.ComponentOutput = self.add_output(
<<<<<<< HEAD
            self.component_name, self.EER, LoadTypes.ANY, Units.ANY,
=======
            self.component_name,
            self.EER,
            LoadTypes.ANY,
            Units.ANY,
            output_description=f"here a description for {self.EER} will follow.",
>>>>>>> 51a57e1d
        )

        self.add_default_connections(self.get_default_connections_from_weather())
        self.add_default_connections(
            self.get_default_connections_from_air_condition_controller()
        )

        self.control = self.air_conditioner_config.control

    def get_default_connections_from_weather(self):
        """get default inputs from the weather component."""
        print("setting weather default connections")
        connections = []
        weather_classname = Weather.get_classname()
        connections.append(
            cp.ComponentConnection(
                AirConditioner.TemperatureOutside,
                weather_classname,
                Weather.TemperatureOutside,
            )
        )
        return connections

    def get_default_connections_from_air_condition_controller(self):
        """get default inputs from the on_off controller."""
        log.information("setting controller default connections in AirConditioner")
        connections = []
        controller_classname = AirConditionercontroller.get_classname()
        connections.append(
            cp.ComponentConnection(
                AirConditioner.State,
                controller_classname,
                AirConditionercontroller.State,
            )
        )
        return connections

    def get_PIDcontroller_default_connections(self):
        """get default inputs from the PID controller component."""
        log.information("setting controller default connections in AirConditioner")
        connections = []
        controller_classname = AirConditionercontroller.get_classname()
        connections.append(
            cp.ComponentConnection(
                AirConditioner.ThermalPowerPID,
                controller_classname,
                PIDController.ThermalPowerPID,
            )
        )
        return connections

    def i_prepare_simulation(self) -> None:
        """Prepares the simulation."""
        pass

    def build(
        self,
        manufacturer,
        model_name,
        min_operation_time,
        min_idle_time,
        #my_simulation_repository,
    ):
        """Build function: The function retrieves air conditioner from databasesets sets important constants and parameters for the calculations."""
        # Simulation parameters

        # Retrieves air conditioner from database - BEGIN
        air_conditioners_database = utils.load_smart_appliance("Air Conditioner")

        air_conditioner = None
        for air_conditioner_iterator in air_conditioners_database:
            if (
                air_conditioner_iterator["Manufacturer"] == manufacturer
                and air_conditioner_iterator["Model"] == model_name
            ):
                air_conditioner = air_conditioner_iterator
                break

        if air_conditioner is None:
            raise Exception("Air conditioner model not registered in the database")

        self.manufacturer = manufacturer
        self.model = model_name
        self.min_operation_time = min_operation_time
        self.min_idle_time = min_idle_time

        # Interpolates COP, cooling capacities, power input data from the database
        self.eer_ref = []
        self.t_out_cooling_ref = []
        self.t_out_heating_ref = []
        self.cooling_capacity_ref = []
        self.heating_capacity_ref = []
        self.cop_ref = []

        """
        Typical realtion between COPs and Heating capacities are found here:  https://www.everysolarthing.com/blog/heat-pumps/

        """

        for air_conditioner_tout in air_conditioner[
            "Outdoor temperature range - cooling"
        ]:
            self.t_out_cooling_ref.append([air_conditioner_tout][0])
        for air_conditioner_tout in air_conditioner[
            "Outdoor temperature range - heating"
        ]:
            self.t_out_heating_ref.append([air_conditioner_tout][0])

        for air_conditioner_eers in air_conditioner["EER W/W"]:
            self.eer_ref.append([air_conditioner_eers][0])
        for air_conditioner_cops in air_conditioner["COP W/W"]:
            self.cop_ref.append([air_conditioner_cops][0])

        for air_conditioner_cooling_capacities in air_conditioner["Cooling capacity W"]:
            self.cooling_capacity_ref.append([air_conditioner_cooling_capacities][0])
        for air_conditioner_heating_capacities in air_conditioner["Heating capacity W"]:
            self.heating_capacity_ref.append([air_conditioner_heating_capacities][0])
        print(str(self.t_out_cooling_ref))
        print(str(self.eer_ref))
        self.eer_coef = np.polyfit(self.t_out_cooling_ref, self.eer_ref, 1)
        self.cooling_capacity_coef = np.polyfit(
            self.t_out_cooling_ref, self.cooling_capacity_ref, 1
        )

        self.cop_coef = np.polyfit(self.t_out_heating_ref, self.cop_ref, 1)
        self.heating_capacity_coef = np.polyfit(
            self.t_out_heating_ref, self.heating_capacity_ref, 1
        )

        # Retrieves air conditioner from database - END

        SingletonSimRepository().set_entry(
            self.cop_coef_heating, self.cop_coef
        )
        SingletonSimRepository().set_entry(
            self.eer_coef_cooling, self.eer_coef
        )
        # self.simulation_repository.set_entry(self.cop_coef_heating, self.cop_coef)
        # self.simulation_repository.set_entry(self.eer_coef_cooling, self.eer_coef)

        # Sets the time operation restricitions
        self.on_time = (
            self.min_operation_time / self.my_simulation_parameters.seconds_per_timestep
        )
        self.off_time = (
            self.min_idle_time / self.my_simulation_parameters.seconds_per_timestep
        )

        self.state = AirConditionerState()
        self.previous_state = AirConditionerState()

    def cal_eer(self, t_out):
        """calculate cooling energy efficiency ratio as a function of outside temperature."""
        return np.polyval(self.eer_coef, t_out)

    def cal_cooling_capacity(self, t_out):
        """calculate cooling capacity as a function of outside temperature."""
        return np.polyval(self.cooling_capacity_coef, t_out)

    def cal_cop(self, t_out):
        """calculate heating coefficient of performance as a function of outside temperature."""
        return np.polyval(self.cop_coef, t_out)

    def cal_heating_capacity(self, t_out):
        """calculate heating capacity as a function of outside temperature."""
        return np.polyval(self.heating_capacity_coef, t_out)

    def i_save_state(self) -> None:
        """Saves the internal state at the beginning of each timestep."""
        self.previous_state = self.state.clone()
        pass

    def i_restore_state(self) -> None:
        """Restores the internal state after each iteration."""
        self.state = self.previous_state.clone()
        pass

    def i_doublecheck(self, timestep: int, stsv: cp.SingleTimeStepValues) -> None:
        """Double check results after iteration."""
        pass

    def write_to_report(self):
        """Logs the most important config stuff to the report."""
        lines = []
        lines.append("Name: Air Conditioner")
        lines.append(f"Manufacturer: {self.manufacturer}")
        lines.append(f"Model {self.model}")
        lines.append(f"Min Operation Time [Sec]: {self.min_operation_time}")
        lines.append(f"Min Idle Time [Sec]: {self.min_idle_time}")
        lines.append(f"Control: {self.control}")
        return self.air_conditioner_config.get_string_dict() + lines

    def i_simulate(
        self, timestep: int, stsv: cp.SingleTimeStepValues, force_convergence: bool
    ) -> None:
        """Core simulation function."""
        # Inputs
        t_out = stsv.get_input_value(self.t_outC)
        on_off_state = stsv.get_input_value(self.stateC)

        if self.control == "on_off":
            # Heating Season:
            cop = self.cal_cop(t_out)
            heating_power = self.cal_heating_capacity(t_out)

            # Cooling Season:
            eer = self.cal_eer(t_out)
            cooling_power = self.cal_cooling_capacity(t_out)

            # save reference state state0 in first iteration
            if self.state.is_first_iteration(timestep):
                self.state0 = self.state.clone()

            # return device on if minimum operation time is not fulfilled and device was on in previous state
            if (
                self.state0.state == 1
                and self.state0.timestep_of_last_action + self.on_time >= timestep
            ):
                self.state.state = 1
            elif (
                self.state0.state == -1
                and self.state0.timestep_of_last_action + self.on_time >= timestep
            ):
                self.state.state = -1
            # return device off if minimum idle time is not fulfilled and device was off in previous state
            elif (
                self.state0.state == 0
                and self.state0.timestep_of_last_action + self.off_time >= timestep
            ):
                self.state.state = 0
            # check signal from l2 and turn on or off if it is necesary
            else:
                if on_off_state == 0 and (
                    self.state0.state == 1 or self.state0.state == -1
                ):
                    self.state.deactivation(timestep)
                elif (
                    on_off_state == 1 or on_off_state == -1
                ) and self.state0.state == 0:
                    self.state.activation(timestep)

            if self.state.state == 1 and on_off_state == 1:
                thermal_energy_delivered = on_off_state * heating_power
                electricity_output = heating_power / cop
            elif self.state.state == 1 and on_off_state == -1:
                thermal_energy_delivered = on_off_state * cooling_power
                electricity_output = cooling_power / eer
            else:
                thermal_energy_delivered = 0
                electricity_output = 0

            # log.information("thermal_energy_delivered {}".format(thermal_energy_delivered))
            stsv.set_output_value(
                self.thermal_energy_deliveredC, thermal_energy_delivered
            )
            stsv.set_output_value(self.electricity_outputC, electricity_output)
            stsv.set_output_value(self.cooling_eerC, eer)

        if self.control == "PID":
            feed_forward_signal = stsv.get_input_value(self.feed_forward_signalC)
            thermal_load = stsv.get_input_value(self.thermal_power)

            if thermal_load > 0:
                cop = self.cal_cop(t_out)
                thermal_energy_delivered = thermal_load + feed_forward_signal
                electricity_output = thermal_energy_delivered / cop
            elif thermal_load < 0:
                eer = self.cal_eer(t_out)
                thermal_energy_delivered = thermal_load + feed_forward_signal
                electricity_output = -thermal_energy_delivered / eer
            else:
                thermal_energy_delivered = 0
                electricity_output = 0

            if thermal_energy_delivered > 15000:
                thermal_energy_delivered = 15000
            elif thermal_energy_delivered < -15000:
                thermal_energy_delivered = -15000

            stsv.set_output_value(self.electricity_outputC, electricity_output)
            stsv.set_output_value(
                self.thermal_energy_deliveredC, thermal_energy_delivered
            )

        if self.control == "MPC":
            mode = stsv.get_input_value(self.operating_modeC)
            optimal_electric_power_grid = stsv.get_input_value(
                self.optimal_electric_power_gridC
            )
            optimal_electric_power_PV = stsv.get_input_value(
                self.optimal_electric_power_pvC
            )
            optimal_electric_power_battery = stsv.get_input_value(
                self.optimal_electric_power_batteryC
            )
            optimal_electric_power_total = (
                optimal_electric_power_grid
                + optimal_electric_power_PV
                + optimal_electric_power_battery
            )

            if mode == 1:
                cop = self.cal_cop(t_out)
                thermal_energy_delivered = optimal_electric_power_total * cop
                electricity_output = optimal_electric_power_total
            elif mode == -1:
                eer = self.cal_eer(t_out)
                thermal_energy_delivered = -optimal_electric_power_total * eer
                electricity_output = optimal_electric_power_total
            else:
                thermal_energy_delivered = 0
                electricity_output = 0

            stsv.set_output_value(self.electricity_outputC, electricity_output)
            stsv.set_output_value(
                self.thermal_energy_deliveredC, thermal_energy_delivered
            )


class AirConditionercontroller(cp.Component):
    """
    Air Conditioner Controller. It takes data from other
    components and sends signal to the air conditioner for
    activation or deactivation.

    Parameters
    --------------
    t_air_cooling: float
        Maximum comfortable temperature for residents
    offset: float
        Temperature offset to compensate the hysteresis
        correction for the building temperature change
    mode : int
        Mode index for operation type for this air conditioner
    """

    # Inputs
    TemperatureMean = "Residence Temperature"
    ElectricityInput = "ElectricityInput"

    # Outputs
    State = "State"

    # Similar components to connect to:
    # 1. Building
    @utils.measure_execution_time
    def __init__(
        self,
        my_simulation_parameters: SimulationParameters,
        config: AirConditionerControllerConfig,
    ):
        self.air_conditioner_controller_config = config
        """Constructs all the neccessary attributes."""
        super().__init__(
            name=self.air_conditioner_controller_config.name,
            my_simulation_parameters=my_simulation_parameters,
            my_config=config,
        )
        self.build(
            t_air_cooling=self.air_conditioner_controller_config.t_air_cooling,
            t_air_heating=self.air_conditioner_controller_config.t_air_heating,
            offset=self.air_conditioner_controller_config.offset,
        )

        self.t_mC: cp.ComponentInput = self.add_input(
            self.component_name,
            self.TemperatureMean,
            LoadTypes.TEMPERATURE,
            Units.CELSIUS,
            True,
        )
        self.electricity_inputC: cp.ComponentInput = self.add_input(
            self.component_name,
            self.ElectricityInput,
            LoadTypes.ELECTRICITY,
            Units.WATT,
            False,
        )
        self.stateC: cp.ComponentOutput = self.add_output(
            self.component_name,
            self.State,
            LoadTypes.ANY,
            Units.ANY,
            output_description=f"here a description for {self.State} will follow.",
        )

        self.add_default_connections(self.get_default_connections_from_building())

    def get_default_connections_from_building(self):
        """get default inputs from the building component."""
        log.information(
            "setting building default connections in AirConditionercontroller"
        )
        connections = []
        building_classname = Building.get_classname()
        connections.append(
            cp.ComponentConnection(
                AirConditionercontroller.TemperatureMean,
                building_classname,
                Building.TemperatureMean,
            )
        )
        return connections

    def i_prepare_simulation(self) -> None:
        """Prepares the simulation."""
        pass

    def build(self, t_air_heating, t_air_cooling, offset):
        """build function: important settings such as comforatable temperature range and deadband width."""
        # Sth
        self.controller_ACmode = "off"
        self.previous_AC_mode = self.controller_ACmode

        # Configuration
        self.t_set_heating = t_air_heating
        self.t_set_cooling = t_air_cooling
        self.offset = offset

    def i_save_state(self):
        """Saves the internal state at the beginning of each timestep."""
        self.previous_AC_mode = self.controller_ACmode

    def i_restore_state(self):
        """Restores the internal state after each iteration."""
        self.controller_ACmode = self.previous_AC_mode

    def i_doublecheck(self, timestep: int, stsv: cp.SingleTimeStepValues) -> None:
        """Double check results after iteration."""
        pass

    def write_to_report(self):
        """Logs the most important config stuff to the report."""
        lines = []
        lines.append("Air Conditioner Controller")
        lines.append("Control algorith of the Air conditioner is: on-off control\n")
        lines.append(
            "Controller heating set temperature is {} Deg C \n".format(
                self.t_set_heating
            )
        )
        lines.append(
            "Controller cooling set temperature is {} Deg C \n".format(
                self.t_set_cooling
            )
        )
        return self.air_conditioner_controller_config.get_string_dict() + lines

    def i_simulate(
        self, timestep: int, stsv: cp.SingleTimeStepValues, force_convergence: bool
    ) -> None:
        """core simulation."""
        # check demand, and change state of self.has_heating_demand, and self._has_cooling_demand
        if force_convergence:
            pass
        else:
            # Retrieves inputs
            t_m_old = stsv.get_input_value(self.t_mC)
            # electricity_input = stsv.get_input_value(self.electricity_inputC)

            self.conditions(t_m_old)

        if self.controller_ACmode == "heating":
            state = 1
        if self.controller_ACmode == "cooling":
            state = -1
        if self.controller_ACmode == "off":
            state = 0

        stsv.set_output_value(self.stateC, state)
        # log.information("state {}".format(state))

    def conditions(self, set_temp):
        """controller takes action to maintain defined comfort range given a certain deadband."""
        maximum_heating_set_temp = self.t_set_heating + self.offset
        minimum_heating_set_temp = self.t_set_heating
        minimum_cooling_set_temp = self.t_set_cooling - self.offset
        maximum_cooling_set_temp = self.t_set_cooling

        if self.controller_ACmode == "heating":  # and daily_avg_temp < 15:
            if set_temp > maximum_heating_set_temp:  # 16.5
                self.controller_ACmode = "off"
                return
        if self.controller_ACmode == "cooling":
            if set_temp < minimum_cooling_set_temp:  # 23.5
                self.controller_ACmode = "off"
                return
        if self.controller_ACmode == "off":
            # if pvs_surplus > ? and air_temp < minimum_heating_air + 2:
            if set_temp < minimum_heating_set_temp:  # 21
                self.controller_ACmode = "heating"
                return
            if set_temp > maximum_cooling_set_temp:  # 26
                self.controller_ACmode = "cooling"
                return

    def prin1t_outpu1t(self, t_m, state):
        log.information("==========================================")
        log.information("T m: {}".format(t_m))
        log.information("State: {}".format(state))<|MERGE_RESOLUTION|>--- conflicted
+++ resolved
@@ -240,15 +240,11 @@
             output_description=f"here a description for Air Conditioner {self.ElectricityOutput} will follow.",
         )
         self.cooling_eerC: cp.ComponentOutput = self.add_output(
-<<<<<<< HEAD
-            self.component_name, self.EER, LoadTypes.ANY, Units.ANY,
-=======
             self.component_name,
             self.EER,
             LoadTypes.ANY,
             Units.ANY,
             output_description=f"here a description for {self.EER} will follow.",
->>>>>>> 51a57e1d
         )
 
         self.add_default_connections(self.get_default_connections_from_weather())
