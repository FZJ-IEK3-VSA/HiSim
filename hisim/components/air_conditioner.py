# -*- coding: utf-8 -*-
# pylint: skip-file
"""
Created on Sat Aug  6 23:30:41 2022

@author: m.alfouly

Air conditioner design.
"""
from hisim import log
import numpy as np
from dataclasses_json import dataclass_json
from dataclasses import dataclass
from typing import Any, Optional

# owned
from hisim import component as cp
from hisim.simulationparameters import SimulationParameters
from hisim.loadtypes import LoadTypes, Units
from hisim.components.weather import Weather
from hisim.components.building import Building
from hisim.components.controller_pid import PIDController
import hisim.utils as utils


@dataclass_json
@dataclass
class AirConditionerConfig(cp.ConfigBase):
    @classmethod
    def get_main_classname(cls):
        """Return the full class name of the base class."""
        return AirConditioner.get_full_classname()

    name: str
    manufacturer: str
    model_name: str
    min_operation_time: int
    min_idle_time: int
    control: str
    my_simulation_repository: Optional[cp.SimRepository] = None

    @classmethod
    def get_default_air_conditioner_config(cls) -> Any:
        config = AirConditionerConfig(
            name="AirConditioner",
            manufacturer="Panasonic",
            model_name="CS-RE18JKE/CU-RE18JKE",
            min_operation_time=60 * 60,
            min_idle_time=15 * 60,
            control="on_off",
            my_simulation_repository=None,
        )
        return config


@dataclass_json
@dataclass
class AirConditionerControllerConfig(cp.ConfigBase):
    @classmethod
    def get_main_classname(cls):
        """Return the full class name of the base class."""
        return AirConditionercontroller.get_full_classname()

    name: str
    t_air_heating: float
    t_air_cooling: float
    offset: float

    @classmethod
    def get_default_air_conditioner_controller_config(cls) -> Any:
        config = AirConditionerControllerConfig(
            name="AirConditioner", t_air_heating=18.0, t_air_cooling=26.0, offset=0.0
        )
        return config


class AirConditionerState:
    """
    This data class saves the state of the air conditioner
    """

    def __init__(
        self,
        timestep_actual: int = -1,
        state: int = 0,
        timestep_of_last_action: int = 0,
    ):
        """Initializes the state of the air conditioner."""
        self.timestep_actual = timestep_actual
        self.state = state
        self.timestep_of_last_action = timestep_of_last_action

    def clone(self):
        """Storing last timestep state."""
        return AirConditionerState(
            timestep_actual=self.timestep_actual,
            state=self.state,
            timestep_of_last_action=self.timestep_of_last_action,
        )

    def is_first_iteration(self, timestep):
        """Check if first iteration to ensure min on and off times."""
        if self.timestep_actual + 1 == timestep:
            self.timestep_actual += 1
            return True
        else:
            return False

    def activation(self, timestep):
        """take action based on the operation time / idle time."""
        self.state = 1
        self.timestep_of_last_action = timestep

    def deactivation(self, timestep):
        """take action based on the operation time / idle time."""
        self.state = 0
        self.timestep_of_last_action = timestep


class AirConditioner(cp.Component):
    # inputs
    State = "State"
    # weather
    TemperatureOutside = "TemperatureOutside"
    # controller_pid
    ThermalPowerPID = "ThermalPowerPID"
    # controller_mpc
    OperatingMode = "OperatingMode"
    GridImport = "GridImport"
    PV2load = "PV2load"
    Battery2Load = "Battery2Load"
    # building
    TemperatureMean = "Residence Temperature"
    FeedForwardSignal = "FeedForwardSignal"
    # ElectricityOutputPID = "ElectricityOutputPID"

    # outputs
    ThermalEnergyDelivered = "ThermalEnergyDelivered"
    ElectricityOutput = "ElectricityOutput"
    pidManipulatedVariable = "pidManipulatedVariable"
    EER = "EER"

    cop_coef_heating = "cop_coef_heating"
    eer_coef_cooling = "eer_coef_cooling"

    def __init__(
        self,
        my_simulation_parameters: SimulationParameters,
        config: AirConditionerConfig,
    ):
        self.air_conditioner_config = config
        """Constructs all the neccessary attributes."""
        super().__init__(
            name=self.air_conditioner_config.name,
            my_simulation_parameters=my_simulation_parameters,
<<<<<<< HEAD
            my_config=config
=======
            my_config=config,
>>>>>>> 957c96c4
        )
        self.build(
            manufacturer=self.air_conditioner_config.manufacturer,
            model_name=self.air_conditioner_config.model_name,
            min_operation_time=self.air_conditioner_config.min_operation_time,
            min_idle_time=self.air_conditioner_config.min_idle_time,
            my_simulation_repository=self.air_conditioner_config.my_simulation_repository,
        )
        self.t_outC: cp.ComponentInput = self.add_input(
            self.component_name,
            self.TemperatureOutside,
            LoadTypes.TEMPERATURE,
            Units.CELSIUS,
            True,
        )
        self.t_mC: cp.ComponentInput = self.add_input(
            self.component_name,
            self.TemperatureMean,
            LoadTypes.TEMPERATURE,
            Units.CELSIUS,
            True,
        )
        self.stateC: cp.ComponentInput = self.add_input(
            self.component_name,
            self.State,
            LoadTypes.ANY,
            Units.ANY,
            False,
        )
        self.feed_forward_signalC: cp.ComponentInput = self.add_input(
            self.component_name,
            self.FeedForwardSignal,
            LoadTypes.HEATING,
            Units.WATT,
            False,
        )
        self.thermal_power: cp.ComponentInput = self.add_input(
            self.component_name,
            self.ThermalPowerPID,
            LoadTypes.HEATING,
            Units.WATT,
            False,
        )
        self.operating_modeC: cp.ComponentInput = self.add_input(
            self.component_name,
            self.OperatingMode,
            LoadTypes.ANY,
            Units.ANY,
            False,
        )
        self.optimal_electric_power_pvC: cp.ComponentInput = self.add_input(
            self.component_name,
            self.PV2load,
            LoadTypes.ELECTRICITY,
            Units.WATT,
            False,
        )
        self.optimal_electric_power_gridC: cp.ComponentInput = self.add_input(
            self.component_name,
            self.GridImport,
            LoadTypes.ELECTRICITY,
            Units.WATT,
            False,
        )
        self.optimal_electric_power_batteryC: cp.ComponentInput = self.add_input(
            self.component_name,
            self.Battery2Load,
            LoadTypes.ELECTRICITY,
            Units.WATT,
            False,
        )
        self.pid_thermal_powerC: cp.ComponentOutput = self.add_output(
            self.component_name,
            self.pidManipulatedVariable,
            LoadTypes.HEATING,
            Units.WATT,
        )
        self.thermal_energy_deliveredC: cp.ComponentOutput = self.add_output(
            self.component_name,
            self.ThermalEnergyDelivered,
            LoadTypes.HEATING,
            Units.WATT,
            output_description=f"here a description for Air Conditioner {self.ThermalEnergyDelivered} will follow.",
        )
        self.electricity_outputC: cp.ComponentOutput = self.add_output(
            self.component_name,
            self.ElectricityOutput,
            LoadTypes.ELECTRICITY,
            Units.WATT,
            output_description=f"here a description for Air Conditioner {self.ElectricityOutput} will follow.",
        )
        self.cooling_eerC: cp.ComponentOutput = self.add_output(
            self.component_name,
            self.EER,
            LoadTypes.ANY,
            Units.ANY,
        )

        self.add_default_connections(self.get_default_connections_from_weather())
        self.add_default_connections(
            self.get_default_connections_from_air_condition_controller()
        )

        self.control = self.air_conditioner_config.control

    def get_default_connections_from_weather(self):
        """get default inputs from the weather component."""
        print("setting weather default connections")
        connections = []
        weather_classname = Weather.get_classname()
        connections.append(
            cp.ComponentConnection(
                AirConditioner.TemperatureOutside,
                weather_classname,
                Weather.TemperatureOutside,
            )
        )
        return connections

    def get_default_connections_from_air_condition_controller(self):
        """get default inputs from the on_off controller."""
        log.information("setting controller default connections in AirConditioner")
        connections = []
        controller_classname = AirConditionercontroller.get_classname()
        connections.append(
            cp.ComponentConnection(
                AirConditioner.State,
                controller_classname,
                AirConditionercontroller.State,
            )
        )
        return connections

    def get_PIDcontroller_default_connections(self):
        """get default inputs from the PID controller component."""
        log.information("setting controller default connections in AirConditioner")
        connections = []
        controller_classname = AirConditionercontroller.get_classname()
        connections.append(
            cp.ComponentConnection(
                AirConditioner.ThermalPowerPID,
                controller_classname,
                PIDController.ThermalPowerPID,
            )
        )
        return connections

    def i_prepare_simulation(self) -> None:
        """Prepares the simulation."""
        pass

    def build(
        self,
        manufacturer,
        model_name,
        min_operation_time,
        min_idle_time,
        my_simulation_repository,
    ):
        """Build function: The function retrieves air conditioner from databasesets sets important constants and parameters for the calculations."""
        # Simulation parameters

        # Retrieves air conditioner from database - BEGIN
        air_conditioners_database = utils.load_smart_appliance("Air Conditioner")

        air_conditioner = None
        for air_conditioner_iterator in air_conditioners_database:
            if (
                air_conditioner_iterator["Manufacturer"] == manufacturer
                and air_conditioner_iterator["Model"] == model_name
            ):
                air_conditioner = air_conditioner_iterator
                break

        if air_conditioner is None:
            raise Exception("Air conditioner model not registered in the database")

        self.manufacturer = manufacturer
        self.model = model_name
        self.min_operation_time = min_operation_time
        self.min_idle_time = min_idle_time

        # Interpolates COP, cooling capacities, power input data from the database
        self.eer_ref = []
        self.t_out_cooling_ref = []
        self.t_out_heating_ref = []
        self.cooling_capacity_ref = []
        self.heating_capacity_ref = []
        self.cop_ref = []

        """
        Typical realtion between COPs and Heating capacities are found here:  https://www.everysolarthing.com/blog/heat-pumps/

        """

        for air_conditioner_tout in air_conditioner[
            "Outdoor temperature range - cooling"
        ]:
            self.t_out_cooling_ref.append([air_conditioner_tout][0])
        for air_conditioner_tout in air_conditioner[
            "Outdoor temperature range - heating"
        ]:
            self.t_out_heating_ref.append([air_conditioner_tout][0])

        for air_conditioner_eers in air_conditioner["EER W/W"]:
            self.eer_ref.append([air_conditioner_eers][0])
        for air_conditioner_cops in air_conditioner["COP W/W"]:
            self.cop_ref.append([air_conditioner_cops][0])

        for air_conditioner_cooling_capacities in air_conditioner["Cooling capacity W"]:
            self.cooling_capacity_ref.append([air_conditioner_cooling_capacities][0])
        for air_conditioner_heating_capacities in air_conditioner["Heating capacity W"]:
            self.heating_capacity_ref.append([air_conditioner_heating_capacities][0])
        print(str(self.t_out_cooling_ref))
        print(str(self.eer_ref))
        self.eer_coef = np.polyfit(self.t_out_cooling_ref, self.eer_ref, 1)
        self.cooling_capacity_coef = np.polyfit(
            self.t_out_cooling_ref, self.cooling_capacity_ref, 1
        )

        self.cop_coef = np.polyfit(self.t_out_heating_ref, self.cop_ref, 1)
        self.heating_capacity_coef = np.polyfit(
            self.t_out_heating_ref, self.heating_capacity_ref, 1
        )

        # Retrieves air conditioner from database - END

        """ #comment out due to mypy error: Item "None" of "Optional[SimRepository]" has no attribute "set_entry"  [union-attr]
        if my_simulation_repository is cp.SimRepository:
            self.air_conditioner_config.my_simulation_repository.set_entry(self.cop_coef_heating, self.cop_coef)
            self.air_conditioner_config.my_simulation_repository.set_entry(self.eer_coef_cooling, self.eer_coef)
        """

        # Sets the time operation restricitions
        self.on_time = (
            self.min_operation_time / self.my_simulation_parameters.seconds_per_timestep
        )
        self.off_time = (
            self.min_idle_time / self.my_simulation_parameters.seconds_per_timestep
        )

        self.state = AirConditionerState()
        self.previous_state = AirConditionerState()

    def cal_eer(self, t_out):
        """calculate cooling energy efficiency ratio as a function of outside temperature."""
        return np.polyval(self.eer_coef, t_out)

    def cal_cooling_capacity(self, t_out):
        """calculate cooling capacity as a function of outside temperature."""
        return np.polyval(self.cooling_capacity_coef, t_out)

    def cal_cop(self, t_out):
        """calculate heating coefficient of performance as a function of outside temperature."""
        return np.polyval(self.cop_coef, t_out)

    def cal_heating_capacity(self, t_out):
        """calculate heating capacity as a function of outside temperature."""
        return np.polyval(self.heating_capacity_coef, t_out)

    def i_save_state(self) -> None:
        """Saves the internal state at the beginning of each timestep."""
        self.previous_state = self.state.clone()
        pass

    def i_restore_state(self) -> None:
        """Restores the internal state after each iteration."""
        self.state = self.previous_state.clone()
        pass

    def i_doublecheck(self, timestep: int, stsv: cp.SingleTimeStepValues) -> None:
        """Double check results after iteration."""
        pass

    def write_to_report(self):
        """Logs the most important config stuff to the report."""
        lines = []
        lines.append("Name: Air Conditioner")
        lines.append(f"Manufacturer: {self.manufacturer}")
        lines.append(f"Model {self.model}")
        lines.append(f"Min Operation Time [Sec]: {self.min_operation_time}")
        lines.append(f"Min Idle Time [Sec]: {self.min_idle_time}")
        lines.append(f"Control: {self.control}")
        return self.air_conditioner_config.get_string_dict() + lines

    def i_simulate(
        self, timestep: int, stsv: cp.SingleTimeStepValues, force_convergence: bool
    ) -> None:
        """Core simulation function."""
        # Inputs
        t_out = stsv.get_input_value(self.t_outC)
        on_off_state = stsv.get_input_value(self.stateC)

        if self.control == "on_off":
            # Heating Season:
            cop = self.cal_cop(t_out)
            heating_power = self.cal_heating_capacity(t_out)

            # Cooling Season:
            eer = self.cal_eer(t_out)
            cooling_power = self.cal_cooling_capacity(t_out)

            # save reference state state0 in first iteration
            if self.state.is_first_iteration(timestep):
                self.state0 = self.state.clone()

            # return device on if minimum operation time is not fulfilled and device was on in previous state
            if (
                self.state0.state == 1
                and self.state0.timestep_of_last_action + self.on_time >= timestep
            ):
                self.state.state = 1
            elif (
                self.state0.state == -1
                and self.state0.timestep_of_last_action + self.on_time >= timestep
            ):
                self.state.state = -1
            # return device off if minimum idle time is not fulfilled and device was off in previous state
            elif (
                self.state0.state == 0
                and self.state0.timestep_of_last_action + self.off_time >= timestep
            ):
                self.state.state = 0
            # check signal from l2 and turn on or off if it is necesary
            else:
                if on_off_state == 0 and (
                    self.state0.state == 1 or self.state0.state == -1
                ):
                    self.state.deactivation(timestep)
                elif (
                    on_off_state == 1 or on_off_state == -1
                ) and self.state0.state == 0:
                    self.state.activation(timestep)

            if self.state.state == 1 and on_off_state == 1:
                thermal_energy_delivered = on_off_state * heating_power
                electricity_output = heating_power / cop
            elif self.state.state == 1 and on_off_state == -1:
                thermal_energy_delivered = on_off_state * cooling_power
                electricity_output = cooling_power / eer
            else:
                thermal_energy_delivered = 0
                electricity_output = 0

            # log.information("thermal_energy_delivered {}".format(thermal_energy_delivered))
            stsv.set_output_value(
                self.thermal_energy_deliveredC, thermal_energy_delivered
            )
            stsv.set_output_value(self.electricity_outputC, electricity_output)
            stsv.set_output_value(self.cooling_eerC, eer)

        if self.control == "PID":
            feed_forward_signal = stsv.get_input_value(self.feed_forward_signalC)
            thermal_load = stsv.get_input_value(self.thermal_power)

            if thermal_load > 0:
                cop = self.cal_cop(t_out)
                thermal_energy_delivered = thermal_load + feed_forward_signal
                electricity_output = thermal_energy_delivered / cop
            elif thermal_load < 0:
                eer = self.cal_eer(t_out)
                thermal_energy_delivered = thermal_load + feed_forward_signal
                electricity_output = -thermal_energy_delivered / eer
            else:
                thermal_energy_delivered = 0
                electricity_output = 0

            if thermal_energy_delivered > 15000:
                thermal_energy_delivered = 15000
            elif thermal_energy_delivered < -15000:
                thermal_energy_delivered = -15000

            stsv.set_output_value(self.electricity_outputC, electricity_output)
            stsv.set_output_value(
                self.thermal_energy_deliveredC, thermal_energy_delivered
            )

        if self.control == "MPC":
            mode = stsv.get_input_value(self.operating_modeC)
            optimal_electric_power_grid = stsv.get_input_value(
                self.optimal_electric_power_gridC
            )
            optimal_electric_power_PV = stsv.get_input_value(
                self.optimal_electric_power_pvC
            )
            optimal_electric_power_battery = stsv.get_input_value(
                self.optimal_electric_power_batteryC
            )
            optimal_electric_power_total = (
                optimal_electric_power_grid
                + optimal_electric_power_PV
                + optimal_electric_power_battery
            )

            if mode == 1:
                cop = self.cal_cop(t_out)
                thermal_energy_delivered = optimal_electric_power_total * cop
                electricity_output = optimal_electric_power_total
            elif mode == -1:
                eer = self.cal_eer(t_out)
                thermal_energy_delivered = -optimal_electric_power_total * eer
                electricity_output = optimal_electric_power_total
            else:
                thermal_energy_delivered = 0
                electricity_output = 0

            stsv.set_output_value(self.electricity_outputC, electricity_output)
            stsv.set_output_value(
                self.thermal_energy_deliveredC, thermal_energy_delivered
            )


class AirConditionercontroller(cp.Component):
    """
    Air Conditioner Controller. It takes data from other
    components and sends signal to the air conditioner for
    activation or deactivation.

    Parameters
    --------------
    t_air_cooling: float
        Maximum comfortable temperature for residents
    offset: float
        Temperature offset to compensate the hysteresis
        correction for the building temperature change
    mode : int
        Mode index for operation type for this air conditioner
    """

    # Inputs
    TemperatureMean = "Residence Temperature"
    ElectricityInput = "ElectricityInput"

    # Outputs
    State = "State"

    # Similar components to connect to:
    # 1. Building
    @utils.measure_execution_time
    def __init__(
        self,
        my_simulation_parameters: SimulationParameters,
        config: AirConditionerControllerConfig,
    ):
        self.air_conditioner_controller_config = config
        """Constructs all the neccessary attributes."""
        super().__init__(
            name=self.air_conditioner_controller_config.name,
            my_simulation_parameters=my_simulation_parameters,
<<<<<<< HEAD
            my_config=config
=======
            my_config=config,
>>>>>>> 957c96c4
        )
        self.build(
            t_air_cooling=self.air_conditioner_controller_config.t_air_cooling,
            t_air_heating=self.air_conditioner_controller_config.t_air_heating,
            offset=self.air_conditioner_controller_config.offset,
        )

        self.t_mC: cp.ComponentInput = self.add_input(
            self.component_name,
            self.TemperatureMean,
            LoadTypes.TEMPERATURE,
            Units.CELSIUS,
            True,
        )
        self.electricity_inputC: cp.ComponentInput = self.add_input(
            self.component_name,
            self.ElectricityInput,
            LoadTypes.ELECTRICITY,
            Units.WATT,
            False,
        )
        self.stateC: cp.ComponentOutput = self.add_output(
            self.component_name,
            self.State,
            LoadTypes.ANY,
            Units.ANY,
            output_description=f"here a description for {self.State} will follow.",
        )

        self.add_default_connections(self.get_default_connections_from_building())

    def get_default_connections_from_building(self):
        """get default inputs from the building component."""
        log.information(
            "setting building default connections in AirConditionercontroller"
        )
        connections = []
        building_classname = Building.get_classname()
        connections.append(
            cp.ComponentConnection(
                AirConditionercontroller.TemperatureMean,
                building_classname,
                Building.TemperatureMean,
            )
        )
        return connections

    def i_prepare_simulation(self) -> None:
        """Prepares the simulation."""
        pass

    def build(self, t_air_heating, t_air_cooling, offset):
        """build function: important settings such as comforatable temperature range and deadband width."""
        # Sth
        self.controller_ACmode = "off"
        self.previous_AC_mode = self.controller_ACmode

        # Configuration
        self.t_set_heating = t_air_heating
        self.t_set_cooling = t_air_cooling
        self.offset = offset

    def i_save_state(self):
        """Saves the internal state at the beginning of each timestep."""
        self.previous_AC_mode = self.controller_ACmode

    def i_restore_state(self):
        """Restores the internal state after each iteration."""
        self.controller_ACmode = self.previous_AC_mode

    def i_doublecheck(self, timestep: int, stsv: cp.SingleTimeStepValues) -> None:
        """Double check results after iteration."""
        pass

    def write_to_report(self):
        """Logs the most important config stuff to the report."""
        lines = []
        lines.append("Air Conditioner Controller")
        lines.append("Control algorith of the Air conditioner is: on-off control\n")
        lines.append(
            "Controller heating set temperature is {} Deg C \n".format(
                self.t_set_heating
            )
        )
        lines.append(
            "Controller cooling set temperature is {} Deg C \n".format(
                self.t_set_cooling
            )
        )
        return self.air_conditioner_controller_config.get_string_dict() + lines

    def i_simulate(
        self, timestep: int, stsv: cp.SingleTimeStepValues, force_convergence: bool
    ) -> None:
        """core simulation."""
        # check demand, and change state of self.has_heating_demand, and self._has_cooling_demand
        if force_convergence:
            pass
        else:
            # Retrieves inputs
            t_m_old = stsv.get_input_value(self.t_mC)
            # electricity_input = stsv.get_input_value(self.electricity_inputC)

            self.conditions(t_m_old)

        if self.controller_ACmode == "heating":
            state = 1
        if self.controller_ACmode == "cooling":
            state = -1
        if self.controller_ACmode == "off":
            state = 0

        stsv.set_output_value(self.stateC, state)
        # log.information("state {}".format(state))

    def conditions(self, set_temp):
        """controller takes action to maintain defined comfort range given a certain deadband."""
        maximum_heating_set_temp = self.t_set_heating + self.offset
        minimum_heating_set_temp = self.t_set_heating
        minimum_cooling_set_temp = self.t_set_cooling - self.offset
        maximum_cooling_set_temp = self.t_set_cooling

        if self.controller_ACmode == "heating":  # and daily_avg_temp < 15:
            if set_temp > maximum_heating_set_temp:  # 16.5
                self.controller_ACmode = "off"
                return
        if self.controller_ACmode == "cooling":
            if set_temp < minimum_cooling_set_temp:  # 23.5
                self.controller_ACmode = "off"
                return
        if self.controller_ACmode == "off":
            # if pvs_surplus > ? and air_temp < minimum_heating_air + 2:
            if set_temp < minimum_heating_set_temp:  # 21
                self.controller_ACmode = "heating"
                return
            if set_temp > maximum_cooling_set_temp:  # 26
                self.controller_ACmode = "cooling"
                return

    def prin1t_outpu1t(self, t_m, state):
        log.information("==========================================")
        log.information("T m: {}".format(t_m))
        log.information("State: {}".format(state))<|MERGE_RESOLUTION|>--- conflicted
+++ resolved
@@ -153,11 +153,7 @@
         super().__init__(
             name=self.air_conditioner_config.name,
             my_simulation_parameters=my_simulation_parameters,
-<<<<<<< HEAD
-            my_config=config
-=======
             my_config=config,
->>>>>>> 957c96c4
         )
         self.build(
             manufacturer=self.air_conditioner_config.manufacturer,
@@ -607,11 +603,7 @@
         super().__init__(
             name=self.air_conditioner_controller_config.name,
             my_simulation_parameters=my_simulation_parameters,
-<<<<<<< HEAD
-            my_config=config
-=======
             my_config=config,
->>>>>>> 957c96c4
         )
         self.build(
             t_air_cooling=self.air_conditioner_controller_config.t_air_cooling,
