--- conflicted
+++ resolved
@@ -236,11 +236,7 @@
             my_component_outputs=self.my_component_outputs,
             name=self.buildingconfig.name,
             my_simulation_parameters=my_simulation_parameters,
-<<<<<<< HEAD
-            my_config=config
-=======
             my_config=config,
->>>>>>> 957c96c4
         )
 
         # =================================================================================================================================
