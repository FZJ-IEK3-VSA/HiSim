--- conflicted
+++ resolved
@@ -219,6 +219,7 @@
         my_simulation_parameters: SimulationParameters,
         config: BuildingConfig,
     ):
+        """Construct all the neccessary attributes."""
         """Construct all the neccessary attributes."""
         self.buildingconfig = config
         # dynamic
@@ -965,6 +966,7 @@
         ]
         # assumption: building is a cuboid with square floor area (area_of_one_wall = wall_length * wall_height, with wall_length = sqrt(floor_area))
         # then the total_wall_area = 4 * area_of_one_wall
+        # then the total_wall_area = 4 * area_of_one_wall
         total_wall_area_in_m2 = (
             4 * math.sqrt(self.conditioned_floor_area_in_m2) * self.room_height_in_m2
         )
@@ -1179,7 +1181,7 @@
         # here instead of reading H_Transmission from buildingdata it will be calculated manually using
         # input values U_Actual, A_ and b_Transmission also given by TABULA buildingdata
         for index, w_i in enumerate(self.windows_and_door):
-            # with H_Tr = U * A * b_tr [W/K], here b_tr is not given in TABULA data, so it is chosen 1.0
+            # with with H_Tr = U * A * b_tr [W/K], here b_tr is not given in TABULA data, so it is chosen 1.0
             h_tr_i = (
                 self.buildingdata["U_Actual_" + w_i].values[0]
                 * self.scaled_windows_and_door_envelope_areas_in_m2[index]
@@ -1210,9 +1212,10 @@
             0.0
         )
         # here modification for scalability: instead of reading H_Transmission from buildingdata it will be calculated manually using
+        # here modification for scalability: instead of reading H_Transmission from buildingdata it will be calculated manually using
         # input values U_Actual, A_Calc and b_Transmission also given by TABULA buildingdata
         for index, o_w in enumerate(self.opaque_walls):
-            # with H_Tr = U * A * b_tr [W/K]
+            # with with H_Tr = U * A * b_tr [W/K]
             h_tr_i = (
                 self.buildingdata["U_Actual_" + o_w].values[0]
                 * self.scaled_opaque_surfaces_envelope_area_in_m2[index]
@@ -1279,7 +1282,425 @@
         self.get_thermal_conductance_ventilation_in_watt_per_kelvin()
 
     # =====================================================================================================================================
-<<<<<<< HEAD
+
+    def get_solar_heat_gain_through_windows(
+        self,
+        azimuth,
+        direct_normal_irradiance,
+        direct_horizontal_irradiance,
+        global_horizontal_irradiance,
+        direct_normal_irradiance_extra,
+        apparent_zenith,
+    ):
+        """Calculate the thermal solar gain passed to the building through the windows.
+
+        Based on the RC_BuildingSimulator project @[rc_buildingsimulator-jayathissa] (** Check header)
+        """
+        solar_heat_gains = 0.0
+
+        if (
+            direct_normal_irradiance != 0
+            or direct_horizontal_irradiance != 0
+            or global_horizontal_irradiance != 0
+        ):
+
+            for window in self.windows:
+                solar_heat_gain = Window.calc_solar_heat_gains(
+                    self,
+                    sun_azimuth=azimuth,
+                    direct_normal_irradiance=direct_normal_irradiance,
+                    direct_horizontal_irradiance=direct_horizontal_irradiance,
+                    global_horizontal_irradiance=global_horizontal_irradiance,
+                    direct_normal_irradiance_extra=direct_normal_irradiance_extra,
+                    apparent_zenith=apparent_zenith,
+                    window_tilt_angle=window.window_tilt_angle,
+                    window_azimuth_angle=window.window_azimuth_angle,
+                    reduction_factor_with_area=window.reduction_factor_with_area,
+                )
+                solar_heat_gains += solar_heat_gain
+        return solar_heat_gains
+
+    # =====================================================================================================================================
+    # Calculation of the heat flows from internal and solar heat sources.
+    # (**/*** Check header)
+
+    def calc_heat_flow(
+        self,
+        # this is labeled as Phi_int in paper [1] (** Check header)
+        internal_heat_gains_in_watt,
+        # this is labeled as Phi_sol in paper [1] (** Check header)
+        solar_heat_gains_in_watt,
+    ):
+        """Calculate the heat flow from the solar gains, heating/cooling system, and internal gains into the building.
+
+        The input of the building is split into the air node, surface node, and thermal mass node based on
+        on the following equations
+
+        #C.1 - C.3 in [C.3 ISO 13790]
+
+        Note that this equation has diverged slightly from the standard
+        as the heating/cooling node can enter any node depending on the
+        emission system selected
+        Based on the RC_BuildingSimulator project @[rc_buildingsimulator-jayathissa] (** Check header)
+        """
+
+        # Calculates the heat flows to various points of the building based on the breakdown in section C.2, formulas C.1-C.3
+        # Heat flow to the air node in W, before labeled Phi_ia
+
+        self.heat_flux_indoor_air_in_watt = 0.5 * internal_heat_gains_in_watt
+        # Heat flow to the surface node in W, before labeled Phi_st
+
+        self.heat_flux_internal_room_surface_in_watt = (
+            1
+            - (self.effective_mass_area_in_m2 / self.total_internal_surface_area_in_m2)
+            - (
+                self.transmission_heat_transfer_coefficient_for_windows_and_door_in_watt_per_kelvin
+                / (9.1 * self.total_internal_surface_area_in_m2)
+            )
+        ) * (0.5 * internal_heat_gains_in_watt + solar_heat_gains_in_watt)
+
+        # Heat flow to the thermal mass node in W, before labeled Phi_m
+        self.heat_flux_thermal_mass_in_watt = (
+            self.effective_mass_area_in_m2 / self.total_internal_surface_area_in_m2
+        ) * (0.5 * internal_heat_gains_in_watt + solar_heat_gains_in_watt)
+
+        # Heat loss in W, before labeled Phi_loss
+        self.heat_loss_in_watt = (
+            self.transmission_heat_transfer_coefficient_for_windows_and_door_in_watt_per_kelvin
+            / (9.1 * self.total_internal_surface_area_in_m2)
+        ) * (0.5 * internal_heat_gains_in_watt + solar_heat_gains_in_watt)
+        return self.heat_loss_in_watt
+
+    # =====================================================================================================================================
+    # Determination of different temperatures T_air, T_s, T_m,t and T_m and global heat transfer Phi_m_tot which are used in crank-nicolson method.
+    # (**/*** Check header)
+
+    def calc_next_thermal_mass_temperature_in_celsius(
+        self,
+        previous_thermal_mass_temperature_in_celsius,
+    ):
+        """Primary Equation, calculates the temperature of the next time step: T_m,t.
+
+        # (C.4) in [C.3 ISO 13790]
+        Based on the RC_BuildingSimulator project @[rc_buildingsimulator-jayathissa] (** Check header)
+        """
+        self.next_thermal_mass_temperature_in_celsius = (
+            (
+                previous_thermal_mass_temperature_in_celsius
+                * (
+                    (
+                        self.thermal_capacity_of_building_thermal_mass_in_joule_per_kelvin
+                        / self.seconds_per_timestep
+                    )
+                    - 0.5
+                    * (
+                        self.transmission_heat_transfer_coefficient_3_in_watt_per_kelvin
+                        + self.external_part_of_transmission_heat_transfer_coefficient_for_opaque_elements_in_watt_per_kelvin
+                    )
+                )
+            )
+            + self.equivalent_heat_flux_in_watt
+        ) / (
+            (
+                self.thermal_capacity_of_building_thermal_mass_in_joule_per_kelvin
+                / self.seconds_per_timestep
+            )
+            + 0.5
+            * (
+                self.transmission_heat_transfer_coefficient_3_in_watt_per_kelvin
+                + self.external_part_of_transmission_heat_transfer_coefficient_for_opaque_elements_in_watt_per_kelvin
+            )
+        )
+
+    def calc_equivalent_heat_flux_in_watt(
+        self, temperature_outside_in_celsius, thermal_power_delivered_in_watt
+    ):
+        """Calculate a global heat transfer: Phi_m_tot.
+
+        This is a definition used to simplify equation calc_t_m_next so it's not so long to write out
+        # (C.5) in [C.3 ISO 13790]
+        # h_ve = h_ve_adj and t_supply = t_out [9.3.2 ISO 13790]
+        Based on the RC_BuildingSimulator project @[rc_buildingsimulator-jayathissa] (** Check header)
+        """
+        # ASSUMPTION: Supply air comes straight from the outside air
+        # here Phi_HC,nd is not heating or cooling demand but thermal power delivered
+        t_supply = temperature_outside_in_celsius
+
+        self.equivalent_heat_flux_in_watt = (
+            self.heat_flux_thermal_mass_in_watt
+            + self.external_part_of_transmission_heat_transfer_coefficient_for_opaque_elements_in_watt_per_kelvin
+            * temperature_outside_in_celsius
+            + self.transmission_heat_transfer_coefficient_3_in_watt_per_kelvin
+            * (
+                self.heat_flux_internal_room_surface_in_watt
+                + self.transmission_heat_transfer_coefficient_for_windows_and_door_in_watt_per_kelvin
+                * temperature_outside_in_celsius
+                + self.transmission_heat_transfer_coeffcient_1_in_watt_per_kelvin
+                * (
+                    (
+                        (
+                            self.heat_flux_indoor_air_in_watt
+                            + thermal_power_delivered_in_watt
+                        )
+                        / self.thermal_conductance_by_ventilation_in_watt_per_kelvin
+                    )
+                    + t_supply
+                )
+            )
+            / self.transmission_heat_transfer_coefficient_2_in_watt_per_kelvin
+        )
+
+    def calc_thermal_mass_averag_bulk_temperature_in_celsius_used_for_calculations(
+        self,
+        previous_thermal_mass_temperature_in_celsius,
+    ):
+        """Temperature used for the calculations, average between newly calculated and previous bulk temperature: T_m.
+
+        # (C.9) in [C.3 ISO 13790]
+        Based on the RC_BuildingSimulator project @[rc_buildingsimulator-jayathissa] (** Check header)
+        """
+        return (
+            previous_thermal_mass_temperature_in_celsius
+            + self.next_thermal_mass_temperature_in_celsius
+        ) / 2
+
+    def calc_temperature_of_internal_room_surfaces_in_celsius(
+        self,
+        temperature_outside_in_celsius,
+        thermal_mass_temperature_in_celsius,
+        thermal_power_delivered_in_watt,
+    ):
+        """Calculate the temperature of the inside room surfaces: T_s.
+
+        # (C.10) in [C.3 ISO 13790]
+        # h_ve = h_ve_adj and t_supply = t_out [9.3.2 ISO 13790]
+        Based on the RC_BuildingSimulator project @[rc_buildingsimulator-jayathissa] (** Check header)
+        """
+        # ASSUMPTION: Supply air comes straight from the outside air
+        # here Phi_HC,nd is not heating or cooling demand but thermal power delivered
+        t_supply = temperature_outside_in_celsius
+
+        return (
+            self.heat_transfer_coefficient_between_thermal_mass_and_internal_surface_with_fixed_value_in_watt_per_m2_per_kelvin
+            * thermal_mass_temperature_in_celsius
+            + self.heat_flux_internal_room_surface_in_watt
+            + self.transmission_heat_transfer_coefficient_for_windows_and_door_in_watt_per_kelvin
+            * temperature_outside_in_celsius
+            + self.transmission_heat_transfer_coeffcient_1_in_watt_per_kelvin
+            * (
+                t_supply
+                + (self.heat_flux_indoor_air_in_watt + thermal_power_delivered_in_watt)
+                / self.thermal_conductance_by_ventilation_in_watt_per_kelvin
+            )
+        ) / (
+            self.heat_transfer_coefficient_between_thermal_mass_and_internal_surface_with_fixed_value_in_watt_per_m2_per_kelvin
+            + self.transmission_heat_transfer_coefficient_for_windows_and_door_in_watt_per_kelvin
+            + self.transmission_heat_transfer_coeffcient_1_in_watt_per_kelvin
+        )
+
+    def calc_temperature_of_the_inside_air_in_celsius(
+        self,
+        temperature_outside_in_celsius,
+        temperature_internal_room_surfaces_in_celsius,
+        thermal_power_delivered_in_watt,
+    ):
+        """Calculate the temperature of the air node: T_air.
+
+        # (C.11) in [C.3 ISO 13790]
+        # h_ve = h_ve_adj and t_supply = t_out [9.3.2 ISO 13790]
+        Based on the RC_BuildingSimulator project @[rc_buildingsimulator-jayathissa] (** Check header)
+        """
+        # ASSUMPTION: Supply air comes straight from the outside air
+        # here Phi_HC,nd is not heating or cooling demand but thermal power delivered
+        t_supply = temperature_outside_in_celsius
+
+        return (
+            self.heat_transfer_coefficient_between_indoor_air_and_internal_surface_with_fixed_value_in_watt_per_m2_per_kelvin
+            * temperature_internal_room_surfaces_in_celsius
+            + self.thermal_conductance_by_ventilation_in_watt_per_kelvin * t_supply
+            + thermal_power_delivered_in_watt
+            + self.heat_flux_indoor_air_in_watt
+        ) / (
+            self.heat_transfer_coefficient_between_indoor_air_and_internal_surface_with_fixed_value_in_watt_per_m2_per_kelvin
+            + self.thermal_conductance_by_ventilation_in_watt_per_kelvin
+        )
+
+    def calc_crank_nicolson(
+        self,
+        internal_heat_gains_in_watt,
+        solar_heat_gains_in_watt,
+        outside_temperature_in_celsius,
+        thermal_mass_temperature_prev_in_celsius,
+        thermal_power_delivered_in_watt,
+    ):
+        """Determine node temperatures and computes derivation to determine the new node temperatures.
+
+        Used in: has_demand(), solve_energy(), calc_energy_demand()
+        # section C.3 in [C.3 ISO 13790]
+        Based on the RC_BuildingSimulator project @[rc_buildingsimulator-jayathissa] (** Check header)
+        Alternatively, described in paper [2].
+        """
+
+        # Updates flows
+        heat_loss_in_watt = self.calc_heat_flow(
+            internal_heat_gains_in_watt,
+            solar_heat_gains_in_watt,
+        )
+
+        # Updates total flow
+        self.calc_equivalent_heat_flux_in_watt(
+            outside_temperature_in_celsius, thermal_power_delivered_in_watt
+        )
+
+        # calculates the new bulk temperature POINT from the old one # CHECKED Requires t_m_prev
+        self.calc_next_thermal_mass_temperature_in_celsius(
+            thermal_mass_temperature_prev_in_celsius
+        )
+
+        # calculates the AVERAGE bulk temperature used for the remaining
+        thermal_mass_average_bulk_temperature_in_celsius = self.calc_thermal_mass_averag_bulk_temperature_in_celsius_used_for_calculations(
+            thermal_mass_temperature_prev_in_celsius
+        )
+
+        # keep these calculations if later you are interested in the indoor surface or air temperature
+        # # Updates internal surface temperature (t_s)
+        # internal_room_surface_temperature_in_celsius = (
+        #     self.calc_temperature_of_internal_room_surfaces_in_celsius(
+        #         outside_temperature_in_celsius,
+        #         thermal_mass_average_bulk_temperature_in_celsius,
+        #     )
+        # )
+
+        # # Updates indoor air temperature (t_air)
+        # indoor_air_temperature_in_celsius = (
+        #     self.calc_temperature_of_the_inside_air_in_celsius(
+        #         outside_temperature_in_celsius,
+        #         internal_room_surface_temperature_in_celsius,
+        #     )
+        # )
+
+        return (
+            thermal_mass_average_bulk_temperature_in_celsius,
+            heat_loss_in_watt,
+        )
+        # then then return t_m, t_air, t_s, indoor_air_temperature_in_celsius,internal_room_surface_temperature_in_celsius,
+
+    # =====================================================================================================================================
+    # Calculation of maximal thermal building heat demand according to TABULA (* Check header).
+    def calc_max_thermal_building_demand(
+        self,
+        initial_temperature_in_celsius: float,
+        heating_reference_temperature_in_celsius: float,
+    ) -> Any:
+        """Calculate maximal thermal building demand using TABULA data."""
+
+        vals1_in_watt_per_m2_per_kelvin = float(
+            self.buildingdata["h_Transmission"].values[0]
+        ) * (1 / self.scaling_factor)
+
+        if vals1_in_watt_per_m2_per_kelvin is None:
+            raise ValueError("h_Transmission was none.")
+        vals2_in_watt_per_m2_per_kelvin = float(
+            self.buildingdata["h_Ventilation"].values[0]
+        ) * (1 / self.scaling_factor)
+
+        # with with dQ/dt = h * (T2-T1) * A -> [W]
+        max_thermal_building_demand_in_watt = (
+            (vals1_in_watt_per_m2_per_kelvin + vals2_in_watt_per_m2_per_kelvin)
+            * (
+                initial_temperature_in_celsius
+                - heating_reference_temperature_in_celsius
+            )
+            * self.scaled_conditioned_floor_area_in_m2
+        )
+        return max_thermal_building_demand_in_watt
+
+
+# =====================================================================================================================================
+class Window:
+
+    """Based on the RC_BuildingSimulator project @[rc_buildingsimulator-jayathissa] (** Check header)."""
+
+    def __init__(
+        self,
+        window_azimuth_angle=None,
+        window_tilt_angle=None,
+        area=None,
+        glass_solar_transmittance=None,
+        frame_area_fraction_reduction_factor=None,
+        external_shading_vertical_reduction_factor=None,
+        nonperpendicular_reduction_factor=None,
+    ):
+        """Construct all the neccessary attributes."""
+        # Angles
+        self.window_tilt_angle = window_tilt_angle
+        self.window_azimuth_angle = window_azimuth_angle
+        self.window_tilt_angle_rad: float = 0
+
+        # Area
+        self.area = area
+
+        # Transmittance
+        self.glass_solar_transmittance = glass_solar_transmittance
+        # Incident Solar Radiation
+        self.incident_solar: int
+
+        # Reduction factors
+        self.nonperpendicular_reduction_factor = nonperpendicular_reduction_factor
+        self.external_shading_vertical_reduction_factor = (
+            external_shading_vertical_reduction_factor
+        )
+        self.frame_area_fraction_reduction_factor = frame_area_fraction_reduction_factor
+
+        self.reduction_factor = (
+            glass_solar_transmittance
+            * nonperpendicular_reduction_factor
+            * external_shading_vertical_reduction_factor
+            * (1 - frame_area_fraction_reduction_factor)
+        )
+
+        self.reduction_factor_with_area = self.reduction_factor * self.area
+
+    def calc_direct_solar_factor(
+        self,
+        sun_altitude,
+        sun_azimuth,
+        apparent_zenith,
+    ):
+        """Calculate the cosine of the angle of incidence on the window.
+
+        Commented equations, that provide a direct calculation, were derived in:
+
+        Proportion of the radiation incident on the window (cos of the incident ray)
+        ref:Quaschning, Volker, and Rolf Hanitsch. "Shade calculations in photovoltaic systems."
+        ISES Solar World Conference, Harare. 1995.
+
+        Based on the RC_BuildingSimulator project @[rc_buildingsimulator-jayathissa] (** Check header)
+        """
+        sun_altitude_rad = math.radians(sun_altitude)
+
+        aoi = pvlib.irradiance.aoi(
+            self.window_tilt_angle,
+            self.window_azimuth_angle,
+            apparent_zenith,
+            sun_azimuth,
+        )
+
+        direct_factor = math.cos(aoi) / (math.sin(sun_altitude_rad))
+
+        return direct_factor
+
+    def calc_diffuse_solar_factor(
+        self,
+    ):
+        """Calculate the proportion of diffuse radiation.
+
+        Based on the RC_BuildingSimulator project @[rc_buildingsimulator-jayathissa] (** Check header)
+        """
+        self.window_tilt_angle_rad = math.radians(self.window_tilt_angle)
+        # Proportion of incident light on the window surface
+        return (1 + math.cos(self.window_tilt_angle_rad)) / 2
+
     # Calculate solar heat gain through windows.
     # (** Check header)
 
@@ -1324,471 +1745,4 @@
         if math.isnan(poa_irrad["poa_direct"]):
             return 0
 
-        return poa_irrad["poa_direct"] * reduction_factor_with_area
-
-=======
-
->>>>>>> b183a135
-    def get_solar_heat_gain_through_windows(
-        self,
-        azimuth,
-        direct_normal_irradiance,
-        direct_horizontal_irradiance,
-        global_horizontal_irradiance,
-        direct_normal_irradiance_extra,
-        apparent_zenith,
-    ):
-        """Calculate the thermal solar gain passed to the building through the windows.
-
-        Based on the RC_BuildingSimulator project @[rc_buildingsimulator-jayathissa] (** Check header)
-        """
-        solar_heat_gains = 0.0
-
-        if (
-            direct_normal_irradiance != 0
-            or direct_horizontal_irradiance != 0
-            or global_horizontal_irradiance != 0
-        ):
-
-            for window in self.windows:
-                solar_heat_gain = Window.calc_solar_heat_gains(
-                    self,
-                    sun_azimuth=azimuth,
-                    direct_normal_irradiance=direct_normal_irradiance,
-                    direct_horizontal_irradiance=direct_horizontal_irradiance,
-                    global_horizontal_irradiance=global_horizontal_irradiance,
-                    direct_normal_irradiance_extra=direct_normal_irradiance_extra,
-                    apparent_zenith=apparent_zenith,
-                    window_tilt_angle=window.window_tilt_angle,
-                    window_azimuth_angle=window.window_azimuth_angle,
-                    reduction_factor_with_area=window.reduction_factor_with_area,
-                )
-                solar_heat_gains += solar_heat_gain
-        return solar_heat_gains
-
-    # =====================================================================================================================================
-    # Calculation of the heat flows from internal and solar heat sources.
-    # (**/*** Check header)
-
-    def calc_heat_flow(
-        self,
-        # this is labeled as Phi_int in paper [1] (** Check header)
-        internal_heat_gains_in_watt,
-        # this is labeled as Phi_sol in paper [1] (** Check header)
-        solar_heat_gains_in_watt,
-    ):
-        """Calculate the heat flow from the solar gains, heating/cooling system, and internal gains into the building.
-
-        The input of the building is split into the air node, surface node, and thermal mass node based on
-        on the following equations
-
-        #C.1 - C.3 in [C.3 ISO 13790]
-
-        Note that this equation has diverged slightly from the standard
-        as the heating/cooling node can enter any node depending on the
-        emission system selected
-        Based on the RC_BuildingSimulator project @[rc_buildingsimulator-jayathissa] (** Check header)
-        """
-
-        # Calculates the heat flows to various points of the building based on the breakdown in section C.2, formulas C.1-C.3
-        # Heat flow to the air node in W, before labeled Phi_ia
-
-        self.heat_flux_indoor_air_in_watt = 0.5 * internal_heat_gains_in_watt
-        # Heat flow to the surface node in W, before labeled Phi_st
-
-        self.heat_flux_internal_room_surface_in_watt = (
-            1
-            - (self.effective_mass_area_in_m2 / self.total_internal_surface_area_in_m2)
-            - (
-                self.transmission_heat_transfer_coefficient_for_windows_and_door_in_watt_per_kelvin
-                / (9.1 * self.total_internal_surface_area_in_m2)
-            )
-        ) * (0.5 * internal_heat_gains_in_watt + solar_heat_gains_in_watt)
-
-        # Heat flow to the thermal mass node in W, before labeled Phi_m
-        self.heat_flux_thermal_mass_in_watt = (
-            self.effective_mass_area_in_m2 / self.total_internal_surface_area_in_m2
-        ) * (0.5 * internal_heat_gains_in_watt + solar_heat_gains_in_watt)
-
-        # Heat loss in W, before labeled Phi_loss
-        self.heat_loss_in_watt = (
-            self.transmission_heat_transfer_coefficient_for_windows_and_door_in_watt_per_kelvin
-            / (9.1 * self.total_internal_surface_area_in_m2)
-        ) * (0.5 * internal_heat_gains_in_watt + solar_heat_gains_in_watt)
-        return self.heat_loss_in_watt
-
-    # =====================================================================================================================================
-    # Determination of different temperatures T_air, T_s, T_m,t and T_m and global heat transfer Phi_m_tot which are used in crank-nicolson method.
-    # (**/*** Check header)
-
-    def calc_next_thermal_mass_temperature_in_celsius(
-        self,
-        previous_thermal_mass_temperature_in_celsius,
-    ):
-        """Primary Equation, calculates the temperature of the next time step: T_m,t.
-
-        # (C.4) in [C.3 ISO 13790]
-        Based on the RC_BuildingSimulator project @[rc_buildingsimulator-jayathissa] (** Check header)
-        """
-        self.next_thermal_mass_temperature_in_celsius = (
-            (
-                previous_thermal_mass_temperature_in_celsius
-                * (
-                    (
-                        self.thermal_capacity_of_building_thermal_mass_in_joule_per_kelvin
-                        / self.seconds_per_timestep
-                    )
-                    - 0.5
-                    * (
-                        self.transmission_heat_transfer_coefficient_3_in_watt_per_kelvin
-                        + self.external_part_of_transmission_heat_transfer_coefficient_for_opaque_elements_in_watt_per_kelvin
-                    )
-                )
-            )
-            + self.equivalent_heat_flux_in_watt
-        ) / (
-            (
-                self.thermal_capacity_of_building_thermal_mass_in_joule_per_kelvin
-                / self.seconds_per_timestep
-            )
-            + 0.5
-            * (
-                self.transmission_heat_transfer_coefficient_3_in_watt_per_kelvin
-                + self.external_part_of_transmission_heat_transfer_coefficient_for_opaque_elements_in_watt_per_kelvin
-            )
-        )
-
-    def calc_equivalent_heat_flux_in_watt(
-        self, temperature_outside_in_celsius, thermal_power_delivered_in_watt
-    ):
-        """Calculate a global heat transfer: Phi_m_tot.
-
-        This is a definition used to simplify equation calc_t_m_next so it's not so long to write out
-        # (C.5) in [C.3 ISO 13790]
-        # h_ve = h_ve_adj and t_supply = t_out [9.3.2 ISO 13790]
-        Based on the RC_BuildingSimulator project @[rc_buildingsimulator-jayathissa] (** Check header)
-        """
-        # ASSUMPTION: Supply air comes straight from the outside air
-        # here Phi_HC,nd is not heating or cooling demand but thermal power delivered
-        t_supply = temperature_outside_in_celsius
-
-        self.equivalent_heat_flux_in_watt = (
-            self.heat_flux_thermal_mass_in_watt
-            + self.external_part_of_transmission_heat_transfer_coefficient_for_opaque_elements_in_watt_per_kelvin
-            * temperature_outside_in_celsius
-            + self.transmission_heat_transfer_coefficient_3_in_watt_per_kelvin
-            * (
-                self.heat_flux_internal_room_surface_in_watt
-                + self.transmission_heat_transfer_coefficient_for_windows_and_door_in_watt_per_kelvin
-                * temperature_outside_in_celsius
-                + self.transmission_heat_transfer_coeffcient_1_in_watt_per_kelvin
-                * (
-                    (
-                        (
-                            self.heat_flux_indoor_air_in_watt
-                            + thermal_power_delivered_in_watt
-                        )
-                        / self.thermal_conductance_by_ventilation_in_watt_per_kelvin
-                    )
-                    + t_supply
-                )
-            )
-            / self.transmission_heat_transfer_coefficient_2_in_watt_per_kelvin
-        )
-
-    def calc_thermal_mass_averag_bulk_temperature_in_celsius_used_for_calculations(
-        self,
-        previous_thermal_mass_temperature_in_celsius,
-    ):
-        """Temperature used for the calculations, average between newly calculated and previous bulk temperature: T_m.
-
-        # (C.9) in [C.3 ISO 13790]
-        Based on the RC_BuildingSimulator project @[rc_buildingsimulator-jayathissa] (** Check header)
-        """
-        return (
-            previous_thermal_mass_temperature_in_celsius
-            + self.next_thermal_mass_temperature_in_celsius
-        ) / 2
-
-    def calc_temperature_of_internal_room_surfaces_in_celsius(
-        self,
-        temperature_outside_in_celsius,
-        thermal_mass_temperature_in_celsius,
-        thermal_power_delivered_in_watt,
-    ):
-        """Calculate the temperature of the inside room surfaces: T_s.
-
-        # (C.10) in [C.3 ISO 13790]
-        # h_ve = h_ve_adj and t_supply = t_out [9.3.2 ISO 13790]
-        Based on the RC_BuildingSimulator project @[rc_buildingsimulator-jayathissa] (** Check header)
-        """
-        # ASSUMPTION: Supply air comes straight from the outside air
-        # here Phi_HC,nd is not heating or cooling demand but thermal power delivered
-        t_supply = temperature_outside_in_celsius
-
-        return (
-            self.heat_transfer_coefficient_between_thermal_mass_and_internal_surface_with_fixed_value_in_watt_per_m2_per_kelvin
-            * thermal_mass_temperature_in_celsius
-            + self.heat_flux_internal_room_surface_in_watt
-            + self.transmission_heat_transfer_coefficient_for_windows_and_door_in_watt_per_kelvin
-            * temperature_outside_in_celsius
-            + self.transmission_heat_transfer_coeffcient_1_in_watt_per_kelvin
-            * (
-                t_supply
-                + (self.heat_flux_indoor_air_in_watt + thermal_power_delivered_in_watt)
-                / self.thermal_conductance_by_ventilation_in_watt_per_kelvin
-            )
-        ) / (
-            self.heat_transfer_coefficient_between_thermal_mass_and_internal_surface_with_fixed_value_in_watt_per_m2_per_kelvin
-            + self.transmission_heat_transfer_coefficient_for_windows_and_door_in_watt_per_kelvin
-            + self.transmission_heat_transfer_coeffcient_1_in_watt_per_kelvin
-        )
-
-    def calc_temperature_of_the_inside_air_in_celsius(
-        self,
-        temperature_outside_in_celsius,
-        temperature_internal_room_surfaces_in_celsius,
-        thermal_power_delivered_in_watt,
-    ):
-        """Calculate the temperature of the air node: T_air.
-
-        # (C.11) in [C.3 ISO 13790]
-        # h_ve = h_ve_adj and t_supply = t_out [9.3.2 ISO 13790]
-        Based on the RC_BuildingSimulator project @[rc_buildingsimulator-jayathissa] (** Check header)
-        """
-        # ASSUMPTION: Supply air comes straight from the outside air
-        # here Phi_HC,nd is not heating or cooling demand but thermal power delivered
-        t_supply = temperature_outside_in_celsius
-
-        return (
-            self.heat_transfer_coefficient_between_indoor_air_and_internal_surface_with_fixed_value_in_watt_per_m2_per_kelvin
-            * temperature_internal_room_surfaces_in_celsius
-            + self.thermal_conductance_by_ventilation_in_watt_per_kelvin * t_supply
-            + thermal_power_delivered_in_watt
-            + self.heat_flux_indoor_air_in_watt
-        ) / (
-            self.heat_transfer_coefficient_between_indoor_air_and_internal_surface_with_fixed_value_in_watt_per_m2_per_kelvin
-            + self.thermal_conductance_by_ventilation_in_watt_per_kelvin
-        )
-
-    def calc_crank_nicolson(
-        self,
-        internal_heat_gains_in_watt,
-        solar_heat_gains_in_watt,
-        outside_temperature_in_celsius,
-        thermal_mass_temperature_prev_in_celsius,
-        thermal_power_delivered_in_watt,
-    ):
-        """Determine node temperatures and computes derivation to determine the new node temperatures.
-
-        Used in: has_demand(), solve_energy(), calc_energy_demand()
-        # section C.3 in [C.3 ISO 13790]
-        Based on the RC_BuildingSimulator project @[rc_buildingsimulator-jayathissa] (** Check header)
-        Alternatively, described in paper [2].
-        """
-
-        # Updates flows
-        heat_loss_in_watt = self.calc_heat_flow(
-            internal_heat_gains_in_watt,
-            solar_heat_gains_in_watt,
-        )
-
-        # Updates total flow
-        self.calc_equivalent_heat_flux_in_watt(
-            outside_temperature_in_celsius, thermal_power_delivered_in_watt
-        )
-
-        # calculates the new bulk temperature POINT from the old one # CHECKED Requires t_m_prev
-        self.calc_next_thermal_mass_temperature_in_celsius(
-            thermal_mass_temperature_prev_in_celsius
-        )
-
-        # calculates the AVERAGE bulk temperature used for the remaining
-        thermal_mass_average_bulk_temperature_in_celsius = self.calc_thermal_mass_averag_bulk_temperature_in_celsius_used_for_calculations(
-            thermal_mass_temperature_prev_in_celsius
-        )
-
-        # keep these calculations if later you are interested in the indoor surface or air temperature
-        # # Updates internal surface temperature (t_s)
-        # internal_room_surface_temperature_in_celsius = (
-        #     self.calc_temperature_of_internal_room_surfaces_in_celsius(
-        #         outside_temperature_in_celsius,
-        #         thermal_mass_average_bulk_temperature_in_celsius,
-        #     )
-        # )
-
-        # # Updates indoor air temperature (t_air)
-        # indoor_air_temperature_in_celsius = (
-        #     self.calc_temperature_of_the_inside_air_in_celsius(
-        #         outside_temperature_in_celsius,
-        #         internal_room_surface_temperature_in_celsius,
-        #     )
-        # )
-
-        return (
-            thermal_mass_average_bulk_temperature_in_celsius,
-            heat_loss_in_watt,
-        )
-        # then return t_m, t_air, t_s, indoor_air_temperature_in_celsius,internal_room_surface_temperature_in_celsius,
-
-    # =====================================================================================================================================
-    # Calculation of maximal thermal building heat demand according to TABULA (* Check header).
-    def calc_max_thermal_building_demand(
-        self,
-        initial_temperature_in_celsius: float,
-        heating_reference_temperature_in_celsius: float,
-    ) -> Any:
-        """Calculate maximal thermal building demand using TABULA data."""
-
-        vals1_in_watt_per_m2_per_kelvin = float(
-            self.buildingdata["h_Transmission"].values[0]
-        ) * (1 / self.scaling_factor)
-
-        if vals1_in_watt_per_m2_per_kelvin is None:
-            raise ValueError("h_Transmission was none.")
-        vals2_in_watt_per_m2_per_kelvin = float(
-            self.buildingdata["h_Ventilation"].values[0]
-        ) * (1 / self.scaling_factor)
-
-        # with dQ/dt = h * (T2-T1) * A -> [W]
-        max_thermal_building_demand_in_watt = (
-            (vals1_in_watt_per_m2_per_kelvin + vals2_in_watt_per_m2_per_kelvin)
-            * (
-                initial_temperature_in_celsius
-                - heating_reference_temperature_in_celsius
-            )
-            * self.scaled_conditioned_floor_area_in_m2
-        )
-        return max_thermal_building_demand_in_watt
-
-
-# =====================================================================================================================================
-class Window:
-
-    """Based on the RC_BuildingSimulator project @[rc_buildingsimulator-jayathissa] (** Check header)."""
-
-    def __init__(
-        self,
-        window_azimuth_angle=None,
-        window_tilt_angle=None,
-        area=None,
-        glass_solar_transmittance=None,
-        frame_area_fraction_reduction_factor=None,
-        external_shading_vertical_reduction_factor=None,
-        nonperpendicular_reduction_factor=None,
-    ):
-        """Construct all the neccessary attributes."""
-        # Angles
-        self.window_tilt_angle = window_tilt_angle
-        self.window_azimuth_angle = window_azimuth_angle
-        self.window_tilt_angle_rad: float = 0
-
-        # Area
-        self.area = area
-
-        # Transmittance
-        self.glass_solar_transmittance = glass_solar_transmittance
-        # Incident Solar Radiation
-        self.incident_solar: int
-
-        # Reduction factors
-        self.nonperpendicular_reduction_factor = nonperpendicular_reduction_factor
-        self.external_shading_vertical_reduction_factor = (
-            external_shading_vertical_reduction_factor
-        )
-        self.frame_area_fraction_reduction_factor = frame_area_fraction_reduction_factor
-
-        self.reduction_factor = (
-            glass_solar_transmittance
-            * nonperpendicular_reduction_factor
-            * external_shading_vertical_reduction_factor
-            * (1 - frame_area_fraction_reduction_factor)
-        )
-
-        self.reduction_factor_with_area = self.reduction_factor * self.area
-
-    def calc_direct_solar_factor(
-        self,
-        sun_altitude,
-        sun_azimuth,
-        apparent_zenith,
-    ):
-        """Calculate the cosine of the angle of incidence on the window.
-
-        Commented equations, that provide a direct calculation, were derived in:
-
-        Proportion of the radiation incident on the window (cos of the incident ray)
-        ref:Quaschning, Volker, and Rolf Hanitsch. "Shade calculations in photovoltaic systems."
-        ISES Solar World Conference, Harare. 1995.
-
-        Based on the RC_BuildingSimulator project @[rc_buildingsimulator-jayathissa] (** Check header)
-        """
-        sun_altitude_rad = math.radians(sun_altitude)
-
-        aoi = pvlib.irradiance.aoi(
-            self.window_tilt_angle,
-            self.window_azimuth_angle,
-            apparent_zenith,
-            sun_azimuth,
-        )
-
-        direct_factor = math.cos(aoi) / (math.sin(sun_altitude_rad))
-
-        return direct_factor
-
-    def calc_diffuse_solar_factor(
-        self,
-    ):
-        """Calculate the proportion of diffuse radiation.
-
-        Based on the RC_BuildingSimulator project @[rc_buildingsimulator-jayathissa] (** Check header)
-        """
-        self.window_tilt_angle_rad = math.radians(self.window_tilt_angle)
-        # Proportion of incident light on the window surface
-        return (1 + math.cos(self.window_tilt_angle_rad)) / 2
-
-    # Calculate solar heat gain through windows.
-    # (** Check header)
-
-    @lru_cache(maxsize=16)
-    def calc_solar_heat_gains(
-        self,
-        sun_azimuth,
-        direct_normal_irradiance,
-        direct_horizontal_irradiance,
-        global_horizontal_irradiance,
-        direct_normal_irradiance_extra,
-        apparent_zenith,
-        window_tilt_angle,
-        window_azimuth_angle,
-        reduction_factor_with_area,
-    ):
-        """Calculate the Solar Gains in the building zone through the set Window.
-
-        :param sun_altitude: Altitude Angle of the Sun in Degrees
-        :type sun_altitude: float
-        :param sun_azimuth: Azimuth angle of the sun in degrees
-        :type sun_azimuth: float
-        :param normal_direct_radiation: Normal Direct Radiation from weather file
-        :type normal_direct_radiation: float
-        :param horizontal_diffuse_radiation: Horizontal Diffuse Radiation from weather file
-        :type horizontal_diffuse_radiation: float
-        :return: self.incident_solar, Incident Solar Radiation on window
-        :return: self.solar_gains - Solar gains in building after transmitting through the window
-        :rtype: float
-        """
-        poa_irrad = pvlib.irradiance.get_total_irradiance(
-            window_tilt_angle,
-            window_azimuth_angle,
-            apparent_zenith,
-            sun_azimuth,
-            direct_normal_irradiance,
-            global_horizontal_irradiance,
-            direct_horizontal_irradiance,
-            direct_normal_irradiance_extra,
-        )
-
-        if math.isnan(poa_irrad["poa_direct"]):
-            return 0
-
         return poa_irrad["poa_direct"] * reduction_factor_with_area