"""Building module.

This module simulates the thermal behaviour of a building using reference data from the EPISCOPE/TABULA project and
a resistor-capacitor (RC) model from the RC_BuildingSimulator project and the ISO 13790 norm.

The module contains the following classes:
    1. class BuildingState - constructs the building state.
    2. class BuildingControllerState - constructs the building controller state.
    3. class BuildingConfig - json dataclass, configurates the building class.
    4. class BuildingControllerConfig -  json dataclass, configurates the building controller class.
    5. class Building -  main class, involves building properties taken from EPISCOPE/TABULA project database* and
       calculations from RC_BuildingSimulator project**. Inputs of the building class are the heating device, occupancy and weather.
       Outputs are for example temperature, stored energy and solar gains through windows.
    6. class Window - taken from the RC simulator project, calculates for example solar gains through windows.
    7. class BuildingInformation - gets important building parameters and properties

*EPISCOPE/TABULA project:
     Ths project involves a collection of multiple typologies of residences from 12 European countries, listing among others,
     heat coefficient, area, volumes, light transmissibility, house heat capacity for various residence construction elements.
     These typologies are categorized by year of construction, residence type and degree of refurbishment.
     For information, please access site: https://episcope.eu/building-typology/webtool/

**RC_BuildingSimulator project:
    The functions cited in this module are at some degree based on the RC_BuildingSimulator project:
    [rc_buildingsimulator-jayathissa]:
    [1] Jayathissa, Prageeth, et al. "Optimising building net energy demand with dynamic BIPV shading." Applied Energy 202 (2017): 726-735.
    The implementation of the RC_BuildingSimulator project can be found under the following repository:
    https://github.com/architecture-building-systems/RC_BuildingSimulator

    The RC model (5R1C model) is based on the EN ISO 13790 standard and explains thermal physics with the help of an electrical circuit analogy.
    Principal components of this model are the heat fluxes Phi which are analogous to the electrical current I,
    the thermal conductances H which are the inverse of the thermal resistance and analogous to the electrical conductance G (=1/R),
    the thermal capacitance C analogous to the electrical capacitance C and
    the temperatures T which are analogous to the electrical voltage V.

*** Another paper using the 5R1C model from EN ISO 13790:
    [2] I. Horvat et al. "Dynamic method for calculating energy need in HVAC systems." Transactions of Famena 40 (2016): 47-62.

"""

# clean

# Generic/Built-in
import importlib
import math
from dataclasses import dataclass
from functools import lru_cache
from typing import Any, List, Optional, Tuple

import pandas as pd
import pvlib
from dataclasses_json import dataclass_json

from hisim import component as cp
from hisim import loadtypes as lt
from hisim import log, utils
from hisim.components.loadprofilegenerator_utsp_connector import UtspLpgConnector
from hisim.components.weather import Weather
from hisim.loadtypes import OutputPostprocessingRules
from hisim.sim_repository_singleton import SingletonDictKeyEnum, SingletonSimRepository
from hisim.simulationparameters import SimulationParameters
from hisim.postprocessing.kpi_computation.kpi_structure import KpiEntry, KpiTagEnumClass, KpiHelperClass

__authors__ = "Vitor Hugo Bellotto Zago"
__copyright__ = "Copyright 2021, the House Infrastructure Project"
__credits__ = ["Dr. Noah Pflugradt"]
__license__ = "MIT"
__version__ = "0.1"
__maintainer__ = "Vitor Hugo Bellotto Zago"
__email__ = "vitor.zago@rwth-aachen.de"
__status__ = "development"


@dataclass_json
@dataclass
class BuildingConfig(cp.ConfigBase):
    """Configuration of the Building class."""

    @classmethod
    def get_main_classname(cls):
        """Return the full class name of the base class."""
        return Building.get_full_classname()

    building_name: str
    name: str
    heating_reference_temperature_in_celsius: float
    building_code: str
    building_heat_capacity_class: str
    initial_internal_temperature_in_celsius: float
    absolute_conditioned_floor_area_in_m2: Optional[float]
    total_base_area_in_m2: Optional[float]
    number_of_apartments: Optional[float]
    max_thermal_building_demand_in_watt: Optional[float]
    floor_u_value_in_watt_per_m2_per_kelvin: Optional[float]
    floor_area_in_m2: Optional[float]
    facade_u_value_in_watt_per_m2_per_kelvin: Optional[float]
    facade_area_in_m2: Optional[float]
    roof_u_value_in_watt_per_m2_per_kelvin: Optional[float]
    roof_area_in_m2: Optional[float]
    window_u_value_in_watt_per_m2_per_kelvin: Optional[float]
    window_area_in_m2: Optional[float]
    door_u_value_in_watt_per_m2_per_kelvin: Optional[float]
    door_area_in_m2: Optional[float]
    predictive: bool
    set_heating_temperature_in_celsius: float
    set_cooling_temperature_in_celsius: float
    enable_opening_windows: bool
    #: CO2 footprint of investment in kg
<<<<<<< HEAD
    device_co2_footprint_in_kg:  Optional[float]
    #: cost for investment in Euro
    investment_costs_in_euro:  Optional[float]
    #: lifetime in years
    lifetime_in_years:  Optional[float]
    # maintenance cost in euro per year
    maintenance_costs_in_euro_per_year:  Optional[float]
    # subsidies as percentage of investment costs
    subsidy_as_percentage_of_investment_costs: Optional[float]
=======
    co2_footprint: Optional[float]
    #: cost for investment in Euro
    cost: Optional[float]
    #: lifetime in years
    lifetime: Optional[float]
    # maintenance cost as share of investment [0..1]
    maintenance_cost_as_percentage_of_investment: Optional[float]
>>>>>>> c0d69b54

    @classmethod
    def get_default_german_single_family_home(
        cls,
        set_heating_temperature_in_celsius: float = 20.0,
        set_cooling_temperature_in_celsius: float = 25.0,
        heating_reference_temperature_in_celsius: float = -7.0,
        max_thermal_building_demand_in_watt: Optional[float] = None,
        floor_u_value_in_watt_per_m2_per_kelvin: Optional[float] = None,
        floor_area_in_m2: Optional[float] = None,
        facade_u_value_in_watt_per_m2_per_kelvin: Optional[float] = None,
        facade_area_in_m2: Optional[float] = None,
        roof_u_value_in_watt_per_m2_per_kelvin: Optional[float] = None,
        roof_area_in_m2: Optional[float] = None,
        window_u_value_in_watt_per_m2_per_kelvin: Optional[float] = None,
        window_area_in_m2: Optional[float] = None,
        door_u_value_in_watt_per_m2_per_kelvin: Optional[float] = None,
        door_area_in_m2: Optional[float] = None,
        building_name: str = "BUI1",
    ) -> Any:
        """Get a default Building."""
        config = BuildingConfig(
            building_name=building_name,
            name="Building",
            building_code="DE.N.SFH.05.Gen.ReEx.001.002",
            building_heat_capacity_class="medium",
            initial_internal_temperature_in_celsius=22.0,
            heating_reference_temperature_in_celsius=heating_reference_temperature_in_celsius,
            absolute_conditioned_floor_area_in_m2=121.2,
            max_thermal_building_demand_in_watt=max_thermal_building_demand_in_watt,
            floor_u_value_in_watt_per_m2_per_kelvin=floor_u_value_in_watt_per_m2_per_kelvin,
            floor_area_in_m2=floor_area_in_m2,
            facade_u_value_in_watt_per_m2_per_kelvin=facade_u_value_in_watt_per_m2_per_kelvin,
            facade_area_in_m2=facade_area_in_m2,
            roof_u_value_in_watt_per_m2_per_kelvin=roof_u_value_in_watt_per_m2_per_kelvin,
            roof_area_in_m2=roof_area_in_m2,
            window_u_value_in_watt_per_m2_per_kelvin=window_u_value_in_watt_per_m2_per_kelvin,
            window_area_in_m2=window_area_in_m2,
            door_u_value_in_watt_per_m2_per_kelvin=door_u_value_in_watt_per_m2_per_kelvin,
            door_area_in_m2=door_area_in_m2,
            total_base_area_in_m2=None,
            number_of_apartments=None,
            predictive=False,
            set_heating_temperature_in_celsius=set_heating_temperature_in_celsius,
            set_cooling_temperature_in_celsius=set_cooling_temperature_in_celsius,
            enable_opening_windows=False,
<<<<<<< HEAD
            device_co2_footprint_in_kg=None,  # todo: check value
            investment_costs_in_euro=None,   # todo: check value
            maintenance_costs_in_euro_per_year=None,  # noqa: E501 # todo: check value
            subsidy_as_percentage_of_investment_costs=None,
            lifetime_in_years=None,  # todo: check value
=======
            co2_footprint=None,  # todo: check value
            cost=None,  # todo: check value
            maintenance_cost_as_percentage_of_investment=None,  # noqa: E501 # todo: check value
            lifetime=None,  # todo: check value
>>>>>>> c0d69b54
        )
        return config


class BuildingState:
    """BuildingState class."""

    def __init__(
        self,
        thermal_mass_temperature_in_celsius: float,
        thermal_capacitance_in_joule_per_kelvin: float,
    ):
        """Construct all the neccessary attributes for the BuildingState object."""
        # this is labeled as t_m in the paper [1] (** Check header)
        self.thermal_mass_temperature_in_celsius: float = thermal_mass_temperature_in_celsius

        # this is labeled as c_m in the paper [1] (** Check header)
        self.thermal_capacitance_in_joule_per_kelvin: float = thermal_capacitance_in_joule_per_kelvin

    def calc_stored_thermal_power_in_watt(
        self,
    ) -> float:
        """Calculate the thermal power stored by the thermal mass per second."""
        return (self.thermal_mass_temperature_in_celsius * self.thermal_capacitance_in_joule_per_kelvin) / 3600

    def self_copy(
        self,
    ):
        """Copy the Building State."""
        return BuildingState(
            self.thermal_mass_temperature_in_celsius,
            self.thermal_capacitance_in_joule_per_kelvin,
        )


# class Building(dynamic_component.DynamicComponent):
class Building(cp.Component):
    """Building class.

    This class calculates the thermal behaviour of the building based on the RC Simulator (** paper [1]) and the EN ISO 13790 norm (see header).
    The corresponding functions and variables are also described in the paper [2].
    Also it provides multiple typologies of residences based on the EPISCOPE/TABULA project database (* Check header).

    Parameters
    ----------
    building_code :str
        Code reference to a specific residence typology list in EPISCOPE/TABULA database
    building_heat_capacity_class: str
        Heat capacity of residence defined using one of the following terms:
            - very light
            - light
            - medium
            - heavy
            - very heavy
    initial_internal_temperature_in_celsius : float
        Initial internal temperature of residence in Celsius
    sim_params : Simulator
        Simulator object used to carry the simulation using this class

    """

    # Inputs -> heating device
    ThermalPowerDelivered = "ThermalPowerDelivered"
    ThermalPowerCHP = "ThermalPowerCHP"

    # Inputs -> occupancy
    HeatingByResidents = "HeatingByResidents"
    HeatingByDevices = "HeatingByDevices"

    # Inputs -> weather
    Altitude = "Altitude"
    Azimuth = "Azimuth"
    ApparentZenith = "ApparentZenith"
    DirectNormalIrradiance = "DirectNormalIrradiance"
    DirectNormalIrradianceExtra = "DirectNormalIrradianceExtra"
    DiffuseHorizontalIrradiance = "DiffuseHorizontalIrradiance"
    GlobalHorizontalIrradiance = "GlobalHorizontalIrradiance"
    TemperatureOutside = "TemperatureOutside"

    # Inputs -> energy management system
    BuildingTemperatureModifier = "BuildingTemperatureModifier"

    # Outputs
    TemperatureMeanThermalMass = "TemperatureMeanThermalMass"
    TemperatureInternalSurface = "TemperatureInternalSurface"
    TemperatureIndoorAir = "TemperatureIndoorAir"
    TotalThermalPowerToResidence = "TotalThermalPowerToResidence"
    SolarGainThroughWindows = "SolarGainThroughWindows"
    InternalHeatGainsFromOccupancy = "InternalHeatGainsFromOccupancy"
    TheoreticalThermalBuildingDemand = "TheoreticalThermalBuildingDemand"
    TheoreticalThermalEnergyBuildingDemand = "TheoreticalThermalEnergyBuildingDemand"
    TheoreticalHeatingDemand = "TheoreticalHeatingDemand"
    TheoreticalHeatingEnergyDemand = "TheoreticalHeatingEnergyDemand"
    TheoreticalCoolingDemand = "TheoreticalCoolingDemand"
    TheoreticalCoolingEnergyDemand = "TheoreticalCoolingEnergyDemand"
    HeatFluxToInternalSurface = "HeatFluxToInternalSurface"
    HeatFluxToThermalMass = "HeatFluxToThermalMass"
    TotalThermalMassHeatFlux = "TotalThermalMassHeatFlux"
    OpenWindow = "OpenWindow"

    @utils.measure_execution_time
    def __init__(
        self,
        my_simulation_parameters: SimulationParameters,
        config: BuildingConfig,
        my_display_config: cp.DisplayConfig = cp.DisplayConfig(),
    ):
        """Construct all the neccessary attributes."""
        self.buildingconfig = config

        self.my_simulation_parameters = my_simulation_parameters
        self.config = config
        component_name = self.get_component_name()
        super().__init__(
            name=component_name,
            my_simulation_parameters=my_simulation_parameters,
            my_config=config,
            my_display_config=my_display_config,
        )

        # =================================================================================================================================
        # Initialization of variables

        self.set_heating_temperature_in_celsius = self.buildingconfig.set_heating_temperature_in_celsius
        self.set_cooling_temperature_in_celsius = self.buildingconfig.set_cooling_temperature_in_celsius
        self.window_open: int = 0

        (
            self.is_in_cache,
            self.cache_file_path,
        ) = utils.get_cache_file(
            self.config.name,
            self.buildingconfig,
            self.my_simulation_parameters,
        )

        self.cache: List[float]
        self.solar_heat_gain_through_windows: List[float]

        self.my_building_information = BuildingInformation(
            config=self.buildingconfig,
        )

        self.build()

        self.state: BuildingState = BuildingState(
            thermal_mass_temperature_in_celsius=config.initial_internal_temperature_in_celsius,
            thermal_capacitance_in_joule_per_kelvin=self.my_building_information.thermal_capacity_of_building_thermal_mass_in_joule_per_kelvin,
        )
        self.previous_state = self.state.self_copy()

        # =================================================================================================================================
        # Input channels

        self.thermal_power_delivered_channel: cp.ComponentInput = self.add_input(
            self.component_name,
            self.ThermalPowerDelivered,
            lt.LoadTypes.HEATING,
            lt.Units.WATT,
            False,
        )
        self.thermal_power_chp_channel: cp.ComponentInput = self.add_input(
            self.component_name,
            self.ThermalPowerCHP,
            lt.LoadTypes.HEATING,
            lt.Units.WATT,
            False,
        )
        self.altitude_channel: cp.ComponentInput = self.add_input(
            self.component_name,
            self.Altitude,
            lt.LoadTypes.ANY,
            lt.Units.DEGREES,
            True,
        )
        self.azimuth_channel: cp.ComponentInput = self.add_input(
            self.component_name,
            self.Azimuth,
            lt.LoadTypes.ANY,
            lt.Units.DEGREES,
            True,
        )
        self.apparent_zenith_channel: cp.ComponentInput = self.add_input(
            self.component_name,
            self.ApparentZenith,
            lt.LoadTypes.ANY,
            lt.Units.DEGREES,
            True,
        )
        self.direct_normal_irradiance_channel: cp.ComponentInput = self.add_input(
            self.component_name,
            self.DirectNormalIrradiance,
            lt.LoadTypes.IRRADIANCE,
            lt.Units.WATT_PER_SQUARE_METER,
            True,
        )
        self.direct_normal_irradiance_extra_channel: cp.ComponentInput = self.add_input(
            self.component_name,
            self.DirectNormalIrradianceExtra,
            lt.LoadTypes.IRRADIANCE,
            lt.Units.WATT_PER_SQUARE_METER,
            True,
        )
        self.direct_horizontal_irradiance_channel: cp.ComponentInput = self.add_input(
            self.component_name,
            self.DiffuseHorizontalIrradiance,
            lt.LoadTypes.IRRADIANCE,
            lt.Units.WATT_PER_SQUARE_METER,
            True,
        )
        self.global_horizontal_irradiance_channel: cp.ComponentInput = self.add_input(
            self.component_name,
            self.GlobalHorizontalIrradiance,
            lt.LoadTypes.IRRADIANCE,
            lt.Units.WATT_PER_SQUARE_METER,
            True,
        )

        self.temperature_outside_channel: cp.ComponentInput = self.add_input(
            self.component_name,
            self.TemperatureOutside,
            lt.LoadTypes.TEMPERATURE,
            lt.Units.CELSIUS,
            True,
        )

        self.occupancy_heat_gain_channel: cp.ComponentInput = self.add_input(
            self.component_name,
            self.HeatingByResidents,
            lt.LoadTypes.HEATING,
            lt.Units.WATT,
            True,
        )

        self.device_heat_gain_channel: cp.ComponentInput = self.add_input(
            self.component_name,
            self.HeatingByDevices,
            lt.LoadTypes.HEATING,
            lt.Units.WATT,
            True,
        )

        self.building_temperature_modifier_channel: cp.ComponentInput = self.add_input(
            self.component_name,
            self.BuildingTemperatureModifier,
            lt.LoadTypes.TEMPERATURE,
            lt.Units.CELSIUS,
            mandatory=False,
        )

        # Output channels
        self.thermal_mass_temperature_channel: cp.ComponentOutput = self.add_output(
            self.component_name,
            self.TemperatureMeanThermalMass,
            lt.LoadTypes.TEMPERATURE,
            lt.Units.CELSIUS,
            output_description=f"here a description for {self.TemperatureMeanThermalMass} will follow.",
        )
        self.internal_surface_temperature_channel: cp.ComponentOutput = self.add_output(
            self.component_name,
            self.TemperatureInternalSurface,
            lt.LoadTypes.TEMPERATURE,
            lt.Units.CELSIUS,
            output_description=f"here a description for {self.TemperatureInternalSurface} will follow.",
        )
        self.indoor_air_temperature_channel: cp.ComponentOutput = self.add_output(
            self.component_name,
            self.TemperatureIndoorAir,
            lt.LoadTypes.TEMPERATURE,
            lt.Units.CELSIUS,
            output_description=f"here a description for {self.TemperatureIndoorAir} will follow.",
        )
        self.total_thermal_power_to_residence_channel: cp.ComponentOutput = self.add_output(
            self.component_name,
            self.TotalThermalPowerToResidence,
            lt.LoadTypes.HEATING,
            lt.Units.WATT,
            output_description=f"here a description for {self.TotalThermalPowerToResidence} will follow.",
        )
        self.solar_gain_through_windows_channel: cp.ComponentOutput = self.add_output(
            self.component_name,
            self.SolarGainThroughWindows,
            lt.LoadTypes.HEATING,
            lt.Units.WATT,
            output_description=f"here a description for {self.SolarGainThroughWindows} will follow.",
            postprocessing_flag=[OutputPostprocessingRules.DISPLAY_IN_WEBTOOL],
        )
        self.internal_heat_gains_from_residents_and_devices_channel: cp.ComponentOutput = self.add_output(
            self.component_name,
            self.InternalHeatGainsFromOccupancy,
            lt.LoadTypes.HEATING,
            lt.Units.WATT,
            output_description=f"here a description for {self.InternalHeatGainsFromOccupancy} will follow.",
            postprocessing_flag=[OutputPostprocessingRules.DISPLAY_IN_WEBTOOL],
        )
        self.theoretical_thermal_building_demand_channel: cp.ComponentOutput = self.add_output(
            self.component_name,
            self.TheoreticalThermalBuildingDemand,
            lt.LoadTypes.HEATING,
            lt.Units.WATT,
            output_description="Theoretical thermal power demand of building.",
        )
        self.theoretical_thermal_energy_building_demand_channel: cp.ComponentOutput = self.add_output(
            self.component_name,
            self.TheoreticalThermalEnergyBuildingDemand,
            lt.LoadTypes.HEATING,
            lt.Units.WATT_HOUR,
            output_description="Theoretical thermal energy demand of building (Heizwärme-/Kühlbedarf).",
        )
        self.theoretical_heating_demand_channel: cp.ComponentOutput = self.add_output(
            self.component_name,
            self.TheoreticalHeatingDemand,
            lt.LoadTypes.HEATING,
            lt.Units.WATT,
            output_description="Theoretical heating demand of the building.",
        )
        self.theoretical_heating_energy_demand_channel: cp.ComponentOutput = self.add_output(
            self.component_name,
            self.TheoreticalHeatingEnergyDemand,
            lt.LoadTypes.HEATING,
            lt.Units.WATT_HOUR,
            output_description="Theoretical heating energy demand of the building (Heizwärmebedarf).",
        )
        self.theoretical_cooling_demand_channel: cp.ComponentOutput = self.add_output(
            self.component_name,
            self.TheoreticalCoolingDemand,
            lt.LoadTypes.COOLING,
            lt.Units.WATT,
            output_description="Theoretical cooling demand of the building.",
        )
        self.theoretical_cooling_energy_demand_channel: cp.ComponentOutput = self.add_output(
            self.component_name,
            self.TheoreticalCoolingEnergyDemand,
            lt.LoadTypes.COOLING,
            lt.Units.WATT_HOUR,
            output_description="Theoretical cooling demand of the building (Kühlbedarf).",
        )
        self.heat_flow_rate_to_thermal_mass_node_channel: cp.ComponentOutput = self.add_output(
            self.component_name,
            self.HeatFluxToThermalMass,
            lt.LoadTypes.HEATING,
            lt.Units.WATT,
            output_description=f"here a description for {self.HeatFluxToThermalMass} will follow.",
        )
        self.heat_flow_rates_to_internal_surface_node_channel: cp.ComponentOutput = self.add_output(
            self.component_name,
            self.HeatFluxToInternalSurface,
            lt.LoadTypes.HEATING,
            lt.Units.WATT,
            output_description=f"here a description for {self.HeatFluxToInternalSurface} will follow.",
        )
        self.total_heat_flow_rates_thermal_mass_channel: cp.ComponentOutput = self.add_output(
            self.component_name,
            self.TotalThermalMassHeatFlux,
            lt.LoadTypes.HEATING,
            lt.Units.WATT,
            output_description=f"here a description for {self.TotalThermalMassHeatFlux} will follow.",
            postprocessing_flag=[OutputPostprocessingRules.DISPLAY_IN_WEBTOOL],
        )
        self.open_window_channel: cp.ComponentOutput = self.add_output(
            self.component_name,
            self.OpenWindow,
            lt.LoadTypes.ON_OFF,
            lt.Units.TIMESTEPS,
            output_description=f"here a description for {self.OpenWindow} will follow.",
        )

        # =================================================================================================================================
        # Add and get default connections

        self.add_default_connections(self.get_default_connections_from_weather())
        self.add_default_connections(self.get_default_connections_from_utsp_occupancy())
        self.add_default_connections(self.get_default_connections_from_hds())
        self.add_default_connections(self.get_default_connections_from_energy_management_system())

    def get_default_connections_from_weather(
        self,
    ):
        """Get weather default connnections."""

        connections = []
        weather_classname = Weather.get_classname()
        connections.append(
            cp.ComponentConnection(
                Building.Altitude,
                weather_classname,
                Weather.Altitude,
            )
        )
        connections.append(
            cp.ComponentConnection(
                Building.Azimuth,
                weather_classname,
                Weather.Azimuth,
            )
        )
        connections.append(
            cp.ComponentConnection(
                Building.ApparentZenith,
                weather_classname,
                Weather.ApparentZenith,
            )
        )
        connections.append(
            cp.ComponentConnection(
                Building.DirectNormalIrradiance,
                weather_classname,
                Weather.DirectNormalIrradiance,
            )
        )
        connections.append(
            cp.ComponentConnection(
                Building.DirectNormalIrradianceExtra,
                weather_classname,
                Weather.DirectNormalIrradianceExtra,
            )
        )
        connections.append(
            cp.ComponentConnection(
                Building.DiffuseHorizontalIrradiance,
                weather_classname,
                Weather.DiffuseHorizontalIrradiance,
            )
        )
        connections.append(
            cp.ComponentConnection(
                Building.GlobalHorizontalIrradiance,
                weather_classname,
                Weather.GlobalHorizontalIrradiance,
            )
        )
        connections.append(
            cp.ComponentConnection(
                Building.TemperatureOutside,
                weather_classname,
                Weather.TemperatureOutside,
            )
        )

        return connections

    def get_default_connections_from_utsp_occupancy(
        self,
    ):
        """Get UTSP default connections."""

        connections = []
        utsp_classname = UtspLpgConnector.get_classname()
        connections.append(
            cp.ComponentConnection(
                Building.HeatingByResidents,
                utsp_classname,
                UtspLpgConnector.HeatingByResidents,
            )
        )
        connections.append(
            cp.ComponentConnection(
                Building.HeatingByDevices,
                utsp_classname,
                UtspLpgConnector.HeatingByDevices,
            )
        )
        return connections

    def get_default_connections_from_hds(
        self,
    ):
        """Get heat distribution default connections."""

        # use importlib for importing the other component in order to avoid circular-import errors
        component_module_name = "hisim.components.heat_distribution_system"
        component_module = importlib.import_module(name=component_module_name)
        component_class = getattr(component_module, "HeatDistribution")
        connections = []
        hds_classname = component_class.get_classname()
        connections.append(
            cp.ComponentConnection(
                Building.ThermalPowerDelivered,
                hds_classname,
                component_class.ThermalPowerDelivered,
            )
        )
        return connections

    def get_default_connections_from_energy_management_system(
        self,
    ):
        """Get energy management system default connections."""
        # use importlib for importing the other component in order to avoid circular-import errors
        component_module_name = "hisim.components.controller_l2_energy_management_system"
        component_module = importlib.import_module(name=component_module_name)
        component_class = getattr(component_module, "L2GenericEnergyManagementSystem")
        connections = []
        ems_classname = component_class.get_classname()
        connections.append(
            cp.ComponentConnection(
                Building.BuildingTemperatureModifier,
                ems_classname,
                component_class.BuildingIndoorTemperatureModifier,
            )
        )
        return connections

    # =================================================================================================================================
    # Simulation of the building class

    def i_simulate(self, timestep: int, stsv: cp.SingleTimeStepValues, force_convergence: bool) -> None:
        """Simulate the thermal behaviour of the building."""

        # Gets inputs
        if hasattr(self, "solar_gain_through_windows") is False:
            azimuth = stsv.get_input_value(self.azimuth_channel)
            direct_normal_irradiance = stsv.get_input_value(self.direct_normal_irradiance_channel)
            direct_horizontal_irradiance = stsv.get_input_value(self.direct_horizontal_irradiance_channel)
            global_horizontal_irradiance = stsv.get_input_value(self.global_horizontal_irradiance_channel)
            direct_normal_irradiance_extra = stsv.get_input_value(self.direct_normal_irradiance_extra_channel)
            apparent_zenith = stsv.get_input_value(self.apparent_zenith_channel)

        internal_heat_gains_through_occupancy_in_watt = stsv.get_input_value(self.occupancy_heat_gain_channel)

        internal_heat_gains_through_devices_in_watt = stsv.get_input_value(self.device_heat_gain_channel)

        temperature_outside_in_celsius = stsv.get_input_value(self.temperature_outside_channel)

        building_temperature_modifier = stsv.get_input_value(self.building_temperature_modifier_channel)

        thermal_power_delivered_in_watt = 0.0
        if self.thermal_power_delivered_channel.source_output is not None:
            thermal_power_delivered_in_watt = thermal_power_delivered_in_watt + stsv.get_input_value(
                self.thermal_power_delivered_channel
            )
        if self.thermal_power_chp_channel.source_output is not None:
            thermal_power_delivered_in_watt = thermal_power_delivered_in_watt + stsv.get_input_value(
                self.thermal_power_chp_channel
            )

        previous_thermal_mass_temperature_in_celsius = self.state.thermal_mass_temperature_in_celsius

        # Performs calculations
        if hasattr(self, "solar_gain_through_windows") is False:
            solar_heat_gain_through_windows_in_watt = self.get_solar_heat_gain_through_windows(
                azimuth=azimuth,
                direct_normal_irradiance=direct_normal_irradiance,
                direct_horizontal_irradiance=direct_horizontal_irradiance,
                global_horizontal_irradiance=global_horizontal_irradiance,
                direct_normal_irradiance_extra=direct_normal_irradiance_extra,
                apparent_zenith=apparent_zenith,
            )
        else:
            solar_heat_gain_through_windows_in_watt = self.solar_heat_gain_through_windows[timestep]

        # calc total thermal power to building from all heat sources

        total_thermal_power_to_residence_in_watt = (
            internal_heat_gains_through_occupancy_in_watt
            + internal_heat_gains_through_devices_in_watt
            + solar_heat_gain_through_windows_in_watt
            + thermal_power_delivered_in_watt
        )

        # calc temperatures and heat flow rates with crank nicolson method from ISO 13790
        (
            thermal_mass_average_bulk_temperature_in_celsius,
            # heat_loss_in_watt,
            internal_surface_temperature_in_celsius,
            indoor_air_temperature_in_celsius,
            internal_heat_flux_to_thermal_mass_in_watt,
            internal_heat_flux_to_internal_room_surface_in_watt,
            next_thermal_mass_temperature_in_celsius,
            internal_heat_flux_to_indoor_air_in_watt,
            total_thermal_mass_heat_flux_in_watt,
        ) = self.calc_crank_nicolson(
            thermal_power_delivered_in_watt=thermal_power_delivered_in_watt,
            internal_heat_gains_in_watt=internal_heat_gains_through_occupancy_in_watt
            + internal_heat_gains_through_devices_in_watt,
            solar_heat_gains_in_watt=solar_heat_gain_through_windows_in_watt,
            outside_temperature_in_celsius=temperature_outside_in_celsius,
            thermal_mass_temperature_prev_in_celsius=previous_thermal_mass_temperature_in_celsius,
        )
        self.state.thermal_mass_temperature_in_celsius = thermal_mass_average_bulk_temperature_in_celsius

        # if indoor temperature is too high make complete air exchange by opening the windows until outdoor temperature or initial temperature is reached
        if (
            self.buildingconfig.enable_opening_windows is True
            and self.buildingconfig.initial_internal_temperature_in_celsius
            < self.set_cooling_temperature_in_celsius
            < indoor_air_temperature_in_celsius
            and temperature_outside_in_celsius < indoor_air_temperature_in_celsius
        ):
            indoor_air_temperature_in_celsius = max(
                self.buildingconfig.initial_internal_temperature_in_celsius,
                temperature_outside_in_celsius,
            )
            self.window_open = 1
        else:
            self.window_open = 0

        # increase set_heating_temperature when connected to EnergyManagementSystem and surplus electricity available
        set_heating_temperature_modified_in_celsius = (
            self.set_heating_temperature_in_celsius + building_temperature_modifier
        )

        theoretical_thermal_building_demand_in_watt = self.calc_theoretical_thermal_building_demand_for_building(
            set_heating_temperature_in_celsius=set_heating_temperature_modified_in_celsius,
            set_cooling_temperature_in_celsius=self.set_cooling_temperature_in_celsius,
            previous_thermal_mass_temperature_in_celsius=previous_thermal_mass_temperature_in_celsius,
            outside_temperature_in_celsius=temperature_outside_in_celsius,
            next_thermal_mass_temperature_in_celsius=next_thermal_mass_temperature_in_celsius,
            heat_flux_indoor_air_in_watt=internal_heat_flux_to_indoor_air_in_watt,
            heat_flux_internal_room_surface_in_watt=internal_heat_flux_to_internal_room_surface_in_watt,
        )
        theoretical_thermal_energy_building_demand_in_watt_hour = (
            theoretical_thermal_building_demand_in_watt * self.my_simulation_parameters.seconds_per_timestep / 3.6e3
        )

        # Split into heating and cooling demand to avoid averaging out values when aggregating
        theoretical_heating_demand_in_watt = (
            theoretical_thermal_building_demand_in_watt if theoretical_thermal_building_demand_in_watt > 0 else 0
        )
        theoretical_heating_energy_demand_in_watt_hour = (
            theoretical_heating_demand_in_watt * self.my_simulation_parameters.seconds_per_timestep / 3.6e3
        )
        theoretical_cooling_demand_in_watt = (
            theoretical_thermal_building_demand_in_watt if theoretical_thermal_building_demand_in_watt < 0 else 0
        )
        theoretical_cooling_energy_demand_in_watt_hour = (
            theoretical_cooling_demand_in_watt * self.my_simulation_parameters.seconds_per_timestep / 3.6e3
        )

        # Returns outputs
        stsv.set_output_value(
            self.thermal_mass_temperature_channel,
            thermal_mass_average_bulk_temperature_in_celsius,
        )
        stsv.set_output_value(
            self.internal_surface_temperature_channel,
            internal_surface_temperature_in_celsius,
        )

        stsv.set_output_value(
            self.indoor_air_temperature_channel,
            indoor_air_temperature_in_celsius,
        )

        stsv.set_output_value(self.total_thermal_power_to_residence_channel, total_thermal_power_to_residence_in_watt)

        stsv.set_output_value(self.solar_gain_through_windows_channel, solar_heat_gain_through_windows_in_watt)
        stsv.set_output_value(
            self.internal_heat_gains_from_residents_and_devices_channel,
            internal_heat_gains_through_occupancy_in_watt + internal_heat_gains_through_devices_in_watt,
        )

        stsv.set_output_value(
            self.theoretical_thermal_building_demand_channel,
            theoretical_thermal_building_demand_in_watt,
        )

        stsv.set_output_value(
            self.theoretical_heating_demand_channel,
            theoretical_heating_demand_in_watt,
        )

        stsv.set_output_value(
            self.theoretical_cooling_demand_channel,
            theoretical_cooling_demand_in_watt,
        )

        stsv.set_output_value(
            self.theoretical_thermal_energy_building_demand_channel,
            theoretical_thermal_energy_building_demand_in_watt_hour,
        )

        stsv.set_output_value(
            self.theoretical_heating_energy_demand_channel,
            theoretical_heating_energy_demand_in_watt_hour,
        )

        stsv.set_output_value(
            self.theoretical_cooling_energy_demand_channel,
            theoretical_cooling_energy_demand_in_watt_hour,
        )

        stsv.set_output_value(
            self.heat_flow_rate_to_thermal_mass_node_channel,
            internal_heat_flux_to_thermal_mass_in_watt,
        )

        stsv.set_output_value(
            self.heat_flow_rates_to_internal_surface_node_channel,
            internal_heat_flux_to_internal_room_surface_in_watt,
        )
        stsv.set_output_value(self.total_heat_flow_rates_thermal_mass_channel, total_thermal_mass_heat_flux_in_watt)
        stsv.set_output_value(
            self.open_window_channel,
            self.window_open,
        )

        # Saves solar gains cache
        if not self.is_in_cache:
            self.cache[timestep] = solar_heat_gain_through_windows_in_watt
            if timestep + 1 == self.my_simulation_parameters.timesteps:
                database = pd.DataFrame(
                    self.cache,
                    columns=["solar_gain_through_windows"],
                )
                database.to_csv(
                    self.cache_file_path,
                    sep=",",
                    decimal=".",
                    index=False,
                )

    # =================================================================================================================================

    def i_save_state(
        self,
    ) -> None:
        """Save the current state."""
        self.previous_state = self.state.self_copy()

    def i_prepare_simulation(
        self,
    ) -> None:
        """Prepare the simulation."""
        if self.buildingconfig.predictive:
            # get weather forecast to compute forecasted solar gains

            azimuth_forecast = SingletonSimRepository().get_entry(key=SingletonDictKeyEnum.WEATHERAZIMUTHYEARLYFORECAST)
            apparent_zenith_forecast = SingletonSimRepository().get_entry(
                key=SingletonDictKeyEnum.WEATHERAPPARENTZENITHYEARLYFORECAST
            )
            direct_horizontal_irradiance_forecast = SingletonSimRepository().get_entry(
                key=SingletonDictKeyEnum.WEATHERDIFFUSEHORIZONTALIRRADIANCEYEARLYFORECAST
            )
            direct_normal_irradiance_forecast = SingletonSimRepository().get_entry(
                key=SingletonDictKeyEnum.WEATHERDIRECTNORMALIRRADIANCEYEARLYFORECAST
            )
            direct_normal_irradiance_extra_forecast = SingletonSimRepository().get_entry(
                key=SingletonDictKeyEnum.WEATHERDIRECTNORMALIRRADIANCEEXTRAYEARLYFORECAST
            )
            global_horizontal_irradiance_forecast = SingletonSimRepository().get_entry(
                key=SingletonDictKeyEnum.WEATHERGLOBALHORIZONTALIRRADIANCEYEARLYFORECAST
            )

            solar_gains_forecast = []
            for i in range(self.my_simulation_parameters.timesteps):
                solar_gains_forecast_yearly = self.get_solar_heat_gain_through_windows(
                    azimuth=azimuth_forecast[i],
                    direct_normal_irradiance=direct_normal_irradiance_forecast[i],
                    direct_horizontal_irradiance=direct_horizontal_irradiance_forecast[i],
                    global_horizontal_irradiance=global_horizontal_irradiance_forecast[i],
                    direct_normal_irradiance_extra=direct_normal_irradiance_extra_forecast[i],
                    apparent_zenith=apparent_zenith_forecast[i],
                )

                solar_gains_forecast.append(solar_gains_forecast_yearly)

            # get internal gains forecast
            internal_gains_forecast = SingletonSimRepository().get_entry(
                key=SingletonDictKeyEnum.HEATINGBYRESIDENTSYEARLYFORECAST
            )

            # compute the forecast of phi_ia phi_st and phi_m
            phi_m_forecast: list = []
            phi_st_forecast: list = []
            phi_ia_forecast: list = []
            for i in range(self.my_simulation_parameters.timesteps):
                (
                    # _,
                    phi_ia_yearly,
                    phi_st_yearly,
                    phi_m_yearly,
                ) = self.calc_internal_heat_flows_from_internal_gains_and_solar_gains(
                    internal_gains_forecast[i],
                    solar_gains_forecast[i],
                )
                phi_m_forecast.append(phi_m_yearly)
                phi_st_forecast.append(phi_st_yearly)
                phi_ia_forecast.append(phi_ia_yearly)

            # disturbance forecast for model predictive control
            SingletonSimRepository().set_entry(
                key=SingletonDictKeyEnum.HEATFLUXTHERMALMASSNODEFORECAST,
                entry=phi_m_forecast,
            )
            SingletonSimRepository().set_entry(
                key=SingletonDictKeyEnum.HEATFLUXSURFACENODEFORECAST,
                entry=phi_st_forecast,
            )
            SingletonSimRepository().set_entry(
                key=SingletonDictKeyEnum.HEATFLUXINDOORAIRNODEFORECAST,
                entry=phi_ia_forecast,
            )

    def i_restore_state(
        self,
    ) -> None:
        """Restore the previous state."""
        self.state = self.previous_state.self_copy()

    def i_doublecheck(
        self,
        timestep: int,
        stsv: cp.SingleTimeStepValues,
    ) -> None:
        """Doublecheck."""
        pass

    def build(
        self,
    ):
        """Build function.

        The function sets important constants and parameters for the calculations.
        It imports the building dataset from TABULA and gets phys params and thermal conductances etc.
        """

        self.seconds_per_timestep = self.my_simulation_parameters.seconds_per_timestep
        self.timesteps = self.my_simulation_parameters.timesteps

        # Get building params
        (
            self.floor_area_in_m2,
            self.facade_area_in_m2,
            self.roof_area_in_m2,
            self.window_area_in_m2,
            self.door_area_in_m2,
            self.floor_u_value_in_watt_per_m2_per_kelvin,
            self.facade_u_value_in_watt_per_m2_per_kelvin,
            self.roof_u_value_in_watt_per_m2_per_kelvin,
            self.window_u_value_in_watt_per_m2_per_kelvin,
            self.door_u_value_in_watt_per_m2_per_kelvin,
        ) = self.get_building_params()

        # Gets conductances
        (
            self.transmission_heat_transfer_coeff_windows_and_door_in_watt_per_kelvin,
            self.internal_part_of_transmission_heat_transfer_coeff_opaque_elements_in_watt_per_kelvin,
            self.transmission_heat_transfer_coeff_opaque_elements_in_watt_per_kelvin,
            self.external_part_of_transmission_heat_transfer_coeff_opaque_elements_in_watt_per_kelvin,
            self.heat_transfer_coeff_indoor_air_and_internal_surface_in_watt_per_kelvin,
            self.thermal_conductance_by_ventilation_in_watt_per_kelvin,
        ) = self.get_conductances()

        # send building parameters 5r1c to PID controller and to the MPC controller to generate an equivalent state space model
        # state space represntation is used for tuning of the pid and as a prediction model in the model predictive controller
        SingletonSimRepository().set_entry(
            key=SingletonDictKeyEnum.THERMALTRANSMISSIONCOEFFICIENTGLAZING,
            entry=self.transmission_heat_transfer_coeff_windows_and_door_in_watt_per_kelvin,
        )
        SingletonSimRepository().set_entry(
            key=SingletonDictKeyEnum.THERMALTRANSMISSIONSURFACEINDOORAIR,
            entry=self.heat_transfer_coeff_indoor_air_and_internal_surface_in_watt_per_kelvin,
        )
        SingletonSimRepository().set_entry(
            key=SingletonDictKeyEnum.THERMALTRANSMISSIONCOEFFICIENTOPAQUEEM,
            entry=self.external_part_of_transmission_heat_transfer_coeff_opaque_elements_in_watt_per_kelvin,
        )
        SingletonSimRepository().set_entry(
            key=SingletonDictKeyEnum.THERMALTRANSMISSIONCOEFFICIENTOPAQUEMS,
            entry=self.internal_part_of_transmission_heat_transfer_coeff_opaque_elements_in_watt_per_kelvin,
        )
        SingletonSimRepository().set_entry(
            key=SingletonDictKeyEnum.THERMALTRANSMISSIONCOEFFICIENTVENTILLATION,
            entry=self.thermal_conductance_by_ventilation_in_watt_per_kelvin,
        )
        SingletonSimRepository().set_entry(
            key=SingletonDictKeyEnum.THERMALCAPACITYENVELOPE,
            entry=self.my_building_information.thermal_capacity_of_building_thermal_mass_in_joule_per_kelvin,
        )

        # Get windows
        self.windows, self.total_scaled_windows_area = self.get_windows()

    def get_windows(
        self,
    ):
        """Retrieve data about windows sizes.

        :return:
        """

        windows = []
        total_windows_area = 0.0
        south_angle = 180

        windows_azimuth_angles = {
            "South": south_angle,
            "East": south_angle - 90,
            "North": south_angle - 180,
            "West": south_angle + 90,
            "Horizontal": None,
        }

        reduction_factor_for_non_perpedicular_radiation = (
            self.my_building_information.reduction_factor_for_non_perpedicular_radiation
        )
        reduction_factor_for_frame_area_fraction_of_window = (
            self.my_building_information.reduction_factor_for_frame_area_fraction_of_window
        )
        reduction_factor_for_external_vertical_shading = (
            self.my_building_information.reduction_factor_for_external_vertical_shading
        )
        total_solar_energy_transmittance_for_perpedicular_radiation = (
            self.my_building_information.total_solar_energy_transmittance_for_perpedicular_radiation
        )

        for index, windows_direction in enumerate(self.my_building_information.windows_directions):
            if windows_direction == "Horizontal":
                window_tilt_angle = 0
            else:
                window_tilt_angle = 90

            windows.append(
                Window(
                    window_tilt_angle=window_tilt_angle,
                    window_azimuth_angle=windows_azimuth_angles[windows_direction],
                    area=self.my_building_information.scaled_window_areas_in_m2[index],
                    frame_area_fraction_reduction_factor=reduction_factor_for_frame_area_fraction_of_window,
                    glass_solar_transmittance=total_solar_energy_transmittance_for_perpedicular_radiation,
                    nonperpendicular_reduction_factor=reduction_factor_for_non_perpedicular_radiation,
                    external_shading_vertical_reduction_factor=reduction_factor_for_external_vertical_shading,
                )
            )

            total_windows_area += self.my_building_information.scaled_window_areas_in_m2[index]
        # if nothing exists, initialize the empty arrays for caching, else read stuff
        if not self.is_in_cache:  # cache_filepath is None or  (not os.path.isfile(cache_filepath)):
            self.cache = [0] * self.my_simulation_parameters.timesteps
        else:
            self.solar_heat_gain_through_windows = pd.read_csv(
                self.cache_file_path,
                sep=",",
                decimal=".",
            )["solar_gain_through_windows"].tolist()

        return windows, total_windows_area

    def __str__(
        self,
    ):
        """Return lines from report as string format."""
        entire = str()
        lines = self.write_to_report()
        for (
            index,
            line,
        ) in enumerate(lines):
            if index == 0:
                entire = line
            else:
                entire = f"{entire}\n{line}"
        return entire

    def write_to_report(
        self,
    ):
        """Write important variables to report."""
        lines = []

        lines.append(f"Max Thermal Demand [W]: {self.my_building_information.max_thermal_building_demand_in_watt}")
        lines.append("-------------------------------------------------------------------------------------------")
        lines.append("Building Thermal Conductances:")
        lines.append("--------------------------------------------")
        lines.append(
            f"Transmission for Windows and Doors, based on ISO 13790 (H_tr_w) [W/K]: "
            f"{self.transmission_heat_transfer_coeff_windows_and_door_in_watt_per_kelvin:.2f}"
        )
        lines.append(
            f"External Part of Transmission for Opaque Surfaces, based on ISO 13790 (H_tr_em) [W/K]: "
            f"{self.external_part_of_transmission_heat_transfer_coeff_opaque_elements_in_watt_per_kelvin:.2f}"
        )
        lines.append(
            f"Internal Part of Transmission for Opaque Surfaces, based on ISO 13790 (H_tr_ms) [W/K]: "
            f"{self.internal_part_of_transmission_heat_transfer_coeff_opaque_elements_in_watt_per_kelvin:.2f}"
        )
        lines.append(
            f"Transmission between Indoor Air and Internal Surface, based on ISO 13790 (H_tr_is) [W/K]: "
            f"{self.heat_transfer_coeff_indoor_air_and_internal_surface_in_watt_per_kelvin:.2f}"
        )

        lines.append("-------------------------------------------------------------------------------------------")
        lines.append("Building Construction:")
        lines.append("--------------------------------------------")
        lines.append(f"Number of Apartments: {self.my_building_information.number_of_apartments}")
        lines.append(
            f"Conditioned Floor Area (A_f) [m2]: {self.my_building_information.scaled_conditioned_floor_area_in_m2:.2f}"
        )
        lines.append(
            f"Effective Mass Area (A_m), based on ISO 13790 [m2]: {self.my_building_information.effective_mass_area_in_m2:.2f}"
        )
        lines.append(
            f"Total Internal Surface Area, based on ISO 13790 (A_t) [m2]: {self.my_building_information.total_internal_surface_area_in_m2:.2f}"
        )

        lines.append(f"Total Window Area [m2]: {self.total_scaled_windows_area:.2f}")

        lines.append("-------------------------------------------------------------------------------------------")
        lines.append("Building Thermal Capacitances:")
        lines.append("--------------------------------------------")
        lines.append(
            f"Floor Related Thermal Capacitance of Thermal Mass, based on ISO 13790 [Wh/m2.K]: "
            f"{(self.my_building_information.thermal_capacity_of_building_thermal_mass_in_watthour_per_m2_per_kelvin):.2f}"
        )
        return self.buildingconfig.get_string_dict() + lines

    def get_cost_opex(
        self,
        all_outputs: List,
        postprocessing_results: pd.DataFrame,
    ) -> cp.OpexCostDataClass:
        """Calculate OPEX costs, consisting of electricity costs and revenues."""
<<<<<<< HEAD
        if (
                self.config.maintenance_costs_in_euro_per_year in [None, 0.0] or
                self.config.investment_costs_in_euro in [None, 0.0]
        ):
=======
        if self.config.maintenance_cost_as_percentage_of_investment in [None, 0.0] or self.config.cost in [None, 0.0]:
>>>>>>> c0d69b54
            opex_cost_data_class = cp.OpexCostDataClass.get_default_opex_cost_data_class()
        else:
            opex_cost_data_class = cp.OpexCostDataClass(
                opex_energy_cost_in_euro=0,
                opex_maintenance_cost_in_euro=self.calc_maintenance_cost(),
                co2_footprint_in_kg=0,
                total_consumption_in_kwh=0,
                loadtype=lt.LoadTypes.ANY,
                kpi_tag=KpiTagEnumClass.BUILDING,
            )
        return opex_cost_data_class

    @staticmethod
    def get_cost_capex(
        config: BuildingConfig, simulation_parameters: SimulationParameters
    ) -> cp.CapexCostDataClass:  # pylint: disable=unused-argument
        """Returns investment cost, CO2 emissions and lifetime."""
<<<<<<< HEAD
        if (
                config.lifetime_in_years in [None, 0.0] or
                config.investment_costs_in_euro in [None, 0.0] or
                config.device_co2_footprint_in_kg in [None, 0.0]
        ):
=======
        if config.lifetime in [None, 0.0] or config.cost in [None, 0.0] or config.co2_footprint in [None, 0.0]:
>>>>>>> c0d69b54
            capex_cost_data_class = cp.CapexCostDataClass.get_default_capex_cost_data_class()
        else:
            assert config.lifetime_in_years is not None
            assert config.investment_costs_in_euro is not None
            assert config.device_co2_footprint_in_kg is not None
            seconds_per_year = 365 * 24 * 60 * 60
<<<<<<< HEAD
            capex_per_simulated_period = ((config.investment_costs_in_euro / config.lifetime_in_years) *
                                          (simulation_parameters.duration.total_seconds() / seconds_per_year)
                                          )
            device_co2_footprint_per_simulated_period = ((config.device_co2_footprint_in_kg / config.lifetime_in_years) *
                                                         (simulation_parameters.duration.total_seconds() /
                                                          seconds_per_year)
                                                         )
=======
            capex_per_simulated_period = (config.cost / config.lifetime) * (
                simulation_parameters.duration.total_seconds() / seconds_per_year
            )
            device_co2_footprint_per_simulated_period = (config.co2_footprint / config.lifetime) * (
                simulation_parameters.duration.total_seconds() / seconds_per_year
            )
>>>>>>> c0d69b54
            capex_cost_data_class = cp.CapexCostDataClass(
                capex_investment_cost_in_euro=config.investment_costs_in_euro,
                device_co2_footprint_in_kg=config.device_co2_footprint_in_kg,
                lifetime_in_years=config.lifetime_in_years,
                capex_investment_cost_for_simulated_period_in_euro=capex_per_simulated_period,
                device_co2_footprint_for_simulated_period_in_kg=device_co2_footprint_per_simulated_period,
            )
        return capex_cost_data_class

    def get_component_kpi_entries(
        self,
        all_outputs: List,
        postprocessing_results: pd.DataFrame,
    ) -> List[KpiEntry]:
        """Calculates KPIs for the respective component and return all KPI entries as list."""

        list_of_kpi_entries: List[KpiEntry] = []
        for index, output in enumerate(all_outputs):
            if output.component_name == self.component_name:
                list_of_kpi_entries = self.get_building_kpis_from_outputs(
                    output=output,
                    index=index,
                    postprocessing_results=postprocessing_results,
                    list_of_kpi_entries=list_of_kpi_entries,
                )
                list_of_kpi_entries = self.get_building_kpis_from_building_information(
                    list_of_kpi_entries=list_of_kpi_entries
                )
                list_of_kpi_entries = self.get_building_temperature_deviation_from_set_temperatures(
                    output=output,
                    index=index,
                    postprocessing_results=postprocessing_results,
                    list_of_kpi_entries=list_of_kpi_entries,
                )

        return list_of_kpi_entries

    def get_building_kpis_from_building_information(self, list_of_kpi_entries: List[KpiEntry]) -> List[KpiEntry]:
        """Check building kpi values.

        Check for all timesteps and count the
        time when the temperature is outside of the building set temperatures
        in order to verify if energy system provides enough heating and cooling.
        """
        # get heating load and heating ref temperature
        heating_load_in_watt = self.my_building_information.max_thermal_building_demand_in_watt
        # get building area
        scaled_conditioned_floor_area_in_m2 = self.my_building_information.scaled_conditioned_floor_area_in_m2
        # get rooftop area
        scaled_rooftop_area_in_m2 = self.my_building_information.roof_area_in_m2
        # get specific heating load
        specific_heating_load_in_watt_per_m2 = heating_load_in_watt / scaled_conditioned_floor_area_in_m2

        # make kpi entries and append to list
        heating_load_in_watt_entry = KpiEntry(
            name="Building heating load",
            unit="W",
            value=heating_load_in_watt,
            tag=KpiTagEnumClass.BUILDING,
            description=self.component_name,
        )
        list_of_kpi_entries.append(heating_load_in_watt_entry)

        scaled_conditioned_floor_area_in_m2_entry = KpiEntry(
            name="Conditioned floor area",
            unit="m2",
            value=scaled_conditioned_floor_area_in_m2,
            tag=KpiTagEnumClass.BUILDING,
            description=self.component_name,
        )
        list_of_kpi_entries.append(scaled_conditioned_floor_area_in_m2_entry)

        scaled_rooftop_area_in_m2_entry = KpiEntry(
            name="Rooftop area",
            unit="m2",
            value=scaled_rooftop_area_in_m2,
            tag=KpiTagEnumClass.BUILDING,
            description=self.component_name,
        )
        list_of_kpi_entries.append(scaled_rooftop_area_in_m2_entry)

        specific_heating_load_in_watt_per_m2_entry = KpiEntry(
            name="Specific heating load",
            unit="W/m2",
            value=specific_heating_load_in_watt_per_m2,
            tag=KpiTagEnumClass.BUILDING,
            description=self.component_name,
        )
        list_of_kpi_entries.append(specific_heating_load_in_watt_per_m2_entry)
        return list_of_kpi_entries

    def get_building_temperature_deviation_from_set_temperatures(
        self, output: Any, index: int, postprocessing_results: pd.DataFrame, list_of_kpi_entries: List[KpiEntry]
    ) -> List[KpiEntry]:
        """Check building temperatures.

        Check for all timesteps and count the
        time when the temperature is outside of the building set temperatures
        in order to verify if energy system provides enough heating and cooling.
        """

        temperature_difference_of_building_being_below_heating_set_temperature = 0
        temperature_difference_of_building_being_below_cooling_set_temperature = 0
        temperature_hours_of_building_being_below_heating_set_temperature = None
        temperature_hours_of_building_being_above_cooling_set_temperature = None
        min_temperature_reached_in_celsius = None
        max_temperature_reached_in_celsius = None
        if output.field_name == self.TemperatureIndoorAir:
            indoor_temperatures_in_celsius = postprocessing_results.iloc[:, index]
            for temperature in indoor_temperatures_in_celsius:
                if temperature < self.set_heating_temperature_in_celsius:
                    temperature_difference_heating = self.set_heating_temperature_in_celsius - temperature

                    temperature_difference_of_building_being_below_heating_set_temperature = (
                        temperature_difference_of_building_being_below_heating_set_temperature
                        + temperature_difference_heating
                    )
                elif temperature > self.set_cooling_temperature_in_celsius:
                    temperature_difference_cooling = temperature - self.set_cooling_temperature_in_celsius
                    temperature_difference_of_building_being_below_cooling_set_temperature = (
                        temperature_difference_of_building_being_below_cooling_set_temperature
                        + temperature_difference_cooling
                    )

            temperature_hours_of_building_being_below_heating_set_temperature = (
                temperature_difference_of_building_being_below_heating_set_temperature
                * self.seconds_per_timestep
                / 3600
            )

            temperature_hours_of_building_being_above_cooling_set_temperature = (
                temperature_difference_of_building_being_below_cooling_set_temperature
                * self.seconds_per_timestep
                / 3600
            )

            # get also max and min indoor air temperature
            min_temperature_reached_in_celsius = float(min(indoor_temperatures_in_celsius.values))
            max_temperature_reached_in_celsius = float(max(indoor_temperatures_in_celsius.values))

            # make kpi entries and append to list
            temperature_hours_of_building_below_heating_set_temperature_entry = KpiEntry(
                name=f"Temperature deviation of building indoor air temperature being below set temperature {self.set_heating_temperature_in_celsius} Celsius",
                unit="°C*h",
                value=temperature_hours_of_building_being_below_heating_set_temperature,
                tag=KpiTagEnumClass.BUILDING,
                description=self.component_name,
            )
            list_of_kpi_entries.append(temperature_hours_of_building_below_heating_set_temperature_entry)
            temperature_hours_of_building_above_cooling_set_temperature_entry = KpiEntry(
                name=f"Temperature deviation of building indoor air temperature being above set temperature {self.set_cooling_temperature_in_celsius} Celsius",
                unit="°C*h",
                value=temperature_hours_of_building_being_above_cooling_set_temperature,
                tag=KpiTagEnumClass.BUILDING,
                description=self.component_name,
            )
            list_of_kpi_entries.append(temperature_hours_of_building_above_cooling_set_temperature_entry)
            min_temperature_reached_in_celsius_entry = KpiEntry(
                name="Minimum building indoor air temperature reached",
                unit="°C",
                value=min_temperature_reached_in_celsius,
                tag=KpiTagEnumClass.BUILDING,
                description=self.component_name,
            )
            list_of_kpi_entries.append(min_temperature_reached_in_celsius_entry)
            max_temperature_reached_in_celsius_entry = KpiEntry(
                name="Maximum building indoor air temperature reached",
                unit="°C",
                value=max_temperature_reached_in_celsius,
                tag=KpiTagEnumClass.BUILDING,
                description=self.component_name,
            )
            list_of_kpi_entries.append(max_temperature_reached_in_celsius_entry)
        return list_of_kpi_entries

    def get_building_kpis_from_outputs(
        self, output: Any, index: int, postprocessing_results: pd.DataFrame, list_of_kpi_entries: List[KpiEntry]
    ) -> List[KpiEntry]:
        """Get KPIs for building outputs."""
        energy_gains_from_solar_in_kilowatt_hour: Optional[float] = None
        energy_gains_from_internal_in_kilowatt_hour: Optional[float] = None
        heating_demand_in_kilowatt_hour: Optional[float] = None
        cooling_demand_in_kilowatt_hour: Optional[float] = None

        if output.field_name == self.TheoreticalThermalBuildingDemand:
            thermal_demand_values = postprocessing_results.iloc[:, index]
            heating_demand_in_kilowatt_hour = KpiHelperClass.compute_total_energy_from_power_timeseries(
                thermal_demand_values[thermal_demand_values > 0], timeresolution=self.seconds_per_timestep
            )
            cooling_demand_in_kilowatt_hour = KpiHelperClass.compute_total_energy_from_power_timeseries(
                thermal_demand_values[thermal_demand_values < 0], timeresolution=self.seconds_per_timestep
            )

            heating_demand_entry = KpiEntry(
                name="Theoretical heating demand",
                unit="kWh",
                value=heating_demand_in_kilowatt_hour,
                tag=KpiTagEnumClass.BUILDING,
                description=self.component_name,
            )
            list_of_kpi_entries.append(heating_demand_entry)

            cooling_demand_entry = KpiEntry(
                name="Theoretical cooling demand",
                unit="kWh",
                value=cooling_demand_in_kilowatt_hour,
                tag=KpiTagEnumClass.BUILDING,
                description=self.component_name,
            )
            list_of_kpi_entries.append(cooling_demand_entry)

        elif output.field_name == self.SolarGainThroughWindows:
            solar_gains_values_in_watt = postprocessing_results.iloc[:, index]
            # get energy from power
            energy_gains_from_solar_in_kilowatt_hour = KpiHelperClass.compute_total_energy_from_power_timeseries(
                power_timeseries_in_watt=solar_gains_values_in_watt, timeresolution=self.seconds_per_timestep
            )
            energy_gains_from_solar_entry = KpiEntry(
                name="Solar energy gains",
                unit="kWh",
                value=energy_gains_from_solar_in_kilowatt_hour,
                tag=KpiTagEnumClass.BUILDING,
                description=self.component_name,
            )
            list_of_kpi_entries.append(energy_gains_from_solar_entry)

        elif output.field_name == self.InternalHeatGainsFromOccupancy:
            internal_gains_values_in_watt = postprocessing_results.iloc[:, index]
            # get energy from power
            energy_gains_from_internal_in_kilowatt_hour = KpiHelperClass.compute_total_energy_from_power_timeseries(
                power_timeseries_in_watt=internal_gains_values_in_watt, timeresolution=self.seconds_per_timestep
            )
            energy_gains_from_internal_entry = KpiEntry(
                name="Internal energy gains",
                unit="kWh",
                value=energy_gains_from_internal_in_kilowatt_hour,
                tag=KpiTagEnumClass.BUILDING,
                description=self.component_name,
            )
            list_of_kpi_entries.append(energy_gains_from_internal_entry)

        return list_of_kpi_entries

    # =====================================================================================================================================
    # Calculation of the heat transfer coefficients or thermal conductances.
    # (**/*** Check header)

    @property
    def transmission_heat_transfer_coeff_1_in_watt_per_kelvin(
        self,
    ):
        """Definition to simplify calc_phi_m_tot. Long form for H_tr_1.

        # (C.6) in [C.3 ISO 13790]
        Based on the RC_BuildingSimulator project @[rc_buildingsimulator-jayathissa] (** Check header)
        """
        return 1.0 / (
            1.0 / self.thermal_conductance_by_ventilation_in_watt_per_kelvin
            + 1.0 / self.heat_transfer_coeff_indoor_air_and_internal_surface_in_watt_per_kelvin
        )

    @property
    def transmission_heat_transfer_coeff_2_in_watt_per_kelvin(
        self,
    ):
        """Definition to simplify calc_phi_m_tot. Long form for H_tr_2.

        # (C.7) in [C.3 ISO 13790]
        Based on the RC_BuildingSimulator project @[rc_buildingsimulator-jayathissa] (** Check header)
        """
        return (
            self.transmission_heat_transfer_coeff_1_in_watt_per_kelvin
            + self.transmission_heat_transfer_coeff_windows_and_door_in_watt_per_kelvin
        )

    @property
    def transmission_heat_transfer_coeff_3_in_watt_per_kelvin(
        self,
    ):
        """Definition to simplify calc_phi_m_tot. Long form for H_tr_3.

        # (C.8) in [C.3 ISO 13790]
        Based on the RC_BuildingSimulator project @[rc_buildingsimulator-jayathissa] (** Check header)
        """
        return 1.0 / (
            1.0 / self.transmission_heat_transfer_coeff_2_in_watt_per_kelvin
            + 1.0 / self.internal_part_of_transmission_heat_transfer_coeff_opaque_elements_in_watt_per_kelvin
        )

    def get_thermal_conductance_between_exterior_and_windows_and_door_in_watt_per_kelvin(
        self,
    ):
        """Based on the RC_BuildingSimulator project @[rc_buildingsimulator-jayathissa] (** Check header)."""
        # Long from for H_tr_w: Conductance between exterior temperature and surface temperature
        # Objects: Doors, windows, curtain walls and windowed walls ISO 7.2.2.2 (here Window 1, Window 2 and Door 1)
        transmission_heat_transfer_coeff_windows_and_door_in_watt_per_kelvin = (
            self.my_building_information.heat_conductance_window_in_watt_per_kelvin
            + self.my_building_information.heat_conductance_door_in_watt_per_kelvin
        )

        return transmission_heat_transfer_coeff_windows_and_door_in_watt_per_kelvin

    def get_thermal_conductance_thermal_mass_and_internal_surface_in_watt_per_kelvin(
        self,
        heat_transfer_coeff_thermal_mass_and_internal_surface_fixed_value_in_watt_per_m2_per_kelvin: float,
    ) -> float:
        """Based on the RC_BuildingSimulator project @[rc_buildingsimulator-jayathissa] (** Check header)."""
        # Long from for H_tr_ms, this is the same as internal pasrt of transmission heat transfer coefficient for opaque elements
        internal_part_of_transmission_heat_transfer_coeff_opaque_elements_in_watt_per_kelvin = float(
            self.my_building_information.effective_mass_area_in_m2
            * heat_transfer_coeff_thermal_mass_and_internal_surface_fixed_value_in_watt_per_m2_per_kelvin
        )

        return internal_part_of_transmission_heat_transfer_coeff_opaque_elements_in_watt_per_kelvin

    def get_thermal_conductance_of_opaque_surfaces_in_watt_per_kelvin(
        self,
        internal_part_of_transmission_coeff_opaque_elements_in_watt_per_kelvin: float,
    ) -> Tuple[float, float]:
        """Based on the RC_BuildingSimulator project @[rc_buildingsimulator-jayathissa] (** Check header)."""
        # Long from for H_tr_op: H_tr_op = 1/ (1/H_tr_ms + 1/H_tr_em) with
        # H_tr_ms: Conductance of opaque surfaces to interior [W/K] and H_tr_em: Conductance of opaque surfaces to exterior [W/K]
        # here opaque surfaces are Roof 1, Roof 2, Wall 1, Wall 2, Wall 3, Floor 1, Floor 2
        # here modification for scalability: instead of reading H_Transmission from buildingdata it will be calculated manually using
        # input values U_Actual, A_Calc and b_Transmission also given by TABULA buildingdata

        transmission_heat_transfer_coeff_opaque_elements_in_watt_per_kelvin = (
            self.my_building_information.heat_conductance_facade_in_watt_per_kelvin
            + self.my_building_information.heat_conductance_roof_in_watt_per_kelvin
            + self.my_building_information.heat_conductance_floor_in_watt_per_kelvin
        )

        if (
            transmission_heat_transfer_coeff_opaque_elements_in_watt_per_kelvin != 0
            and internal_part_of_transmission_coeff_opaque_elements_in_watt_per_kelvin != 0
        ):
            external_part_of_transmission_heat_transfer_coeff_opaque_elements_in_watt_per_kelvin = 1 / (
                (1 / transmission_heat_transfer_coeff_opaque_elements_in_watt_per_kelvin)
                - (1 / internal_part_of_transmission_coeff_opaque_elements_in_watt_per_kelvin)
            )

        return (
            transmission_heat_transfer_coeff_opaque_elements_in_watt_per_kelvin,
            external_part_of_transmission_heat_transfer_coeff_opaque_elements_in_watt_per_kelvin,
        )

    def get_thermal_conductance_indoor_air_and_internal_surface_in_watt_per_kelvin(
        self,
        heat_transfer_coeff_indoor_air_and_internal_surface_fixed_value_in_watt_per_m2_per_kelvin: float,
    ) -> float:
        """Based on the RC_BuildingSimulator project @[rc_buildingsimulator-jayathissa] (** Check header)."""
        # Long from for H_tr_is: Conductance between air temperature and surface temperature
        heat_transfer_coeff_indoor_air_and_internal_surface_in_watt_per_kelvin = float(
            self.my_building_information.total_internal_surface_area_in_m2
            * heat_transfer_coeff_indoor_air_and_internal_surface_fixed_value_in_watt_per_m2_per_kelvin
        )

        return heat_transfer_coeff_indoor_air_and_internal_surface_in_watt_per_kelvin

    def get_conductances(
        self,
    ) -> Tuple[float, float, float, float, float, float]:
        """Get the thermal conductances based on the norm EN ISO 13970.

        :key
        """
        # labeled as H_w in the paper [2] (*** Check header), before h_tr_w
        transmission_coeff_windows_and_door_in_watt_per_kelvin = (
            self.get_thermal_conductance_between_exterior_and_windows_and_door_in_watt_per_kelvin()
        )
        # labeled as H_tr_ms in paper [2] (*** Check header)
        internal_part_of_transmission_coeff_opaque_elements_in_watt_per_kelvin = self.get_thermal_conductance_thermal_mass_and_internal_surface_in_watt_per_kelvin(
            heat_transfer_coeff_thermal_mass_and_internal_surface_fixed_value_in_watt_per_m2_per_kelvin=(
                self.my_building_information.heat_transfer_coeff_thermal_mass_and_internal_surface_fixed_value_in_watt_per_m2_per_kelvin
            )
        )
        # external part of transmission heat transfer coeff opaque elements labeled as H_tr_em in paper [2] (*** Check header)
        (
            transmission_heat_transfer_coeff_opaque_elements_in_watt_per_kelvin,
            external_part_of_transmission_coeff_opaque_elements_in_watt_per_kelvin,
        ) = self.get_thermal_conductance_of_opaque_surfaces_in_watt_per_kelvin(
            internal_part_of_transmission_coeff_opaque_elements_in_watt_per_kelvin=internal_part_of_transmission_coeff_opaque_elements_in_watt_per_kelvin
        )
        # labeled as H_tr_is in paper [2] (** Check header)
        heat_transfer_coeff_indoor_air_and_internal_surface_in_watt_per_kelvin = self.get_thermal_conductance_indoor_air_and_internal_surface_in_watt_per_kelvin(
            heat_transfer_coeff_indoor_air_and_internal_surface_fixed_value_in_watt_per_m2_per_kelvin=(
                self.my_building_information.heat_transfer_coeff_indoor_air_and_internal_surface_fixed_value_in_watt_per_m2_per_kelvin
            )
        )
        thermal_conductance_by_ventilation_in_watt_per_kelvin = (
            self.my_building_information.heat_conductance_ventilation_in_watt_per_kelvin
        )

        return (
            transmission_coeff_windows_and_door_in_watt_per_kelvin,
            internal_part_of_transmission_coeff_opaque_elements_in_watt_per_kelvin,
            transmission_heat_transfer_coeff_opaque_elements_in_watt_per_kelvin,
            external_part_of_transmission_coeff_opaque_elements_in_watt_per_kelvin,
            heat_transfer_coeff_indoor_air_and_internal_surface_in_watt_per_kelvin,
            thermal_conductance_by_ventilation_in_watt_per_kelvin,
        )

    def get_building_params(
        self,
    ) -> Tuple[
        float,
        float,
        float,
        float,
        float,
        float,
        float,
        float,
        float,
        float,
    ]:
        """Get the building params from building information class."""
        floor_area_in_m2 = self.my_building_information.floor_area_in_m2
        facade_area_in_m2 = self.my_building_information.facade_area_in_m2
        roof_area_in_m2 = self.my_building_information.roof_area_in_m2
        window_area_in_m2 = self.my_building_information.window_area_in_m2
        door_area_in_m2 = self.my_building_information.door_area_in_m2
        floor_u_value_in_watt_per_m2_per_kelvin = self.my_building_information.floor_u_value_in_watt_per_m2_per_kelvin
        facade_u_value_in_watt_per_m2_per_kelvin = self.my_building_information.facade_u_value_in_watt_per_m2_per_kelvin
        roof_u_value_in_watt_per_m2_per_kelvin = self.my_building_information.roof_u_value_in_watt_per_m2_per_kelvin
        window_u_value_in_watt_per_m2_per_kelvin = self.my_building_information.window_u_value_in_watt_per_m2_per_kelvin
        door_u_value_in_watt_per_m2_per_kelvin = self.my_building_information.door_u_value_in_watt_per_m2_per_kelvin

        return (
            floor_area_in_m2,
            floor_u_value_in_watt_per_m2_per_kelvin,
            facade_area_in_m2,
            facade_u_value_in_watt_per_m2_per_kelvin,
            roof_area_in_m2,
            roof_u_value_in_watt_per_m2_per_kelvin,
            window_area_in_m2,
            window_u_value_in_watt_per_m2_per_kelvin,
            door_area_in_m2,
            door_u_value_in_watt_per_m2_per_kelvin,
        )

    # =====================================================================================================================================

    def get_solar_heat_gain_through_windows(
        self,
        azimuth,
        direct_normal_irradiance,
        direct_horizontal_irradiance,
        global_horizontal_irradiance,
        direct_normal_irradiance_extra,
        apparent_zenith,
    ):
        """Calculate the thermal solar gain passed to the building through the windows.

        Based on the RC_BuildingSimulator project @[rc_buildingsimulator-jayathissa] (** Check header)
        """
        solar_heat_gains = 0.0

        if direct_normal_irradiance != 0 or direct_horizontal_irradiance != 0 or global_horizontal_irradiance != 0:
            for window in self.windows:
                solar_heat_gain = window.calc_solar_heat_gains(
                    sun_azimuth=azimuth,
                    direct_normal_irradiance=direct_normal_irradiance,
                    direct_horizontal_irradiance=direct_horizontal_irradiance,
                    global_horizontal_irradiance=global_horizontal_irradiance,
                    direct_normal_irradiance_extra=direct_normal_irradiance_extra,
                    apparent_zenith=apparent_zenith,
                    window_tilt_angle=window.window_tilt_angle,
                    window_azimuth_angle=window.window_azimuth_angle,
                    reduction_factor_with_area=window.reduction_factor_with_area,
                )
                solar_heat_gains += solar_heat_gain
        return solar_heat_gains

    # =====================================================================================================================================
    # Calculation of the heat flows from internal and solar heat sources.
    # (**/*** Check header)

    def calc_internal_heat_flows_from_internal_gains_and_solar_gains(
        self,
        # this is labeled as Phi_int in paper [1] (** Check header)
        internal_heat_gains_in_watt,
        # this is labeled as Phi_sol in paper [1] (** Check header)
        solar_heat_gains_in_watt,
    ):
        """Calculate the heat flow from the solar gains, heating/cooling system, and internal gains into the building.

        The input of the building is split into the air node, surface node, and thermal mass node based on
        on the following equations

        #C.1 - C.3 in [C.3 ISO 13790]

        Note that this equation has diverged slightly from the standard
        as the heating/cooling node can enter any node depending on the
        emission system selected
        Based on the RC_BuildingSimulator project @[rc_buildingsimulator-jayathissa] (** Check header)
        """

        # Calculates the heat flows to various points of the building based on the breakdown in section C.2, formulas C.1-C.3

        # Heat flow to the air node in W, before labeled Phi_ia
        heat_flux_indoor_air_in_watt = 0.5 * internal_heat_gains_in_watt

        # Heat flow to the surface node in W, before labeled Phi_st
        heat_flux_internal_room_surface_in_watt = (
            1
            - (
                self.my_building_information.effective_mass_area_in_m2
                / self.my_building_information.total_internal_surface_area_in_m2
            )
            - (
                self.transmission_heat_transfer_coeff_windows_and_door_in_watt_per_kelvin
                / (
                    self.my_building_information.heat_transfer_coeff_thermal_mass_and_internal_surface_fixed_value_in_watt_per_m2_per_kelvin
                    * self.my_building_information.total_internal_surface_area_in_m2
                )
            )
        ) * (0.5 * internal_heat_gains_in_watt + solar_heat_gains_in_watt)

        # Heat flow to the thermal mass node in W, before labeled Phi_m
        heat_flux_thermal_mass_in_watt = (
            self.my_building_information.effective_mass_area_in_m2
            / self.my_building_information.total_internal_surface_area_in_m2
        ) * (0.5 * internal_heat_gains_in_watt + solar_heat_gains_in_watt)

        # # Heat loss in W, before labeled Phi_loss
        # heat_loss_in_watt = (
        #     self.transmission_heat_transfer_coeff_windows_and_door_in_watt_per_kelvin
        #     / (
        #         self.my_building_information.heat_transfer_coeff_thermal_mass_and_internal_surface_fixed_value_in_watt_per_m2_per_kelvin
        #         * self.my_building_information.total_internal_surface_area_in_m2
        #     )
        # ) * (0.5 * internal_heat_gains_in_watt + solar_heat_gains_in_watt)

        return (
            heat_flux_indoor_air_in_watt,
            heat_flux_internal_room_surface_in_watt,
            heat_flux_thermal_mass_in_watt,
            # heat_loss_in_watt,
        )

    # =====================================================================================================================================
    # Determination of different temperatures T_air, T_s, T_m,t and T_m and global heat transfer Phi_m_tot which are used in crank-nicolson method.
    # (**/*** Check header)

    def calc_next_thermal_mass_temperature_in_celsius(
        self,
        previous_thermal_mass_temperature_in_celsius: float,
        equivalent_heat_flux_in_watt: float,
    ) -> float:
        """Primary Equation, calculates the temperature of the next time step: T_m,t.

        # (C.4) in [C.3 ISO 13790]
        Based on the RC_BuildingSimulator project @[rc_buildingsimulator-jayathissa] (** Check header)
        """
        next_thermal_mass_temperature_in_celsius = float(
            (
                previous_thermal_mass_temperature_in_celsius
                * (
                    (
                        self.my_building_information.thermal_capacity_of_building_thermal_mass_in_joule_per_kelvin
                        / self.seconds_per_timestep
                    )
                    - 0.5
                    * (
                        self.transmission_heat_transfer_coeff_3_in_watt_per_kelvin
                        + self.external_part_of_transmission_heat_transfer_coeff_opaque_elements_in_watt_per_kelvin
                    )
                )
            )
            + equivalent_heat_flux_in_watt
        ) / float(
            (
                self.my_building_information.thermal_capacity_of_building_thermal_mass_in_joule_per_kelvin
                / self.seconds_per_timestep
            )
            + 0.5
            * (
                self.transmission_heat_transfer_coeff_3_in_watt_per_kelvin
                + self.external_part_of_transmission_heat_transfer_coeff_opaque_elements_in_watt_per_kelvin
            )
        )

        return next_thermal_mass_temperature_in_celsius

    def calc_total_thermal_mass_heat_flux_in_watt(
        self,
        temperature_outside_in_celsius: float,
        thermal_power_delivered_in_watt: float,
        heat_flux_thermal_mass_in_watt: float,
        heat_flux_internal_room_surface_in_watt: float,
        heat_flux_indoor_air_in_watt: float,
    ) -> float:
        """Calculate a global heat transfer: Phi_m_tot.

        This is a definition used to simplify equation calc_t_m_next so it's not so long to write out
        # (C.5) in [C.3 ISO 13790]
        # h_ve = h_ve_adj and t_supply = t_out [9.3.2 ISO 13790]
        Based on the RC_BuildingSimulator project @[rc_buildingsimulator-jayathissa] (** Check header)
        """
        # ASSUMPTION: Supply air comes straight from the outside air
        # here Phi_HC,nd is not heating or cooling demand but thermal power delivered
        t_supply = temperature_outside_in_celsius

        equivalent_heat_flux_in_watt = float(
            heat_flux_thermal_mass_in_watt
            + self.external_part_of_transmission_heat_transfer_coeff_opaque_elements_in_watt_per_kelvin
            * temperature_outside_in_celsius
            + self.transmission_heat_transfer_coeff_3_in_watt_per_kelvin
            * (
                heat_flux_internal_room_surface_in_watt
                + self.transmission_heat_transfer_coeff_windows_and_door_in_watt_per_kelvin
                * temperature_outside_in_celsius
                + self.transmission_heat_transfer_coeff_1_in_watt_per_kelvin
                * (
                    (
                        (heat_flux_indoor_air_in_watt + thermal_power_delivered_in_watt)
                        / self.thermal_conductance_by_ventilation_in_watt_per_kelvin
                    )
                    + t_supply
                )
            )
            / self.transmission_heat_transfer_coeff_2_in_watt_per_kelvin
        )

        return equivalent_heat_flux_in_watt

    def calc_thermal_mass_averag_bulk_temperature_in_celsius_used_for_calculations(
        self,
        previous_thermal_mass_temperature_in_celsius: float,
        next_thermal_mass_temperature_in_celsius: float,
    ) -> float:
        """Temperature used for the calculations, average between newly calculated and previous bulk temperature: T_m.

        # (C.9) in [C.3 ISO 13790]
        Based on the RC_BuildingSimulator project @[rc_buildingsimulator-jayathissa] (** Check header)
        """
        return (previous_thermal_mass_temperature_in_celsius + next_thermal_mass_temperature_in_celsius) / 2

    def calc_temperature_of_internal_room_surfaces_in_celsius(
        self,
        temperature_outside_in_celsius: float,
        thermal_mass_temperature_in_celsius: float,
        thermal_power_delivered_in_watt: float,
        heat_flux_internal_room_surface_in_watt: float,
        heat_flux_indoor_air_in_watt: float,
    ) -> float:
        """Calculate the temperature of the inside room surfaces: T_s.

        # (C.10) in [C.3 ISO 13790]
        # h_ve = h_ve_adj and t_supply = t_out [9.3.2 ISO 13790]
        Based on the RC_BuildingSimulator project @[rc_buildingsimulator-jayathissa] (** Check header)
        """
        # ASSUMPTION: Supply air comes straight from the outside air
        # here Phi_HC,nd is not heating or cooling demand but thermal power delivered
        t_supply = temperature_outside_in_celsius

        return float(
            self.internal_part_of_transmission_heat_transfer_coeff_opaque_elements_in_watt_per_kelvin
            * thermal_mass_temperature_in_celsius
            + heat_flux_internal_room_surface_in_watt
            + self.transmission_heat_transfer_coeff_windows_and_door_in_watt_per_kelvin * temperature_outside_in_celsius
            + self.transmission_heat_transfer_coeff_1_in_watt_per_kelvin
            * (
                t_supply
                + (heat_flux_indoor_air_in_watt + thermal_power_delivered_in_watt)
                / self.thermal_conductance_by_ventilation_in_watt_per_kelvin
            )
        ) / float(
            self.internal_part_of_transmission_heat_transfer_coeff_opaque_elements_in_watt_per_kelvin
            + self.transmission_heat_transfer_coeff_windows_and_door_in_watt_per_kelvin
            + self.transmission_heat_transfer_coeff_1_in_watt_per_kelvin
        )

    def calc_temperature_of_the_inside_air_in_celsius(
        self,
        temperature_outside_in_celsius: float,
        temperature_internal_room_surfaces_in_celsius: float,
        thermal_power_delivered_in_watt: float,
        heat_flux_indoor_air_in_watt: float,
    ) -> float:
        """Calculate the temperature of the air node: T_air.

        # (C.11) in [C.3 ISO 13790]
        # h_ve = h_ve_adj and t_supply = t_out [9.3.2 ISO 13790]
        Based on the RC_BuildingSimulator project @[rc_buildingsimulator-jayathissa] (** Check header)
        """
        # ASSUMPTION: Supply air comes straight from the outside air
        # here Phi_HC,nd is not heating or cooling demand but thermal power delivered
        t_supply = temperature_outside_in_celsius

        return (
            self.heat_transfer_coeff_indoor_air_and_internal_surface_in_watt_per_kelvin
            * temperature_internal_room_surfaces_in_celsius
            + self.thermal_conductance_by_ventilation_in_watt_per_kelvin * t_supply
            + thermal_power_delivered_in_watt
            + heat_flux_indoor_air_in_watt
        ) / (
            self.heat_transfer_coeff_indoor_air_and_internal_surface_in_watt_per_kelvin
            + self.thermal_conductance_by_ventilation_in_watt_per_kelvin
        )

    def calc_crank_nicolson(
        self,
        internal_heat_gains_in_watt: float,
        solar_heat_gains_in_watt: float,
        outside_temperature_in_celsius: float,
        thermal_mass_temperature_prev_in_celsius: float,
        thermal_power_delivered_in_watt: float,
    ) -> Tuple[float, float, float, float, float, float, float, float]:  # , float]:
        """Determine node temperatures and computes derivation to determine the new node temperatures.

        Used in: has_demand(), solve_energy(), calc_energy_demand()
        # section C.3 in [C.3 ISO 13790]
        Based on the RC_BuildingSimulator project @[rc_buildingsimulator-jayathissa] (** Check header)
        Alternatively, described in paper [2].
        """

        # Updates internal flows from internal and solar gains
        (
            heat_flux_to_indoor_air_in_watt,
            heat_flux_to_internal_room_surface_in_watt,
            heat_flux_to_thermal_mass_in_watt,
            # heat_loss_in_watt,
        ) = self.calc_internal_heat_flows_from_internal_gains_and_solar_gains(
            internal_heat_gains_in_watt,
            solar_heat_gains_in_watt,
        )

        # Updates total flow, this was denoted phi_m_tot before
        total_thermal_mass_heat_flux_in_watt = self.calc_total_thermal_mass_heat_flux_in_watt(
            outside_temperature_in_celsius,
            thermal_power_delivered_in_watt,
            heat_flux_indoor_air_in_watt=heat_flux_to_indoor_air_in_watt,
            heat_flux_internal_room_surface_in_watt=heat_flux_to_internal_room_surface_in_watt,
            heat_flux_thermal_mass_in_watt=heat_flux_to_thermal_mass_in_watt,
        )

        # calculates the new bulk temperature POINT from the old one # CHECKED Requires t_m_prev
        next_thermal_mass_temperature_in_celsius = self.calc_next_thermal_mass_temperature_in_celsius(
            thermal_mass_temperature_prev_in_celsius,
            equivalent_heat_flux_in_watt=total_thermal_mass_heat_flux_in_watt,
        )

        # calculates the AVERAGE bulk temperature used for the remaining
        thermal_mass_average_bulk_temperature_in_celsius = (
            self.calc_thermal_mass_averag_bulk_temperature_in_celsius_used_for_calculations(
                previous_thermal_mass_temperature_in_celsius=thermal_mass_temperature_prev_in_celsius,
                next_thermal_mass_temperature_in_celsius=next_thermal_mass_temperature_in_celsius,
            )
        )

        # keep these calculations if later you are interested in the indoor surface or air temperature
        # Updates internal surface temperature (t_s)
        internal_room_surface_temperature_in_celsius = self.calc_temperature_of_internal_room_surfaces_in_celsius(
            outside_temperature_in_celsius,
            thermal_mass_average_bulk_temperature_in_celsius,
            thermal_power_delivered_in_watt,
            heat_flux_indoor_air_in_watt=heat_flux_to_indoor_air_in_watt,
            heat_flux_internal_room_surface_in_watt=heat_flux_to_internal_room_surface_in_watt,
        )

        # Updates indoor air temperature (t_air)
        indoor_air_temperature_in_celsius = self.calc_temperature_of_the_inside_air_in_celsius(
            outside_temperature_in_celsius,
            internal_room_surface_temperature_in_celsius,
            thermal_power_delivered_in_watt,
            heat_flux_indoor_air_in_watt=heat_flux_to_indoor_air_in_watt,
        )

        return (
            thermal_mass_average_bulk_temperature_in_celsius,
            # heat_loss_in_watt,
            internal_room_surface_temperature_in_celsius,
            indoor_air_temperature_in_celsius,
            heat_flux_to_thermal_mass_in_watt,
            heat_flux_to_internal_room_surface_in_watt,
            next_thermal_mass_temperature_in_celsius,
            heat_flux_to_indoor_air_in_watt,
            total_thermal_mass_heat_flux_in_watt,
        )

    # =====================================================================================================================================
    # Calculate theroretical thermal building demand according to ISO 13790 C.4

    def calc_theoretical_thermal_building_demand_for_building(
        self,
        set_heating_temperature_in_celsius: float,
        set_cooling_temperature_in_celsius: float,
        previous_thermal_mass_temperature_in_celsius: float,
        outside_temperature_in_celsius: float,
        next_thermal_mass_temperature_in_celsius: float,
        heat_flux_internal_room_surface_in_watt: float,
        heat_flux_indoor_air_in_watt: float,
    ) -> Any:
        """Calculate theoretical thermal building demand to attain a certain set temperature according to ISO 13790 (C.4)."""

        # step1, calculate air temperature when thermal power delivered is zero
        indoor_air_temperature_zero_in_celsius = self.calc_indoor_air_temperature_zero_step_one(
            previous_thermal_mass_temperature_in_celsius=previous_thermal_mass_temperature_in_celsius,
            outside_temperature_in_celsius=outside_temperature_in_celsius,
            next_thermal_mass_temperature_in_celsius=next_thermal_mass_temperature_in_celsius,
            heat_flux_indoor_air_in_watt=heat_flux_indoor_air_in_watt,
            heat_flux_internal_room_surface_in_watt=heat_flux_internal_room_surface_in_watt,
        )

        # conditions for air_temperature_zero
        if (
            set_heating_temperature_in_celsius
            <= indoor_air_temperature_zero_in_celsius
            <= set_cooling_temperature_in_celsius
        ):
            # step1 finsihed, no heating or cooling needed
            theoretical_thermal_building_demand_in_watt = 0

        elif (
            indoor_air_temperature_zero_in_celsius > set_cooling_temperature_in_celsius
            or indoor_air_temperature_zero_in_celsius < set_heating_temperature_in_celsius
        ):
            # step2, heating or cooling is needed, calculate air temperature when therma power delivered is 10 W/m2
            (
                indoor_air_temperature_ten_in_celsius,
                ten_thermal_power_delivered_in_watt,
            ) = self.calc_indoor_air_temperature_ten_step_two(
                previous_thermal_mass_temperature_in_celsius=previous_thermal_mass_temperature_in_celsius,
                outside_temperature_in_celsius=outside_temperature_in_celsius,
                next_thermal_mass_temperature_in_celsius=next_thermal_mass_temperature_in_celsius,
                heat_flux_indoor_air_in_watt=heat_flux_indoor_air_in_watt,
                heat_flux_internal_room_surface_in_watt=heat_flux_internal_room_surface_in_watt,
            )
            # set air temperature
            if indoor_air_temperature_zero_in_celsius > set_cooling_temperature_in_celsius:
                indoor_air_temperature_set_in_celsius = set_cooling_temperature_in_celsius
            elif indoor_air_temperature_zero_in_celsius < set_heating_temperature_in_celsius:
                indoor_air_temperature_set_in_celsius = set_heating_temperature_in_celsius

            theoretical_thermal_building_demand_in_watt = (
                self.calc_theoretical_thermal_building_demand_when_heating_or_cooling_needed_step_two(
                    ten_thermal_power_delivered_in_watt=ten_thermal_power_delivered_in_watt,
                    indoor_air_temperature_zero_in_celsius=indoor_air_temperature_zero_in_celsius,
                    indoor_air_temperature_ten_in_celsius=indoor_air_temperature_ten_in_celsius,
                    indoor_air_temperature_set_in_celsius=indoor_air_temperature_set_in_celsius,
                )
            )
        else:
            raise ValueError(
                f"Value error for theoretical building demand. Indoor_air_temp_zero has uncompatible value {indoor_air_temperature_zero_in_celsius} C."
            )

        return theoretical_thermal_building_demand_in_watt

    def calc_indoor_air_temperature_zero_step_one(
        self,
        previous_thermal_mass_temperature_in_celsius: float,
        outside_temperature_in_celsius: float,
        next_thermal_mass_temperature_in_celsius: float,
        heat_flux_internal_room_surface_in_watt: float,
        heat_flux_indoor_air_in_watt: float,
    ) -> Any:
        """Calculate indoor air temperature for zero thermal power delivered (Phi_HC_nd) according to ISO 13790 (C.4.2)."""

        # step1: check if heating or cooling is needed
        zero_thermal_power_delivered_in_watt = 0

        # calculate temperatures (C.9 - C.11)
        thermal_mass_average_bulk_temperature_in_celsius = (
            self.calc_thermal_mass_averag_bulk_temperature_in_celsius_used_for_calculations(
                previous_thermal_mass_temperature_in_celsius=previous_thermal_mass_temperature_in_celsius,
                next_thermal_mass_temperature_in_celsius=next_thermal_mass_temperature_in_celsius,
            )
        )

        internal_room_surface_temperature_in_celsius = self.calc_temperature_of_internal_room_surfaces_in_celsius(
            temperature_outside_in_celsius=outside_temperature_in_celsius,
            thermal_mass_temperature_in_celsius=thermal_mass_average_bulk_temperature_in_celsius,
            thermal_power_delivered_in_watt=zero_thermal_power_delivered_in_watt,
            heat_flux_indoor_air_in_watt=heat_flux_indoor_air_in_watt,
            heat_flux_internal_room_surface_in_watt=heat_flux_internal_room_surface_in_watt,
        )

        # indoor air temperature named zero
        indoor_air_temperature_zero_in_celsius = self.calc_temperature_of_the_inside_air_in_celsius(
            temperature_outside_in_celsius=outside_temperature_in_celsius,
            temperature_internal_room_surfaces_in_celsius=internal_room_surface_temperature_in_celsius,
            thermal_power_delivered_in_watt=zero_thermal_power_delivered_in_watt,
            heat_flux_indoor_air_in_watt=heat_flux_indoor_air_in_watt,
        )
        return indoor_air_temperature_zero_in_celsius

    def calc_indoor_air_temperature_ten_step_two(
        self,
        previous_thermal_mass_temperature_in_celsius: float,
        outside_temperature_in_celsius: float,
        next_thermal_mass_temperature_in_celsius: float,
        heat_flux_internal_room_surface_in_watt: float,
        heat_flux_indoor_air_in_watt: float,
    ) -> Any:
        """Calculate indoor air temperature for thermal power delivered (Phi_HC_nd) of 10 W/m2 according to ISO 13790 (C.4.2)."""
        heating_power_in_watt_per_m2 = 10
        ten_thermal_power_delivered_in_watt = (
            heating_power_in_watt_per_m2 * self.my_building_information.scaled_conditioned_floor_area_in_m2
        )

        # calculate temperatures (C.9 - C.11)
        thermal_mass_average_bulk_temperature_in_celsius = (
            self.calc_thermal_mass_averag_bulk_temperature_in_celsius_used_for_calculations(
                previous_thermal_mass_temperature_in_celsius=previous_thermal_mass_temperature_in_celsius,
                next_thermal_mass_temperature_in_celsius=next_thermal_mass_temperature_in_celsius,
            )
        )

        internal_room_surface_temperature_in_celsius = self.calc_temperature_of_internal_room_surfaces_in_celsius(
            temperature_outside_in_celsius=outside_temperature_in_celsius,
            thermal_mass_temperature_in_celsius=thermal_mass_average_bulk_temperature_in_celsius,
            thermal_power_delivered_in_watt=ten_thermal_power_delivered_in_watt,
            heat_flux_indoor_air_in_watt=heat_flux_indoor_air_in_watt,
            heat_flux_internal_room_surface_in_watt=heat_flux_internal_room_surface_in_watt,
        )

        # indoor air temperature named zero
        indoor_air_temperature_ten_in_celsius = self.calc_temperature_of_the_inside_air_in_celsius(
            temperature_outside_in_celsius=outside_temperature_in_celsius,
            temperature_internal_room_surfaces_in_celsius=internal_room_surface_temperature_in_celsius,
            thermal_power_delivered_in_watt=ten_thermal_power_delivered_in_watt,
            heat_flux_indoor_air_in_watt=heat_flux_indoor_air_in_watt,
        )

        return (
            indoor_air_temperature_ten_in_celsius,
            ten_thermal_power_delivered_in_watt,
        )

    def calc_theoretical_thermal_building_demand_when_heating_or_cooling_needed_step_two(
        self,
        ten_thermal_power_delivered_in_watt: float,
        indoor_air_temperature_set_in_celsius: float,
        indoor_air_temperature_zero_in_celsius: float,
        indoor_air_temperature_ten_in_celsius: float,
    ) -> Any:
        """Calculate theoretical thermal building demand to attain a certain set temperature according to ISO 13790 (C.4.2, Eq. C.13)."""

        theoretical_thermal_building_demand_in_watt = (
            ten_thermal_power_delivered_in_watt
            * (indoor_air_temperature_set_in_celsius - indoor_air_temperature_zero_in_celsius)
            / (indoor_air_temperature_ten_in_celsius - indoor_air_temperature_zero_in_celsius)
        )

        return theoretical_thermal_building_demand_in_watt


# =====================================================================================================================================
class Window:
    """Based on the RC_BuildingSimulator project @[rc_buildingsimulator-jayathissa] (** Check header)."""

    def __init__(
        self,
        window_azimuth_angle=None,
        window_tilt_angle=None,
        area=None,
        glass_solar_transmittance=None,
        frame_area_fraction_reduction_factor=None,
        external_shading_vertical_reduction_factor=None,
        nonperpendicular_reduction_factor=None,
    ):
        """Construct all the neccessary attributes."""
        self.warning_message_already_shown = False
        # Angles
        self.window_tilt_angle = window_tilt_angle
        self.window_azimuth_angle = window_azimuth_angle
        self.window_tilt_angle_rad: float = 0

        # Area
        self.area = area

        # Transmittance
        self.glass_solar_transmittance = glass_solar_transmittance
        # Incident Solar Radiation
        self.incident_solar: int

        # Reduction factors
        self.nonperpendicular_reduction_factor = nonperpendicular_reduction_factor
        self.external_shading_vertical_reduction_factor = external_shading_vertical_reduction_factor
        self.frame_area_fraction_reduction_factor = frame_area_fraction_reduction_factor

        self.reduction_factor = (
            glass_solar_transmittance
            * nonperpendicular_reduction_factor
            * external_shading_vertical_reduction_factor
            * (1 - frame_area_fraction_reduction_factor)
        )

        self.reduction_factor_with_area = self.reduction_factor * self.area

    def calc_direct_solar_factor(
        self,
        sun_altitude,
        sun_azimuth,
        apparent_zenith,
    ):
        """Calculate the cosine of the angle of incidence on the window.

        Commented equations, that provide a direct calculation, were derived in:

        Proportion of the radiation incident on the window (cos of the incident ray)
        ref:Quaschning, Volker, and Rolf Hanitsch. "Shade calculations in photovoltaic systems."
        ISES Solar World Conference, Harare. 1995.

        Based on the RC_BuildingSimulator project @[rc_buildingsimulator-jayathissa] (** Check header)
        """
        sun_altitude_rad = math.radians(sun_altitude)

        aoi = pvlib.irradiance.aoi(
            self.window_tilt_angle,
            self.window_azimuth_angle,
            apparent_zenith,
            sun_azimuth,
        )

        direct_factor = math.cos(aoi) / (math.sin(sun_altitude_rad))

        return direct_factor

    def calc_diffuse_solar_factor(
        self,
    ):
        """Calculate the proportion of diffuse radiation.

        Based on the RC_BuildingSimulator project @[rc_buildingsimulator-jayathissa] (** Check header)
        """
        self.window_tilt_angle_rad = math.radians(self.window_tilt_angle)
        # Proportion of incident light on the window surface
        return (1 + math.cos(self.window_tilt_angle_rad)) / 2

    # Calculate solar heat gain through windows.
    # (** Check header)
    @lru_cache(maxsize=16)
    def calc_solar_heat_gains(
        self,
        sun_azimuth,
        direct_normal_irradiance,
        direct_horizontal_irradiance,
        global_horizontal_irradiance,
        direct_normal_irradiance_extra,
        apparent_zenith,
        window_tilt_angle,
        window_azimuth_angle,
        reduction_factor_with_area,
    ):
        """Calculate the Solar Gains in the building zone through the set Window.

        :param sun_altitude: Altitude Angle of the Sun in Degrees
        :type sun_altitude: float
        :param sun_azimuth: Azimuth angle of the sun in degrees
        :type sun_azimuth: float
        :param normal_direct_radiation: Normal Direct Radiation from weather file
        :type normal_direct_radiation: float
        :param horizontal_diffuse_radiation: Horizontal Diffuse Radiation from weather file
        :type horizontal_diffuse_radiation: float
        :return: self.incident_solar, Incident Solar Radiation on window
        :return: self.solar_gains - Solar gains in building after transmitting through the window
        :rtype: float
        """
        if window_azimuth_angle is None:
            window_azimuth_angle = 0
            if self.warning_message_already_shown is False:
                log.warning("window azimuth angle was set to 0 south because no value was set.")
                self.warning_message_already_shown = True

        poa_irrad = pvlib.irradiance.get_total_irradiance(
            window_tilt_angle,
            window_azimuth_angle,
            apparent_zenith,
            sun_azimuth,
            direct_normal_irradiance,
            global_horizontal_irradiance,
            direct_horizontal_irradiance,
            direct_normal_irradiance_extra,
        )

        if math.isnan(poa_irrad["poa_direct"]):
            return 0

        return poa_irrad["poa_direct"] * reduction_factor_with_area


@dataclass_json
@dataclass
class BuildingInformation:
    """Class for collecting important building parameters to pass to other components.

    The class reads the building config and collects all the important parameters of the buidling.

    """

    def __init__(
        self,
        config: BuildingConfig,
    ):
        """Initialize the class."""

        self.window_scaling_factor: float
        self.heat_transfer_coeff_thermal_mass_and_internal_surface_fixed_value_in_watt_per_m2_per_kelvin: float
        self.ratio_between_internal_surface_area_and_floor_area: float
        self.heat_transfer_coeff_indoor_air_and_internal_surface_fixed_value_in_watt_per_m2_per_kelvin: float
        self.building_heat_capacity_class_f_a: dict
        self.building_heat_capacity_class_f_c_in_joule_per_m2_per_kelvin: dict
        self.conditioned_floor_area_in_m2_tabula_ref: float
        self.scaled_conditioned_floor_area_in_m2: float
        self.scaling_factor_according_to_conditioned_living_area: float
        self.building_total_area_in_m2: float
        self.total_heat_conductance_transmission: float
        self.total_heat_conductance_ventilation: float
        self.floor_area_in_m2: float
        self.facade_area_in_m2: float
        self.roof_area_in_m2: float
        self.window_area_in_m2: float
        self.scaled_window_areas_in_m2: list
        self.max_thermal_building_demand_in_watt: float
        self.door_area_in_m2: float
        self.floor_u_value_in_watt_per_m2_per_kelvin: float
        self.floor_adjustment_factor_from_tabula: float
        self.heat_conductance_floor_in_watt_per_kelvin: float
        self.facade_u_value_in_watt_per_m2_per_kelvin: float
        self.facade_adjustment_factor_from_tabula: float
        self.roof_adjustment_factor_from_tabula: float
        self.door_adjustment_factor_from_tabula: float
        self.window_adjustment_factor_from_tabula: float
        self.roof_u_value_in_watt_per_m2_per_kelvin: float
        self.window_u_value_in_watt_per_m2_per_kelvin: float
        self.door_u_value_in_watt_per_m2_per_kelvin: float
        self.heat_conductance_facade_in_watt_per_kelvin: float
        self.heat_conductance_roof_in_watt_per_kelvin: float
        self.heat_conductance_window_in_watt_per_kelvin: float
        self.heat_conductance_door_in_watt_per_kelvin: float
        self.heat_conductance_thermal_bridging_in_watt_per_kelvin: float
        self.heat_conductance_ventilation_in_watt_per_kelvin: float
        self.buildingconfig = config

        # get set temperatures for building
        self.set_heating_temperature_for_building_in_celsius = self.buildingconfig.set_heating_temperature_in_celsius
        self.set_cooling_temperature_for_building_in_celsius = self.buildingconfig.set_cooling_temperature_in_celsius
        self.heating_reference_temperature_in_celsius = self.buildingconfig.heating_reference_temperature_in_celsius

        self.building_heat_capacity_class = self.buildingconfig.building_heat_capacity_class

        self.windows_directions: List[str]

        self.get_building_from_tabula()

        self.get_building_area_parameters()

        self.get_building_heat_transfer_parameters()

        self.get_constants()

        self.get_max_thermal_building_demand()

        (
            self.tabula_ref_solar_heat_load_during_heating_seasons_reference_in_kilowatthour_per_m2_per_year,
            self.tabula_ref_internal_heat_sources_reference_in_kilowatthour_per_m2_per_year,
            self.tabula_ref_total_heat_transfer_reference_in_kilowatthour_per_m2_per_year,
            self.tabula_ref_transmission_heat_losses_ref_in_kilowatthour_per_m2_per_year,
            self.tabula_ref_ventilation_heat_losses_ref_in_kilowatthour_per_m2_per_year,
            self.tabula_ref_energy_need_for_heating_reference_in_kilowatthour_per_m2_per_year,
            self.tabula_ref_thermal_capacity_of_building_thermal_mass_reference_in_watthour_per_m2_per_kelvin,
            self.tabula_ref_heat_transfer_coeff_by_ventilation_reference_in_watt_per_kelvin,
            self.tabula_ref_heat_transfer_coeff_by_transmission_ref_in_watt_per_m2_per_kelvin,
            self.tabula_ref_heat_transfer_coeff_by_ventilation_ref_in_watt_per_m2_per_kelvin,
            self.tabula_ref_gain_utilisation_factor_reference,
        ) = self.get_some_reference_data_from_tabula(
            buildingdata=self.buildingdata_ref,
            scaled_conditioned_floor_area_in_m2=self.scaled_conditioned_floor_area_in_m2,)

    def get_building_from_tabula(
        self,
    ):
        """Get the building code from a TABULA building."""
        d_f = pd.read_csv(
            utils.HISIMPATH["housing"],
            decimal=",",
            sep=";",
            encoding="cp1252",
            low_memory=False,
        )

        # Gets parameters from chosen building
        self.buildingdata_ref = d_f.loc[d_f["Code_BuildingVariant"] == self.buildingconfig.building_code]
        self.buildingcode = self.buildingconfig.building_code

    def get_constants(
        self,
    ):
        """Get the constants."""
        self.set_constants()

        # Room Capacitance [J/K] (TABULA: Internal heat capacity) Ref: ISO standard 12.3.1.2
        # labeled as C_m in the paper [1] (** Check header), before c_m
        self.thermal_capacity_of_building_thermal_mass_in_joule_per_kelvin = (
            self.building_heat_capacity_class_f_c_in_joule_per_m2_per_kelvin[self.building_heat_capacity_class]
            * self.scaled_conditioned_floor_area_in_m2
        )
        # Room Capacitance [Wh/m2K] (TABULA: Internal heat capacity) Ref: ISO standard 12.3.1.2
        self.thermal_capacity_of_building_thermal_mass_in_watthour_per_m2_per_kelvin = (
            self.thermal_capacity_of_building_thermal_mass_in_joule_per_kelvin
            / (3.6e3 * self.scaled_conditioned_floor_area_in_m2)
        )
        # before labeled as a_m
        self.effective_mass_area_in_m2 = (
            self.scaled_conditioned_floor_area_in_m2
            * self.building_heat_capacity_class_f_a[self.building_heat_capacity_class]
        )
        # before labeled as a_t
        self.total_internal_surface_area_in_m2 = (
            self.scaled_conditioned_floor_area_in_m2 * self.ratio_between_internal_surface_area_and_floor_area
        )

        self.reduction_factor_for_non_perpedicular_radiation = self.buildingdata_ref["F_w"].values[0]
        self.reduction_factor_for_frame_area_fraction_of_window = self.buildingdata_ref["F_f"].values[0]
        self.reduction_factor_for_external_vertical_shading = self.buildingdata_ref["F_sh_vert"].values[0]
        self.total_solar_energy_transmittance_for_perpedicular_radiation = self.buildingdata_ref["g_gl_n"].values[0]

        # Get number of apartments
        self.number_of_apartments = int(
            self.get_number_of_apartments(
                conditioned_floor_area_in_m2=self.scaled_conditioned_floor_area_in_m2,
                scaling_factor=self.scaling_factor_according_to_conditioned_living_area,
                buildingdata=self.buildingdata_ref,
            )
        )

    def set_constants(self):
        """Set important constants."""

        # Heat transfer coefficient between nodes "m" and "s" (12.2.2 E64 P79); labeled as h_ms in paper [2] (*** Check header)
        self.heat_transfer_coeff_thermal_mass_and_internal_surface_fixed_value_in_watt_per_m2_per_kelvin = 9.1
        # Dimensionless ratio between surfaces and the useful surfaces (7.2.2.2 E9 P36); labeled as A_at in paper [2] (*** Check header); before lambda_at
        self.ratio_between_internal_surface_area_and_floor_area = 4.5
        # Heat transfer coefficient between nodes "air" and "s" (7.2.2.2 E9 P35); labeled as h_is in paper [2] (*** Check header)
        self.heat_transfer_coeff_indoor_air_and_internal_surface_fixed_value_in_watt_per_m2_per_kelvin = 3.45

        # heat capacity class values in ISO 13790, table 12, p.69/70
        self.building_heat_capacity_class_f_a = {
            "very light": 2.5,
            "light": 2.5,
            "medium": 2.5,
            "heavy": 3.0,
            "very heavy": 3.5,
        }

        self.building_heat_capacity_class_f_c_in_joule_per_m2_per_kelvin = {
            "very light": 8e4,
            "light": 1.1e5,
            "medium": 1.65e5,
            "heavy": 2.6e5,
            "very heavy": 3.7e5,
        }

    def get_building_area_parameters(self):
        """Get the building parameter."""
        # Reference area [m^2] (TABULA: Reference floor area A_C_Ref )Ref: ISO standard 7.2.2.2
        self.conditioned_floor_area_in_m2_tabula_ref = float((self.buildingdata_ref["A_C_Ref"].values[0]))

        (self.scaling_factor_according_to_conditioned_living_area, self.scaled_conditioned_floor_area_in_m2) = (
            self.get_scaling_factor_according_to_conditioned_living_area(
                conditioned_floor_area_in_m2_tabula_ref=self.conditioned_floor_area_in_m2_tabula_ref
            )
        )

        self.set_floor_area_parameter()

        # if self.facade_u_value_in_watt_per_m2_per_kelvin is not None or self.facade_area_in_m2 is not None:
        self.set_wall_area_parameter()

        # if self.roof_u_value_in_watt_per_m2_per_kelvin is not None or self.roof_area_in_m2 is not None:
        self.set_roof_area_parameter()

        # if self.window_u_value_in_watt_per_m2_per_kelvin is not None or self.window_area_in_m2 is not None:
        self.set_window_area_parameter()

        # if self.door_u_value_in_watt_per_m2_per_kelvin is not None or self.door_area_in_m2 is not None:
        self.set_door_area_parameter()

        self.building_total_area_in_m2 = (
            self.window_area_in_m2
            + self.floor_area_in_m2
            + self.door_area_in_m2
            + self.facade_area_in_m2
            + self.roof_area_in_m2
        )

    def get_building_heat_transfer_parameters(self):
        """Get the building heat transfer parameter."""

        self.set_floor_heat_transfer_parameter()

        # if self.facade_u_value_in_watt_per_m2_per_kelvin is not None or self.facade_area_in_m2 is not None:
        self.set_wall_heat_transfer_parameter()

        # if self.roof_u_value_in_watt_per_m2_per_kelvin is not None or self.roof_area_in_m2 is not None:
        self.set_roof_heat_transfer_parameter()

        # if self.window_u_value_in_watt_per_m2_per_kelvin is not None or self.window_area_in_m2 is not None:
        self.set_window_heat_transfer_parameter()

        # if self.door_u_value_in_watt_per_m2_per_kelvin is not None or self.door_area_in_m2 is not None:
        self.set_door_heat_transfer_parameter()

        self.set_thermal_bridging_parameter()

        self.set_ventilation_heat_transfer_parameter()

        self.total_heat_conductance_transmission = (
            self.heat_conductance_door_in_watt_per_kelvin
            + self.heat_conductance_window_in_watt_per_kelvin
            + self.heat_conductance_facade_in_watt_per_kelvin
            + self.heat_conductance_floor_in_watt_per_kelvin
            + self.heat_conductance_roof_in_watt_per_kelvin
            + self.heat_conductance_thermal_bridging_in_watt_per_kelvin
        )

        self.total_heat_conductance_ventilation = self.heat_conductance_ventilation_in_watt_per_kelvin

    def get_scaling_factor_according_to_conditioned_living_area(
        self, conditioned_floor_area_in_m2_tabula_ref: float
    ) -> Tuple[float, float]:
        """Calculate scaling factors for the building.

        Either the absolute conditioned floor area or the total base area should be given.
        The conditioned floor area, the envelope surface areas or window areas are scaled with a scaling factor.
        """

        if (
            self.buildingconfig.absolute_conditioned_floor_area_in_m2 is not None
            and self.buildingconfig.total_base_area_in_m2 is not None
        ):
            raise ValueError("Only one variable can be used, the other one must be None.")

            # scaling conditioned floor area
        if self.buildingconfig.absolute_conditioned_floor_area_in_m2 is not None:
            # this is for preventing that the conditioned_floor_area is 0 (some buildings in TABULA have conditioned_floor_area (A_C_Ref) = 0)
            if conditioned_floor_area_in_m2_tabula_ref == 0:
                scaled_conditioned_floor_area_in_m2 = self.buildingconfig.absolute_conditioned_floor_area_in_m2
                factor_of_absolute_floor_area_to_tabula_floor_area = 1.0
                self.buildingdata_ref["A_C_Ref"] = scaled_conditioned_floor_area_in_m2
            # scaling conditioned floor area
            else:
                factor_of_absolute_floor_area_to_tabula_floor_area = (
                    self.buildingconfig.absolute_conditioned_floor_area_in_m2 / conditioned_floor_area_in_m2_tabula_ref
                )
                scaled_conditioned_floor_area_in_m2 = (
                    conditioned_floor_area_in_m2_tabula_ref * factor_of_absolute_floor_area_to_tabula_floor_area
                )
            scaling_factor_according_to_conditioned_living_area = factor_of_absolute_floor_area_to_tabula_floor_area

        elif self.buildingconfig.total_base_area_in_m2 is not None:
            # this is for preventing that the conditioned_floor_area is 0
            if conditioned_floor_area_in_m2_tabula_ref == 0:
                scaled_conditioned_floor_area_in_m2 = self.buildingconfig.total_base_area_in_m2
                factor_of_total_base_area_to_tabula_floor_area = 1.0
                self.buildingdata_ref["A_C_Ref"] = scaled_conditioned_floor_area_in_m2
            # scaling conditioned floor area
            else:
                factor_of_total_base_area_to_tabula_floor_area = (
                    self.buildingconfig.total_base_area_in_m2 / conditioned_floor_area_in_m2_tabula_ref
                )
                scaled_conditioned_floor_area_in_m2 = (
                    conditioned_floor_area_in_m2_tabula_ref * factor_of_total_base_area_to_tabula_floor_area
                )
            scaling_factor_according_to_conditioned_living_area = factor_of_total_base_area_to_tabula_floor_area

            # if no value for building size is provided in config, use reference value from Tabula or 500 m^2.
        else:
            if conditioned_floor_area_in_m2_tabula_ref == 0:
                scaled_conditioned_floor_area_in_m2 = 500.0
                self.buildingdata_ref["A_C_Ref"] = scaled_conditioned_floor_area_in_m2
                log.warning(
                    "There is no reference given for absolute conditioned floor area in m^2, so a default of 500 m^2 is used."
                )
            else:
                scaled_conditioned_floor_area_in_m2 = conditioned_floor_area_in_m2_tabula_ref

            scaling_factor_according_to_conditioned_living_area = 1.0

        return scaling_factor_according_to_conditioned_living_area, scaled_conditioned_floor_area_in_m2

    def set_floor_area_parameter(
        self,
    ):
        """Manipulate building data of roof."""

        if self.buildingconfig.floor_area_in_m2 is None:
            area_floor_1 = float(self.buildingdata_ref["A_Floor_1"].values[0])
            area_floor_2 = float(self.buildingdata_ref["A_Floor_2"].values[0])
            self.floor_area_in_m2 = (
                area_floor_1 + area_floor_2
            ) * self.scaling_factor_according_to_conditioned_living_area
        else:
            self.floor_area_in_m2 = self.buildingconfig.floor_area_in_m2

    def set_wall_area_parameter(self):
        """Manipulate building data of walls."""
        if self.buildingconfig.facade_area_in_m2 is None:
            area_wall_1 = float(self.buildingdata_ref["A_Wall_1"].values[0])
            area_wall_2 = float(self.buildingdata_ref["A_Wall_2"].values[0])
            area_wall_3 = float(self.buildingdata_ref["A_Wall_3"].values[0])
            self.facade_area_in_m2 = (
                area_wall_1 + area_wall_2 + area_wall_3
            ) * self.scaling_factor_according_to_conditioned_living_area

        else:
            self.facade_area_in_m2 = self.buildingconfig.facade_area_in_m2

    def set_roof_area_parameter(
        self,
    ):
        """Manipulate building data of roof."""
        if self.buildingconfig.roof_area_in_m2 is None:
            area_roof_1 = float(self.buildingdata_ref["A_Roof_1"].values[0])
            area_roof_2 = float(self.buildingdata_ref["A_Roof_2"].values[0])
            self.roof_area_in_m2 = (
                area_roof_1 + area_roof_2
            ) * self.scaling_factor_according_to_conditioned_living_area
        else:
            self.roof_area_in_m2 = self.buildingconfig.roof_area_in_m2

    def set_window_area_parameter(
        self,
    ):
        """Manipulate building data of windows."""
        area_window_1_ref = float(self.buildingdata_ref["A_Window_1"].values[0])
        area_window_2_ref = float(self.buildingdata_ref["A_Window_2"].values[0])
        if self.buildingconfig.window_area_in_m2 is None:
            self.window_area_in_m2 = (
                area_window_1_ref + area_window_2_ref
            ) * self.scaling_factor_according_to_conditioned_living_area
        else:
            self.window_area_in_m2 = self.buildingconfig.window_area_in_m2

        self.window_scaling_factor = self.window_area_in_m2 / (area_window_1_ref + area_window_2_ref)

        # scaling window areas over wall area
        self.windows_directions = [
            "South",
            "East",
            "North",
            "West",
            "Horizontal",
        ]

        self.scaled_window_areas_in_m2 = []
        for windows_direction in self.windows_directions:
            window_area_of_direction_in_m2 = float(self.buildingdata_ref["A_Window_" + windows_direction].iloc[0])

            self.scaled_window_areas_in_m2.append(window_area_of_direction_in_m2 * self.window_scaling_factor)

    def set_door_area_parameter(
        self,
    ):
        """Manipulate building data of door."""
        if self.buildingconfig.door_area_in_m2 is None:
            area_door_1 = float(self.buildingdata_ref["A_Door_1"].values[0])
            self.door_area_in_m2 = area_door_1 * self.scaling_factor_according_to_conditioned_living_area
        else:
            self.door_area_in_m2 = self.buildingconfig.door_area_in_m2

    def set_floor_heat_transfer_parameter(
        self,
    ):
        """Manipulate building data of floor."""
        if self.buildingconfig.floor_u_value_in_watt_per_m2_per_kelvin is None:

            floor_u_value_in_watt_per_m2_per_kelvin_1 = float(self.buildingdata_ref["U_Actual_Floor_1"].values[0])
            floor_u_value_in_watt_per_m2_per_kelvin_2 = float(self.buildingdata_ref["U_Actual_Floor_2"].values[0])

            area_floor_1 = float(self.buildingdata_ref["A_Floor_1"].values[0])
            area_floor_2 = float(self.buildingdata_ref["A_Floor_2"].values[0])

            self.floor_u_value_in_watt_per_m2_per_kelvin = (
                (floor_u_value_in_watt_per_m2_per_kelvin_1 * area_floor_1)
                + (floor_u_value_in_watt_per_m2_per_kelvin_2 * area_floor_2)
            ) / (area_floor_1 + area_floor_2)

            b_floor_1 = float(self.buildingdata_ref["b_Transmission_Floor_1"].values[0])
            b_floor_2 = float(self.buildingdata_ref["b_Transmission_Floor_2"].values[0])

            self.floor_adjustment_factor_from_tabula = max([b_floor_1, b_floor_2])

        else:
            self.floor_u_value_in_watt_per_m2_per_kelvin = self.buildingconfig.floor_u_value_in_watt_per_m2_per_kelvin

            self.floor_adjustment_factor_from_tabula = 0.5

        self.heat_conductance_floor_in_watt_per_kelvin = (
            self.floor_u_value_in_watt_per_m2_per_kelvin
            * self.floor_area_in_m2
            * self.floor_adjustment_factor_from_tabula
        )

    def set_wall_heat_transfer_parameter(
        self,
    ):
        """Manipulate building data of wall."""
        if self.buildingconfig.facade_u_value_in_watt_per_m2_per_kelvin is None:

            facade_u_value_in_watt_per_m2_per_kelvin_1 = float(self.buildingdata_ref["U_Actual_Wall_1"].values[0])
            facade_u_value_in_watt_per_m2_per_kelvin_2 = float(self.buildingdata_ref["U_Actual_Wall_2"].values[0])
            facade_u_value_in_watt_per_m2_per_kelvin_3 = float(self.buildingdata_ref["U_Actual_Wall_3"].values[0])

            area_wall_1 = float(self.buildingdata_ref["A_Wall_1"].values[0])
            area_wall_2 = float(self.buildingdata_ref["A_Wall_2"].values[0])
            area_wall_3 = float(self.buildingdata_ref["A_Wall_3"].values[0])

            self.facade_u_value_in_watt_per_m2_per_kelvin = (
                (facade_u_value_in_watt_per_m2_per_kelvin_1 * area_wall_1)
                + (facade_u_value_in_watt_per_m2_per_kelvin_2 * area_wall_2)
                + (facade_u_value_in_watt_per_m2_per_kelvin_3 * area_wall_3)
            ) / (area_wall_1 + area_wall_2 + area_wall_3)

            b_wall_1 = float(self.buildingdata_ref["b_Transmission_Wall_1"].values[0])
            b_wall_2 = float(self.buildingdata_ref["b_Transmission_Wall_2"].values[0])
            b_wall_3 = float(self.buildingdata_ref["b_Transmission_Wall_3"].values[0])

            self.facade_adjustment_factor_from_tabula = max([b_wall_1, b_wall_2, b_wall_3])

        else:
            self.facade_u_value_in_watt_per_m2_per_kelvin = self.buildingconfig.facade_u_value_in_watt_per_m2_per_kelvin

            self.facade_adjustment_factor_from_tabula = 1

        self.heat_conductance_facade_in_watt_per_kelvin = (
            self.facade_u_value_in_watt_per_m2_per_kelvin
            * self.facade_area_in_m2
            * self.facade_adjustment_factor_from_tabula
        )

    def set_roof_heat_transfer_parameter(
        self,
    ):
        """Manipulate building data of heat transfer."""
        if self.buildingconfig.roof_u_value_in_watt_per_m2_per_kelvin is None:
            roof_u_value_in_watt_per_m2_per_kelvin_1 = float(self.buildingdata_ref["U_Actual_Roof_1"].values[0])
            roof_u_value_in_watt_per_m2_per_kelvin_2 = float(self.buildingdata_ref["U_Actual_Roof_2"].values[0])

            area_roof_1 = float(self.buildingdata_ref["A_Roof_1"].values[0])
            area_roof_2 = float(self.buildingdata_ref["A_Roof_2"].values[0])

            self.roof_u_value_in_watt_per_m2_per_kelvin = (
                (roof_u_value_in_watt_per_m2_per_kelvin_1 * area_roof_1)
                + (roof_u_value_in_watt_per_m2_per_kelvin_2 * area_roof_2)
            ) / (area_roof_1 + area_roof_2)

            b_roof_1 = float(self.buildingdata_ref["b_Transmission_Roof_1"].values[0])
            b_roof_2 = float(self.buildingdata_ref["b_Transmission_Roof_2"].values[0])

            self.roof_adjustment_factor_from_tabula = max([b_roof_1, b_roof_2])

        else:
            self.roof_u_value_in_watt_per_m2_per_kelvin = self.buildingconfig.roof_u_value_in_watt_per_m2_per_kelvin

            self.roof_adjustment_factor_from_tabula = 1

        self.heat_conductance_roof_in_watt_per_kelvin = (
            self.roof_u_value_in_watt_per_m2_per_kelvin * self.roof_area_in_m2 * self.roof_adjustment_factor_from_tabula
        )

    def set_window_heat_transfer_parameter(
        self,
    ):
        """Manipulate building data of heat transfer."""
        if self.buildingconfig.window_u_value_in_watt_per_m2_per_kelvin is None:
            window_u_value_in_watt_per_m2_per_kelvin_1 = float(self.buildingdata_ref["U_Actual_Window_1"].values[0])
            window_u_value_in_watt_per_m2_per_kelvin_2 = float(self.buildingdata_ref["U_Actual_Window_2"].values[0])

            area_window_1 = float(self.buildingdata_ref["A_Window_1"].values[0])
            area_window_2 = float(self.buildingdata_ref["A_Window_2"].values[0])

            self.window_u_value_in_watt_per_m2_per_kelvin = (
                (window_u_value_in_watt_per_m2_per_kelvin_1 * area_window_1)
                + (window_u_value_in_watt_per_m2_per_kelvin_2 * area_window_2)
            ) / (area_window_1 + area_window_2)
        else:
            self.window_u_value_in_watt_per_m2_per_kelvin = self.buildingconfig.window_u_value_in_watt_per_m2_per_kelvin

        self.window_adjustment_factor_from_tabula = 1

        self.heat_conductance_window_in_watt_per_kelvin = (
            self.window_u_value_in_watt_per_m2_per_kelvin
            * self.window_area_in_m2
            * self.window_adjustment_factor_from_tabula
        )

    def set_door_heat_transfer_parameter(
        self,
    ):
        """Manipulate building data of heat transfer."""
        if self.buildingconfig.door_u_value_in_watt_per_m2_per_kelvin is None:
            area_door_1 = float(self.buildingdata_ref["A_Door_1"].values[0])
            door_u_value_in_watt_per_m2_per_kelvin = float(self.buildingdata_ref["U_Actual_Door_1"].values[0])

            self.door_u_value_in_watt_per_m2_per_kelvin = (door_u_value_in_watt_per_m2_per_kelvin * area_door_1) / (
                area_door_1
            )
        else:
            self.door_u_value_in_watt_per_m2_per_kelvin = self.buildingconfig.door_u_value_in_watt_per_m2_per_kelvin

        self.door_adjustment_factor_from_tabula = 1

        self.heat_conductance_door_in_watt_per_kelvin = (
            self.door_u_value_in_watt_per_m2_per_kelvin * self.door_area_in_m2 * self.door_adjustment_factor_from_tabula
        )

    def set_thermal_bridging_parameter(
        self,
    ):
        """Manipulate building data of heat transfer."""
        if self.buildingdata_ref["delta_U_ThermalBridging"].values[0] == 0:
            self.buildingdata_ref["delta_U_ThermalBridging"] = 0.1

        delta_u_thermalbridging = float(self.buildingdata_ref["delta_U_ThermalBridging"].values[0])

        self.heat_conductance_thermal_bridging_in_watt_per_kelvin = (
            delta_u_thermalbridging * self.building_total_area_in_m2
        )

    def set_ventilation_heat_transfer_parameter(self):
        """Manipulate building data of heat transfer."""
        heat_capacity_of_air_per_volume_in_watt_hour_per_m3_per_kelvin = 0.34

        self.heat_conductance_ventilation_in_watt_per_kelvin = (
            heat_capacity_of_air_per_volume_in_watt_hour_per_m3_per_kelvin
            * (
                float(self.buildingdata_ref["n_air_use"].values[0])
                + float(self.buildingdata_ref["n_air_infiltration"].values[0])
            )
            * float(self.buildingdata_ref["h_room"].values[0])
            * self.scaled_conditioned_floor_area_in_m2
        )

    def get_max_thermal_building_demand(self):
        """Calculate max thermal demand."""
        if self.buildingconfig.max_thermal_building_demand_in_watt is None:

            self.max_thermal_building_demand_in_watt = (
                self.total_heat_conductance_transmission + self.total_heat_conductance_ventilation
            ) * (
                self.buildingconfig.initial_internal_temperature_in_celsius
                - self.buildingconfig.heating_reference_temperature_in_celsius
            )
        else:
            self.max_thermal_building_demand_in_watt = self.buildingconfig.max_thermal_building_demand_in_watt

    def get_number_of_apartments(
        self,
        conditioned_floor_area_in_m2: float,
        scaling_factor: float,
        buildingdata: Any,
    ) -> float:
        """Get number of apartments.

        Either from config or from tabula or through approximation with data from
        https://www.umweltbundesamt.de/daten/private-haushalte-konsum/wohnen/wohnflaeche#zahl-der-wohnungen-gestiegen.
        """

        if self.buildingconfig.number_of_apartments is not None:
            number_of_apartments_origin = self.buildingconfig.number_of_apartments

            if number_of_apartments_origin == 0:
                # check table from the link for the year 2021
                average_living_area_per_apartment_in_2021_in_m2 = 92.1
                number_of_apartments = conditioned_floor_area_in_m2 / average_living_area_per_apartment_in_2021_in_m2
            elif number_of_apartments_origin > 0:
                number_of_apartments = number_of_apartments_origin

            else:
                raise ValueError("Number of apartments can not be negative.")

        elif self.buildingconfig.number_of_apartments is None:
            number_of_apartments_origin = float(buildingdata["n_Apartment"].values[0])

            # if no value given or if the area given in the config is bigger than the tabula ref area
            if number_of_apartments_origin == 0 or scaling_factor != 1:
                # check table from the link for the year 2021
                average_living_area_per_apartment_in_2021_in_m2 = 92.1
                number_of_apartments = conditioned_floor_area_in_m2 / average_living_area_per_apartment_in_2021_in_m2
            elif number_of_apartments_origin > 0:
                number_of_apartments = number_of_apartments_origin

            else:
                raise ValueError("Number of apartments can not be negative.")

        return number_of_apartments

    def get_some_reference_data_from_tabula(
        self, buildingdata: Any, scaled_conditioned_floor_area_in_m2: float
    ) -> Tuple[float, float, float, float, float, float, float, float, float, float, float]:
        """Get some reference parameter from Tabula."""

        # Floor area related heat load during heating season
        # reference taken from TABULA (* Check header) Q_sol [kWh/m2.a], before q_sol_ref (or solar heat sources?)
        tabula_ref_solar_heat_load_during_heating_seasons_reference_in_kilowatthour_per_m2_per_year = float(
            (buildingdata["q_sol"].values[0])
        )
        # Floor area related internal heat sources during heating season
        # reference taken from TABULA (* Check header) as Q_int [kWh/m2.a], before q_int_ref
        tabula_ref_internal_heat_sources_reference_in_kilowatthour_per_m2_per_year = float(buildingdata["q_int"].values[0])
        # Floor area related annual losses
        # reference taken from TABULA (* Check header) as Q_ht [kWh/m2.a], before q_ht_ref
        tabula_ref_total_heat_transfer_reference_in_kilowatthour_per_m2_per_year = float(buildingdata["q_ht"].values[0])
        # transmission heat losses
        tabula_ref_transmission_heat_losses_ref_in_kilowatthour_per_m2_per_year = float(buildingdata["q_ht_tr"].values[0])
        # ventilation heat losses
        tabula_ref_ventilation_heat_losses_ref_in_kilowatthour_per_m2_per_year = float(buildingdata["q_ht_ve"].values[0])
        # Energy need for heating
        # reference taken from TABULA (* Check header) as Q_H_nd [kWh/m2.a], before q_h_nd_ref
        tabula_ref_energy_need_for_heating_reference_in_kilowatthour_per_m2_per_year = float(buildingdata["q_h_nd"].values[0])
        # Internal heat capacity per m2 reference area [Wh/(m^2.K)] (TABULA: Internal heat capacity)
        tabula_ref_thermal_capacity_of_building_thermal_mass_reference_in_watthour_per_m2_per_kelvin = float(
            buildingdata["c_m"].values[0]
        )
        # gain utilisation factor eta_h_gn
        tabula_ref_gain_utilisation_factor_reference = float(buildingdata["eta_h_gn"].values[0])

        # Heat transfer coefficient by ventilation in watt per m2 per kelvin
        tabula_ref_heat_transfer_coeff_by_ventilation_reference_in_watt_per_m2_per_kelvin = float(
            buildingdata["h_Ventilation"].values[0]
        )
        if tabula_ref_heat_transfer_coeff_by_ventilation_reference_in_watt_per_m2_per_kelvin is None:
            raise ValueError("h_Ventilation was none.")
        # Heat transfer coefficient by ventilation in watt per kelvin
        tabula_ref_heat_transfer_coeff_by_ventilation_reference_in_watt_per_kelvin = (
            float(buildingdata["h_Ventilation"].values[0]) * scaled_conditioned_floor_area_in_m2
        )

        # Heat transfer coefficient by transmission in watt per m2 per kelvin
        tabula_ref_heat_transfer_coeff_by_transmission_reference_in_watt_per_m2_per_kelvin = float(
            buildingdata["h_Transmission"].values[0]
        )
        if tabula_ref_heat_transfer_coeff_by_transmission_reference_in_watt_per_m2_per_kelvin is None:
            raise ValueError("h_Transmission was none.")

        return (
            tabula_ref_solar_heat_load_during_heating_seasons_reference_in_kilowatthour_per_m2_per_year,
            tabula_ref_internal_heat_sources_reference_in_kilowatthour_per_m2_per_year,
            tabula_ref_total_heat_transfer_reference_in_kilowatthour_per_m2_per_year,
            tabula_ref_transmission_heat_losses_ref_in_kilowatthour_per_m2_per_year,
            tabula_ref_ventilation_heat_losses_ref_in_kilowatthour_per_m2_per_year,
            tabula_ref_energy_need_for_heating_reference_in_kilowatthour_per_m2_per_year,
            tabula_ref_thermal_capacity_of_building_thermal_mass_reference_in_watthour_per_m2_per_kelvin,
            tabula_ref_heat_transfer_coeff_by_ventilation_reference_in_watt_per_kelvin,
            tabula_ref_heat_transfer_coeff_by_transmission_reference_in_watt_per_m2_per_kelvin,
            tabula_ref_heat_transfer_coeff_by_ventilation_reference_in_watt_per_m2_per_kelvin,
            tabula_ref_gain_utilisation_factor_reference,
        )<|MERGE_RESOLUTION|>--- conflicted
+++ resolved
@@ -106,7 +106,6 @@
     set_cooling_temperature_in_celsius: float
     enable_opening_windows: bool
     #: CO2 footprint of investment in kg
-<<<<<<< HEAD
     device_co2_footprint_in_kg:  Optional[float]
     #: cost for investment in Euro
     investment_costs_in_euro:  Optional[float]
@@ -116,15 +115,6 @@
     maintenance_costs_in_euro_per_year:  Optional[float]
     # subsidies as percentage of investment costs
     subsidy_as_percentage_of_investment_costs: Optional[float]
-=======
-    co2_footprint: Optional[float]
-    #: cost for investment in Euro
-    cost: Optional[float]
-    #: lifetime in years
-    lifetime: Optional[float]
-    # maintenance cost as share of investment [0..1]
-    maintenance_cost_as_percentage_of_investment: Optional[float]
->>>>>>> c0d69b54
 
     @classmethod
     def get_default_german_single_family_home(
@@ -171,18 +161,11 @@
             set_heating_temperature_in_celsius=set_heating_temperature_in_celsius,
             set_cooling_temperature_in_celsius=set_cooling_temperature_in_celsius,
             enable_opening_windows=False,
-<<<<<<< HEAD
             device_co2_footprint_in_kg=None,  # todo: check value
             investment_costs_in_euro=None,   # todo: check value
             maintenance_costs_in_euro_per_year=None,  # noqa: E501 # todo: check value
             subsidy_as_percentage_of_investment_costs=None,
             lifetime_in_years=None,  # todo: check value
-=======
-            co2_footprint=None,  # todo: check value
-            cost=None,  # todo: check value
-            maintenance_cost_as_percentage_of_investment=None,  # noqa: E501 # todo: check value
-            lifetime=None,  # todo: check value
->>>>>>> c0d69b54
         )
         return config
 
@@ -1195,14 +1178,10 @@
         postprocessing_results: pd.DataFrame,
     ) -> cp.OpexCostDataClass:
         """Calculate OPEX costs, consisting of electricity costs and revenues."""
-<<<<<<< HEAD
         if (
                 self.config.maintenance_costs_in_euro_per_year in [None, 0.0] or
                 self.config.investment_costs_in_euro in [None, 0.0]
         ):
-=======
-        if self.config.maintenance_cost_as_percentage_of_investment in [None, 0.0] or self.config.cost in [None, 0.0]:
->>>>>>> c0d69b54
             opex_cost_data_class = cp.OpexCostDataClass.get_default_opex_cost_data_class()
         else:
             opex_cost_data_class = cp.OpexCostDataClass(
@@ -1220,22 +1199,17 @@
         config: BuildingConfig, simulation_parameters: SimulationParameters
     ) -> cp.CapexCostDataClass:  # pylint: disable=unused-argument
         """Returns investment cost, CO2 emissions and lifetime."""
-<<<<<<< HEAD
         if (
                 config.lifetime_in_years in [None, 0.0] or
                 config.investment_costs_in_euro in [None, 0.0] or
                 config.device_co2_footprint_in_kg in [None, 0.0]
         ):
-=======
-        if config.lifetime in [None, 0.0] or config.cost in [None, 0.0] or config.co2_footprint in [None, 0.0]:
->>>>>>> c0d69b54
             capex_cost_data_class = cp.CapexCostDataClass.get_default_capex_cost_data_class()
         else:
             assert config.lifetime_in_years is not None
             assert config.investment_costs_in_euro is not None
             assert config.device_co2_footprint_in_kg is not None
             seconds_per_year = 365 * 24 * 60 * 60
-<<<<<<< HEAD
             capex_per_simulated_period = ((config.investment_costs_in_euro / config.lifetime_in_years) *
                                           (simulation_parameters.duration.total_seconds() / seconds_per_year)
                                           )
@@ -1243,14 +1217,6 @@
                                                          (simulation_parameters.duration.total_seconds() /
                                                           seconds_per_year)
                                                          )
-=======
-            capex_per_simulated_period = (config.cost / config.lifetime) * (
-                simulation_parameters.duration.total_seconds() / seconds_per_year
-            )
-            device_co2_footprint_per_simulated_period = (config.co2_footprint / config.lifetime) * (
-                simulation_parameters.duration.total_seconds() / seconds_per_year
-            )
->>>>>>> c0d69b54
             capex_cost_data_class = cp.CapexCostDataClass(
                 capex_investment_cost_in_euro=config.investment_costs_in_euro,
                 device_co2_footprint_in_kg=config.device_co2_footprint_in_kg,
