"""Building module.

This module simulates the thermal behaviour of a building using reference data from the EPISCOPE/TABULA project and
a resistor-capacitor (RC) model from the RC_BuildingSimulator project and the ISO 13790 norm.

The module contains the following classes:
    1. class BuildingState - constructs the building state.
    2. class BuildingControllerState - constructs the building controller state.
    3. class BuildingConfig - json dataclass, configurates the building class.
    4. class BuildingControllerConfig -  json dataclass, configurates the building controller class.
    5. class Building -  main class, involves building properties taken from EPISCOPE/TABULA project database* and
       calculations from RC_BuildingSimulator project**. Inputs of the building class are the heating device, occupancy and weather.
       Outputs are for example temperature, stored energy and solar gains through windows.
    6. class Window - taken from the RC simulator project, calculates for example solar gains through windows.
    7. class BuildingController - calculates real heating demand and how much building is supposed to be heated up.

*EPISCOPE/TABULA project:
     Ths project involves a collection of multiple typologies of residences from 12 European countries, listing among others,
     heat coefficient, area, volumes, light transmissibility, house heat capacity for various residence construction elements.
     These typologies are categorized by year of construction, residence type and degree of refurbishment.
     For information, please access site: https://episcope.eu/building-typology/webtool/

**RC_BuildingSimulator project:
    The functions cited in this module are at some degree based on the RC_BuildingSimulator project:
    [rc_buildingsimulator-jayathissa]:
    [1] Jayathissa, Prageeth, et al. "Optimising building net energy demand with dynamic BIPV shading." Applied Energy 202 (2017): 726-735.
    The implementation of the RC_BuildingSimulator project can be found under the following repository:
    https://github.com/architecture-building-systems/RC_BuildingSimulator

    The RC model (5R1C model) is based on the EN ISO 13790 standard and explains thermal physics with the help of an electrical circuit analogy.
    Principal components of this model are the heat fluxes Phi which are analogous to the electrical current I,
    the thermal conductances H which are the inverse of the thermal resistance and analogous to the electrical conductance G (=1/R),
    the thermal capacitance C analogous to the electrical capacitance C and
    the temperatures T which are analogous to the electrical voltage V.

*** Another paper using the 5R1C model from EN ISO 13790:
    [2] I. Horvat et al. "Dynamic method for calculating energy need in HVAC systems." Transactions of Famena 40 (2016): 47-62.

"""
# clean

# Generic/Built-in
from typing import List, Any, Optional
from functools import (
    lru_cache,
)
import math
from dataclasses import (
    dataclass,
)
from dataclasses_json import (
    dataclass_json,
)
import pvlib
import pandas as pd

from hisim import (
    dynamic_component,
    utils,
)
from hisim import (
    component as cp,
)
from hisim import (
    loadtypes as lt,
)
from hisim import (
    log,
)

from hisim.components.loadprofilegenerator_utsp_connector import (
    UtspLpgConnector,
)
from hisim.simulationparameters import (
    SimulationParameters,
)
from hisim.components.weather import (
    Weather,
)
from hisim.components.loadprofilegenerator_connector import (
    Occupancy,
)
from hisim.components.configuration import PhysicsConfig

__authors__ = "Vitor Hugo Bellotto Zago"
__copyright__ = "Copyright 2021, the House Infrastructure Project"
__credits__ = ["Dr. Noah Pflugradt"]
__license__ = "MIT"
__version__ = "0.1"
__maintainer__ = "Vitor Hugo Bellotto Zago"
__email__ = "vitor.zago@rwth-aachen.de"
__status__ = "development"


@dataclass_json
@dataclass
class BuildingConfig(cp.ConfigBase):

    """Configuration of the Building class."""

    @classmethod
    def get_main_classname(cls):
        """Return the full class name of the base class."""
        return Building.get_full_classname()

    name: str
    heating_reference_temperature_in_celsius: float
    building_code: str
    building_heat_capacity_class: str
    initial_internal_temperature_in_celsius: float
    absolute_conditioned_floor_area_in_m2: Optional[float]
    total_base_area_in_m2: Optional[float]

    @classmethod
    def get_default_german_single_family_home(
        cls,
    ) -> Any:
        """Get a default Building."""
        config = BuildingConfig(
            name="Building_1",
            building_code="DE.N.SFH.05.Gen.ReEx.001.002",
            building_heat_capacity_class="medium",
            initial_internal_temperature_in_celsius=23,
            heating_reference_temperature_in_celsius=-14,
            absolute_conditioned_floor_area_in_m2=121.2,
            total_base_area_in_m2=None,
        )
        return config


class BuildingState:

    """BuildingState class."""

    def __init__(
        self,
        thermal_mass_temperature_in_celsius: float,
        thermal_capacitance_in_joule_per_kelvin: float,
    ):
        """Construct all the neccessary attributes for the BuildingState object."""
        # this is labeled as t_m in the paper [1] (** Check header)
        self.thermal_mass_temperature_in_celsius: float = (
            thermal_mass_temperature_in_celsius
        )
        # this is labeled as c_m in the paper [1] (** Check header)
        self.thermal_capacitance_in_joule_per_kelvin: float = (
            thermal_capacitance_in_joule_per_kelvin
        )

    def calc_stored_thermal_power_in_watt(
        self,
    ) -> float:
        """Calculate the thermal power stored by the thermal mass per second."""
        return (
            self.thermal_mass_temperature_in_celsius
            * self.thermal_capacitance_in_joule_per_kelvin
        ) / 3600

    def self_copy(
        self,
    ):
        """Copy the Building State."""
        return BuildingState(
            self.thermal_mass_temperature_in_celsius,
            self.thermal_capacitance_in_joule_per_kelvin,
        )


class BuildingControllerState:

    """BuildingControllerState class."""

    def __init__(
        self,
        temperature_building_target_in_celsius: float,
        level_of_utilization: float,
    ):
        """Constructs all the neccessary attributes for the BuildingControllerState object."""
        self.temperature_building_target_in_celsius: float = (
            temperature_building_target_in_celsius
        )
        self.level_of_utilization: float = level_of_utilization

    def clone(self):
        """Copies the BuildingControllerState."""
        return BuildingControllerState(
            temperature_building_target_in_celsius=self.temperature_building_target_in_celsius,
            level_of_utilization=self.level_of_utilization,
        )


@dataclass_json
@dataclass
class BuildingControllerConfig:

    """Configuration of the Building Controller class."""

    minimal_building_temperature_in_celsius: float
    maximal_building_temperature_in_celsius: float


class Building(dynamic_component.DynamicComponent):

    """Building class.

    This class calculates the thermal behaviour of the building based on the RC Simulator (** paper [1]) and the EN ISO 13790 norm (see header).
    The corresponding functions and variables are also described in the paper [2].
    Also it provides multiple typologies of residences based on the EPISCOPE/TABULA project database (* Check header).

    Parameters
    ----------
    building_code :str
        Code reference to a specific residence typology list in EPISCOPE/TABULA database
    building_heat_capacity_class: str
        Heat capacity of residence defined using one of the following terms:
            - very light
            - light
            - medium
            - heavy
            - very heavy
    initial_internal_temperature_in_celsius : float
        Initial internal temperature of residence in Celsius
    sim_params : Simulator
        Simulator object used to carry the simulation using this class

    """

    # Inputs -> heating device
    ThermalPowerDelivered = "ThermalPowerDelivered"
    ThermalPowerCHP = "ThermalPowerCHP"

    # Inputs -> occupancy
    HeatingByResidents = "HeatingByResidents"

    # Inputs -> weather
    Altitude = "Altitude"
    Azimuth = "Azimuth"
    ApparentZenith = "ApparentZenith"
    DirectNormalIrradiance = "DirectNormalIrradiance"
    DirectNormalIrradianceExtra = "DirectNormalIrradianceExtra"
    DiffuseHorizontalIrradiance = "DiffuseHorizontalIrradiance"
    GlobalHorizontalIrradiance = "GlobalHorizontalIrradiance"
    TemperatureOutside = "TemperatureOutside"

    # Outputs
    TemperatureMeanThermalMass = "TemperatureMeanThermalMass"
    TemperatureInternalSurface = "TemperatureInternalSurface"
    TemperatureIndoorAir = "TemperatureIndoorAir"
    TotalEnergyToResidence = "TotalEnergyToResidence"
    SolarGainThroughWindows = "SolarGainThroughWindows"
    ReferenceMaxHeatBuildingDemand = "ReferenceMaxHeatBuildingDemand"
    # MaxWaterMassFlowRate = "MaxWaterMassFlow"

    @utils.measure_execution_time
    def __init__(
        self,
        my_simulation_parameters: SimulationParameters,
        config: BuildingConfig,
    ):
        """Construct all the neccessary attributes."""
        self.buildingconfig = config
        # dynamic
        self.my_component_inputs: List[dynamic_component.DynamicConnectionInput] = []
        self.my_component_outputs: List[dynamic_component.DynamicConnectionOutput] = []
        super().__init__(
            my_component_inputs=self.my_component_inputs,
            my_component_outputs=self.my_component_outputs,
            name=self.buildingconfig.name,
            my_simulation_parameters=my_simulation_parameters,
        )

        # =================================================================================================================================
        # Initialization of variables

        (self.is_in_cache, self.cache_file_path,) = utils.get_cache_file(
            self.component_name,
            self.buildingconfig,
            self.my_simulation_parameters,
        )
        # labeled as C_m in the paper [1] (** Check header), before c_m
        self.thermal_capacity_of_building_thermal_mass_in_joule_per_kelvin: float = 0
        self.thermal_capacity_of_building_thermal_mass_reference_in_watthour_per_m2_per_kelvin: float = (
            0
        )
        # labeled as H_w in the paper [2] (*** Check header), before h_tr_w
        self.transmission_heat_transfer_coefficient_for_windows_and_door_in_watt_per_kelvin: float
        self.transmission_heat_transfer_coefficient_for_opaque_elements_in_watt_per_kelvin: float
        # labeled as H_tr_em in paper [2] (*** Check header)
        self.external_part_of_transmission_heat_transfer_coefficient_for_opaque_elements_in_watt_per_kelvin: float = (
            0
        )
        # labeled as H_tr_ms in paper [2] (*** Check header)
        self.internal_part_of_transmission_heat_transfer_coefficient_for_opaque_elements_in_watt_per_kelvin: float = (
            0
        )
        # labeled as h_ms in paper [2] (*** Check header)
        self.heat_transfer_coefficient_between_thermal_mass_and_internal_surface_with_fixed_value_in_watt_per_m2_per_kelvin: float = (
            0
        )
        # labeled as H_tr_is in paper [2] (** Check header)
        self.heat_transfer_coefficient_between_indoor_air_and_internal_surface_in_watt_per_kelvin: float = (
            0
        )
        # labeled as h_is in paper [2] (** Check header)
        self.heat_transfer_coefficient_between_indoor_air_and_internal_surface_with_fixed_value_in_watt_per_m2_per_kelvin: float = (
            0
        )
        # labeled as H_ve in paper [2] (*** Check header), before h_ve_adj
        self.thermal_conductance_by_ventilation_in_watt_per_kelvin: float = 0
        self.heat_transfer_coefficient_by_ventilation_reference_in_watt_per_kelvin: float = (
            0
        )
        self.buildingdata: Any
        self.buildingcode: str

        # before labeled as a_f
        self.conditioned_floor_area_in_m2: float = 1.0
        self.scaled_conditioned_floor_area_in_m2: float = 0
        self.scaling_factor: float = 1.0
        # before labeled as a_m
        self.effective_mass_area_in_m2: float = 0
        # before labeled as a_t
        self.total_internal_surface_area_in_m2: float = 0
        self.room_height_in_m2: float = 0

        self.windows: List[Window]
        self.windows_directions: List[str]
        self.total_windows_area: float
        self.scaled_window_areas_in_m2: List[float]

        self.windows_and_door: List[str]
        self.scaled_windows_and_door_envelope_areas_in_m2: List[float]

        self.opaque_walls: List[str]
        self.scaled_opaque_surfaces_envelope_area_in_m2: List[float]

        self.cache: List[float]
        self.solar_heat_gain_through_windows: List[float]
        # labeled as Phi_ia in paper [1] (** Check header)
        self.heat_flux_indoor_air_in_watt: float
        # labeled as Phi_st in the paper [1] (** Check header)
        self.heat_flux_internal_room_surface_in_watt: float
        # labeled as Phi_m in the paper [1] (** Check header)
        self.heat_flux_thermal_mass_in_watt: float = 0
        self.heat_loss_in_watt: float
        # labeled as Phi_m_tot in the paper [1] (** Check header)
        self.equivalent_heat_flux_in_watt: float
        self.next_thermal_mass_temperature_in_celsius: float
        self.internal_heat_gains_through_occupancy_in_watt: float = 0

        # reference taken from TABULA (* Check header) as Q_ht [kWh/m2.a], before q_ht_ref
        self.total_heat_transfer_reference_in_kilowatthour_per_m2_per_year: float = 0
        # reference taken from TABULA (* Check header) as Q_int [kWh/m2.a], before q_int_ref
        self.internal_heat_sources_reference_in_kilowatthour_per_m2_per_year: float = 0
        # reference taken from TABULA (* Check header) Q_sol [kWh/m2.a], before q_sol_ref (or solar heat sources?)
        self.solar_heat_load_during_heating_seasons_reference_in_kilowatthour_per_m2_per_year: float = (
            0
        )
        # reference taken from TABULA (* Check header) as Q_H_nd [kWh/m2.a], before q_h_nd_ref
        self.energy_need_for_heating_reference_in_kilowatthour_per_m2_per_year: float = (
            0
        )

        self.get_building()
        self.build()
        self.get_physical_param()
        self.max_thermal_building_demand_in_watt = self.calc_max_thermal_building_demand(
            heating_reference_temperature_in_celsius=config.heating_reference_temperature_in_celsius,
            initial_temperature_in_celsius=config.initial_internal_temperature_in_celsius,
        )
        # self.max_water_mass_flow_rate_in_kg_per_second = self.calc_max_water_mass_flow_rate(
        #     heating_reference_temperature_in_celsius=config.heating_reference_temperature_in_celsius,
        #     initial_temperature_in_celsius=config.initial_internal_temperature_in_celsius,
        #     max_thermal_building_demand_in_watt=self.max_thermal_building_demand_in_watt,
        # )
        self.state: BuildingState = BuildingState(
            thermal_mass_temperature_in_celsius=config.initial_internal_temperature_in_celsius,
            thermal_capacitance_in_joule_per_kelvin=self.thermal_capacity_of_building_thermal_mass_in_joule_per_kelvin,
        )
        self.previous_state = self.state.self_copy()

        # =================================================================================================================================
        # Input channels

        self.thermal_power_delivered_channel: cp.ComponentInput = self.add_input(
            self.component_name,
            self.ThermalPowerDelivered,
            lt.LoadTypes.HEATING,
            lt.Units.WATT,
            False,
        )
        self.thermal_power_chp_channel: cp.ComponentInput = self.add_input(
            self.component_name,
            self.ThermalPowerCHP,
            lt.LoadTypes.HEATING,
            lt.Units.WATT,
            False,
        )
        self.altitude_channel: cp.ComponentInput = self.add_input(
            self.component_name,
            self.Altitude,
            lt.LoadTypes.ANY,
            lt.Units.DEGREES,
            True,
        )
        self.azimuth_channel: cp.ComponentInput = self.add_input(
            self.component_name,
            self.Azimuth,
            lt.LoadTypes.ANY,
            lt.Units.DEGREES,
            True,
        )
        self.apparent_zenith_channel: cp.ComponentInput = self.add_input(
            self.component_name,
            self.ApparentZenith,
            lt.LoadTypes.ANY,
            lt.Units.DEGREES,
            True,
        )
        self.direct_normal_irradiance_channel: cp.ComponentInput = self.add_input(
            self.component_name,
            self.DirectNormalIrradiance,
            lt.LoadTypes.IRRADIANCE,
            lt.Units.WATT_PER_SQUARE_METER,
            True,
        )
        self.direct_normal_irradiance_extra_channel: cp.ComponentInput = self.add_input(
            self.component_name,
            self.DirectNormalIrradianceExtra,
            lt.LoadTypes.IRRADIANCE,
            lt.Units.WATT_PER_SQUARE_METER,
            True,
        )
        self.direct_horizontal_irradiance_channel: cp.ComponentInput = self.add_input(
            self.component_name,
            self.DiffuseHorizontalIrradiance,
            lt.LoadTypes.IRRADIANCE,
            lt.Units.WATT_PER_SQUARE_METER,
            True,
        )
        self.global_horizontal_irradiance_channel: cp.ComponentInput = self.add_input(
            self.component_name,
            self.GlobalHorizontalIrradiance,
            lt.LoadTypes.IRRADIANCE,
            lt.Units.WATT_PER_SQUARE_METER,
            True,
        )

        self.temperature_outside_channel: cp.ComponentInput = self.add_input(
            self.component_name,
            self.TemperatureOutside,
            lt.LoadTypes.TEMPERATURE,
            lt.Units.CELSIUS,
            True,
        )

        self.occupancy_heat_gain_channel: cp.ComponentInput = self.add_input(
            self.component_name,
            self.HeatingByResidents,
            lt.LoadTypes.HEATING,
            lt.Units.WATT,
            True,
        )

        # Output channels
        self.thermal_mass_temperature_channel: cp.ComponentOutput = self.add_output(
            self.component_name,
            self.TemperatureMeanThermalMass,
            lt.LoadTypes.TEMPERATURE,
            lt.Units.CELSIUS,
            output_description=f"here a description for {self.InitialInternalTemperature} will follow.",
        )
        self.internal_surface_temperature_channel: cp.ComponentOutput = self.add_output(
            self.component_name,
            self.TemperatureInternalSurface,
            lt.LoadTypes.TEMPERATURE,
            lt.Units.CELSIUS,
        )
        self.indoor_air_temperature_channel: cp.ComponentOutput = self.add_output(
            self.component_name,
            self.TemperatureIndoorAir,
            lt.LoadTypes.TEMPERATURE,
            lt.Units.CELSIUS,
            output_description=f"here a description for {self.TemperatureMean} will follow.",
        )
        self.total_power_to_residence_channel: cp.ComponentOutput = self.add_output(
            self.component_name,
            self.TotalEnergyToResidence,
            lt.LoadTypes.HEATING,
            lt.Units.WATT,
            output_description=f"here a description for {self.TotalEnergyToResidence} will follow.",
        )
        self.solar_gain_through_windows_channel: cp.ComponentOutput = self.add_output(
            self.component_name,
            self.SolarGainThroughWindows,
            lt.LoadTypes.HEATING,
            lt.Units.WATT,
            output_description=f"here a description for {self.SolarGainThroughWindows} will follow.",
        )
        self.var_max_thermal_building_demand_channel: cp.ComponentOutput = self.add_output(
            self.component_name,
            self.ReferenceMaxHeatBuildingDemand,
            lt.LoadTypes.HEATING,
            lt.Units.WATT,
            output_description=f"here a description for {self.ReferenceMaxHeatBuildingDemand} will follow.",
        )

        # self.max_water_mass_flow_rate_channel: cp.ComponentOutput = self.add_output(
        #     self.component_name,
        #     self.MaxWaterMassFlowRate,
        #     lt.LoadTypes.WARM_WATER,
        #     lt.Units.KG_PER_SEC,
        # )

        # =================================================================================================================================
        # Add and get default connections

        self.add_default_connections(self.get_default_connections_from_weather())
        self.add_default_connections(self.get_default_connections_from_occupancy())
        self.add_default_connections(self.get_default_connections_from_utsp())

    def get_default_connections_from_weather(
        self,
    ):
        """Get weather default connnections."""
        log.information("setting weather default connections")
        connections = []
        weather_classname = Weather.get_classname()
        connections.append(
            cp.ComponentConnection(
                Building.Altitude,
                weather_classname,
                Weather.Altitude,
            )
        )
        connections.append(
            cp.ComponentConnection(
                Building.Azimuth,
                weather_classname,
                Weather.Azimuth,
            )
        )
        connections.append(
            cp.ComponentConnection(
                Building.ApparentZenith,
                weather_classname,
                Weather.ApparentZenith,
            )
        )
        connections.append(
            cp.ComponentConnection(
                Building.DirectNormalIrradiance,
                weather_classname,
                Weather.DirectNormalIrradiance,
            )
        )
        connections.append(
            cp.ComponentConnection(
                Building.DirectNormalIrradianceExtra,
                weather_classname,
                Weather.DirectNormalIrradianceExtra,
            )
        )
        connections.append(
            cp.ComponentConnection(
                Building.DiffuseHorizontalIrradiance,
                weather_classname,
                Weather.DiffuseHorizontalIrradiance,
            )
        )
        connections.append(
            cp.ComponentConnection(
                Building.GlobalHorizontalIrradiance,
                weather_classname,
                Weather.GlobalHorizontalIrradiance,
            )
        )
        connections.append(
            cp.ComponentConnection(
                Building.TemperatureOutside,
                weather_classname,
                Weather.TemperatureOutside,
            )
        )
        return connections

    def get_default_connections_from_occupancy(
        self,
    ):
        """Get occupancy default connections."""
        log.information("setting occupancy default connections")
        connections = []
        occupancy_classname = Occupancy.get_classname()
        connections.append(
            cp.ComponentConnection(
                Building.HeatingByResidents,
                occupancy_classname,
                Occupancy.HeatingByResidents,
            )
        )
        return connections

    def get_default_connections_from_utsp(
        self,
    ):
        """Get UTSP default connections."""
        log.information("setting utsp default connections")
        connections = []
        utsp_classname = UtspLpgConnector.get_classname()
        connections.append(
            cp.ComponentConnection(
                Building.HeatingByResidents,
                utsp_classname,
                UtspLpgConnector.HeatingByResidents,
            )
        )
        return connections

    # =================================================================================================================================
    # Simulation of the building class

    def i_simulate(
        self, timestep: int, stsv: cp.SingleTimeStepValues, force_convergence: bool
    ) -> None:
        """Simulate the thermal behaviour of the building."""

        # Gets inputs
        if hasattr(self, "solar_gain_through_windows") is False:
            azimuth = stsv.get_input_value(self.azimuth_channel)
            direct_normal_irradiance = stsv.get_input_value(
                self.direct_normal_irradiance_channel
            )
            direct_horizontal_irradiance = stsv.get_input_value(
                self.direct_horizontal_irradiance_channel
            )
            global_horizontal_irradiance = stsv.get_input_value(
                self.global_horizontal_irradiance_channel
            )
            direct_normal_irradiance_extra = stsv.get_input_value(
                self.direct_normal_irradiance_extra_channel
            )
            apparent_zenith = stsv.get_input_value(self.apparent_zenith_channel)

        self.internal_heat_gains_through_occupancy_in_watt = stsv.get_input_value(
            self.occupancy_heat_gain_channel
        )

        temperature_outside_in_celsius = stsv.get_input_value(
            self.temperature_outside_channel
        )
        thermal_power_delivered_in_watt = 0.0
        if self.thermal_power_delivered_channel.source_output is not None:
            thermal_power_delivered_in_watt = (
                thermal_power_delivered_in_watt
                + stsv.get_input_value(self.thermal_power_delivered_channel)
            )
        if self.thermal_power_chp_channel.source_output is not None:
            thermal_power_delivered_in_watt = (
                thermal_power_delivered_in_watt
                + stsv.get_input_value(self.thermal_power_chp_channel)
            )

        previous_thermal_mass_temperature_in_celsius = (
            self.state.thermal_mass_temperature_in_celsius
        )

        # Performs calculations
        if hasattr(self, "solar_gain_through_windows") is False:
            solar_heat_gain_through_windows = self.get_solar_heat_gain_through_windows(
                azimuth=azimuth,
                direct_normal_irradiance=direct_normal_irradiance,
                direct_horizontal_irradiance=direct_horizontal_irradiance,
                global_horizontal_irradiance=global_horizontal_irradiance,
                direct_normal_irradiance_extra=direct_normal_irradiance_extra,
                apparent_zenith=apparent_zenith,
            )
        else:
            solar_heat_gain_through_windows = self.solar_heat_gain_through_windows[
                timestep
            ]

        (
            thermal_mass_average_bulk_temperature_in_celsius,
            heat_loss_in_watt,
            internal_surface_temp,
            indoor_air_temp,
        ) = self.calc_crank_nicolson(
            thermal_power_delivered_in_watt=thermal_power_delivered_in_watt,
            internal_heat_gains_in_watt=self.internal_heat_gains_through_occupancy_in_watt,
            solar_heat_gains_in_watt=solar_heat_gain_through_windows,
            outside_temperature_in_celsius=temperature_outside_in_celsius,
            thermal_mass_temperature_prev_in_celsius=previous_thermal_mass_temperature_in_celsius,
        )
        self.state.thermal_mass_temperature_in_celsius = (
            thermal_mass_average_bulk_temperature_in_celsius
        )

        # Returns outputs
        stsv.set_output_value(
            self.thermal_mass_temperature_channel,
            thermal_mass_average_bulk_temperature_in_celsius,
        )
        stsv.set_output_value(
            self.internal_surface_temperature_channel,
            internal_surface_temp,
        )
        stsv.set_output_value(
            self.indoor_air_temperature_channel,
            indoor_air_temp,
        )

        # phi_loss is already given in W, time correction factor applied to thermal transmittance h_tr
        stsv.set_output_value(self.total_power_to_residence_channel, heat_loss_in_watt)
        stsv.set_output_value(
            self.solar_gain_through_windows_channel, solar_heat_gain_through_windows
        )
        stsv.set_output_value(
            self.var_max_thermal_building_demand_channel,
            self.max_thermal_building_demand_in_watt,
        )

        # stsv.set_output_value(
        #     self.max_water_mass_flow_rate_channel,
        #     self.max_water_mass_flow_rate_in_kg_per_second,
        # )

        # Saves solar gains cache
        if not self.is_in_cache:
            self.cache[timestep] = solar_heat_gain_through_windows
            if timestep + 1 == self.my_simulation_parameters.timesteps:
                database = pd.DataFrame(
                    self.cache,
                    columns=["solar_gain_through_windows"],
                )
                database.to_csv(
                    self.cache_file_path,
                    sep=",",
                    decimal=".",
                    index=False,
                )
        # log.information("building timestep " + str(timestep))
        # log.information("building temperature outside " + str(temperature_outside_in_celsius))
        # log.information("building heat loss " + str(heat_loss_in_watt))
        # log.information("building max demand " + str(self.max_thermal_building_demand_in_watt))
        # log.information("building indoor air temperature " + str(indoor_air_temp))

    # =================================================================================================================================

    def i_save_state(
        self,
    ) -> None:
        """Save the current state."""
        self.previous_state = self.state.self_copy()

    def i_prepare_simulation(
        self,
    ) -> None:
        """Prepare the simulation."""
        pass

    def i_restore_state(
        self,
    ) -> None:
        """Restore the previous state."""
        self.state = self.previous_state.self_copy()

    def i_doublecheck(
        self,
        timestep: int,
        stsv: cp.SingleTimeStepValues,
    ) -> None:
        """Doublecheck."""
        pass

    def build(
        self,
    ):
        """Build function.

        The function sets important constants and parameters for the calculations.
        It imports the building dataset from TABULA and gets physical parameters and thermal conductances.
        """

        self.seconds_per_timestep = self.my_simulation_parameters.seconds_per_timestep
        self.timesteps = self.my_simulation_parameters.timesteps
        self.parameters = [
            self.building_heat_capacity_class,
            self.buildingcode,
        ]

        # CONSTANTS
        # Heat transfer coefficient between nodes "m" and "s" (12.2.2 E64 P79); labeled as h_ms in paper [2] (*** Check header)
        self.heat_transfer_coefficient_between_thermal_mass_and_internal_surface_with_fixed_value_in_watt_per_m2_per_kelvin = (
            9.1
        )
        # Dimensionless ratio between surfaces and the useful surfaces (7.2.2.2 E9 P36); labeled as A_at in paper [2] (*** Check header); before lambda_at
        self.ratio_between_internal_surface_area_and_floor_area = 4.5
        # Heat transfer coefficient between nodes "air" and "s" (7.2.2.2 E9 P35); labeled as h_is in paper [2] (*** Check header)
        self.heat_transfer_coefficient_between_indoor_air_and_internal_surface_with_fixed_value_in_watt_per_m2_per_kelvin = (
            3.45
        )

        self.building_heat_capacity_class_f_a = {
            "very light": 2.5,
            "light": 2.5,
            "medium": 2.5,
            "heavy": 3.0,
            "very heavy": 3.5,
        }
        self.building_heat_capacity_class_f_c = {
            "very light": 8e4,
            "light": 1.1e5,
            "medium": 1.65e5,
            "heavy": 2.6e5,
            "very heavy": 3.7e5,
        }

        self.ven_method = "EPISCOPE"

        # Get physical parameters
        self.get_physical_param()
        # Gets conductances
        self.get_conductances()

    def get_physical_param(
        self,
    ):
        """Get the physical parameters from the building data."""

        # Reference area [m^2] (TABULA: Reference floor area )Ref: ISO standard 7.2.2.2
        self.conditioned_floor_area_in_m2 = float(
            self.buildingdata["A_C_Ref"].values[0]
        )

        self.room_height_in_m2 = float(self.buildingdata["h_room"].values[0])

        # Get scaled areas
        self.scaling_over_conditioned_floor_area()
        # Get windows
        self.get_windows()

        # Room Capacitance [J/K] (TABULA: Internal heat capacity) Ref: ISO standard 12.3.1.2
        self.thermal_capacity_of_building_thermal_mass_in_joule_per_kelvin = (
            self.building_heat_capacity_class_f_c[self.building_heat_capacity_class]
            * self.scaled_conditioned_floor_area_in_m2
        )

        self.effective_mass_area_in_m2 = (
            self.scaled_conditioned_floor_area_in_m2
            * self.building_heat_capacity_class_f_a[self.building_heat_capacity_class]
        )
        self.total_internal_surface_area_in_m2 = (
            self.scaled_conditioned_floor_area_in_m2
            * self.ratio_between_internal_surface_area_and_floor_area
        )
        # Reference properties from TABULA, but not used in the model (scaling factor added in case floor area is different to tabula floor area A_C_ref)
        # Floor area related heat load during heating season
        self.solar_heat_load_during_heating_seasons_reference_in_kilowatthour_per_m2_per_year = float(
            (self.buildingdata["q_sol"].values[0]) * (1 / self.scaling_factor)
        )
        # Floor area related internal heat sources during heating season
        self.internal_heat_sources_reference_in_kilowatthour_per_m2_per_year = float(
            self.buildingdata["q_int"].values[0] * (1 / self.scaling_factor)
        )
        # Floor area related annual losses
        self.total_heat_transfer_reference_in_kilowatthour_per_m2_per_year = float(
            self.buildingdata["q_ht"].values[0] * (1 / self.scaling_factor)
        )
        # Energy need for heating
        self.energy_need_for_heating_reference_in_kilowatthour_per_m2_per_year = float(
            self.buildingdata["q_h_nd"].values[0] * (1 / self.scaling_factor)
        )
        # Internal heat capacity per m2 reference area [Wh/(m^2.K)] (TABULA: Internal heat capacity)
        self.thermal_capacity_of_building_thermal_mass_reference_in_watthour_per_m2_per_kelvin = float(
            self.buildingdata["c_m"].values[0] * (1 / self.scaling_factor)
        )

        # Heat transfer coefficient by ventilation
        self.heat_transfer_coefficient_by_ventilation_reference_in_watt_per_kelvin = (
            float(self.buildingdata["h_Ventilation"].values[0])
            * self.scaled_conditioned_floor_area_in_m2
        )

    def get_building(
        self,
    ):
        """Get the building code from a TABULA building."""
        d_f = pd.read_csv(
            utils.HISIMPATH["housing"],
            decimal=",",
            sep=";",
            encoding="cp1252",
            low_memory=False,
        )

        # Gets parameters from chosen building
        self.buildingdata = d_f.loc[
            d_f["Code_BuildingVariant"] == self.buildingconfig.building_code
        ]
        self.buildingcode = self.buildingconfig.building_code
        self.building_heat_capacity_class = (
            self.buildingconfig.building_heat_capacity_class
        )

    def get_windows(
        self,
    ):
        """Retrieve data about windows sizes.

        :return:
        """

        self.windows = []
        self.total_windows_area = 0.0
        south_angle = 180

        windows_azimuth_angles = {
            "South": south_angle,
            "East": south_angle - 90,
            "North": south_angle - 180,
            "West": south_angle + 90,
            "Horizontal": None,
        }

        reduction_factor_for_non_perpedicular_radiation = self.buildingdata[
            "F_w"
        ].values[0]
        reduction_factor_for_frame_area_fraction_of_window = self.buildingdata[
            "F_f"
        ].values[0]
        reduction_factor_for_external_vertical_shading = self.buildingdata[
            "F_sh_vert"
        ].values[0]
        total_solar_energy_transmittance_for_perpedicular_radiation = self.buildingdata[
            "g_gl_n"
        ].values[0]

        for index, windows_direction in enumerate(self.windows_directions):
            window_area = float(self.buildingdata["A_Window_" + windows_direction])
            if window_area != 0.0:
                if windows_direction == "Horizontal":
                    window_tilt_angle = 0
                else:
                    window_tilt_angle = 90

                self.windows.append(
                    Window(
                        window_tilt_angle=window_tilt_angle,
                        window_azimuth_angle=windows_azimuth_angles[windows_direction],
                        area=self.scaled_window_areas_in_m2[index],
                        frame_area_fraction_reduction_factor=reduction_factor_for_frame_area_fraction_of_window,
                        glass_solar_transmittance=total_solar_energy_transmittance_for_perpedicular_radiation,
                        nonperpendicular_reduction_factor=reduction_factor_for_non_perpedicular_radiation,
                        external_shading_vertical_reduction_factor=reduction_factor_for_external_vertical_shading,
                    )
                )

                self.total_windows_area += window_area
        # if nothing exists, initialize the empty arrays for caching, else read stuff
        if (
            not self.is_in_cache
        ):  # cache_filepath is None or  (not os.path.isfile(cache_filepath)):
            self.cache = [0] * self.my_simulation_parameters.timesteps
        else:
            self.solar_heat_gain_through_windows = pd.read_csv(
                self.cache_file_path,
                sep=",",
                decimal=".",
            )["solar_gain_through_windows"].tolist()

    def scaling_over_conditioned_floor_area(self):
        """Calculate scaling factors for the building.

        Either the absolute conditioned floor area or the total base area should be given.
        The conditioned floor area, the envelope surface areas or window areas are scaled with a scaling factor.
        """

        # scaling envelope areas of windows and door
        self.windows_and_door = [
            "Window_1",
            "Window_2",
            "Door_1",
        ]
        # scaling envelope areas of opaque surfaces
        self.opaque_walls = [
            "Wall_1",
            "Wall_2",
            "Wall_3",
            "Roof_1",
            "Roof_2",
            "Floor_1",
            "Floor_2",
        ]
        self.scaled_windows_and_door_envelope_areas_in_m2 = []
        self.scaled_opaque_surfaces_envelope_area_in_m2 = []

        if (
            self.buildingconfig.absolute_conditioned_floor_area_in_m2 is not None
            and self.buildingconfig.total_base_area_in_m2 is not None
        ):
            raise ValueError(
                "Only one variable can be used, the other one must be None."
            )
        if self.buildingconfig.absolute_conditioned_floor_area_in_m2 is not None:

            # this is for preventing that the conditioned_floor_area is 0 (some buildings in TABULA have conditioned_floor_area (A_C_Ref) = 0)
            if self.conditioned_floor_area_in_m2 == 0:
                self.scaled_conditioned_floor_area_in_m2 = (
                    self.buildingconfig.absolute_conditioned_floor_area_in_m2
                )
                factor_of_absolute_floor_area_to_tabula_floor_area = 1.0
            # scaling conditioned floor area
            else:
                factor_of_absolute_floor_area_to_tabula_floor_area = (
                    self.buildingconfig.absolute_conditioned_floor_area_in_m2
                    / self.conditioned_floor_area_in_m2
                )
                self.scaled_conditioned_floor_area_in_m2 = (
                    self.conditioned_floor_area_in_m2
                    * factor_of_absolute_floor_area_to_tabula_floor_area
                )
            self.scaling_factor = factor_of_absolute_floor_area_to_tabula_floor_area

        elif self.buildingconfig.total_base_area_in_m2 is not None:
            # this is for preventing that the conditioned_floor_area is 0
            if self.conditioned_floor_area_in_m2 == 0:
                self.scaled_conditioned_floor_area_in_m2 = (
                    self.buildingconfig.total_base_area_in_m2
                )
                factor_of_total_base_area_to_tabula_floor_area = 1.0
            # scaling conditioned floor area
            else:
                factor_of_total_base_area_to_tabula_floor_area = (
                    self.buildingconfig.total_base_area_in_m2
                    / self.conditioned_floor_area_in_m2
                )
                self.scaled_conditioned_floor_area_in_m2 = (
                    self.conditioned_floor_area_in_m2
                    * factor_of_total_base_area_to_tabula_floor_area
                )
            self.scaling_factor = factor_of_total_base_area_to_tabula_floor_area

        for w_i in self.windows_and_door:
            self.scaled_windows_and_door_envelope_areas_in_m2.append(
                self.buildingdata["A_" + w_i].values[0] * self.scaling_factor
            )

        for o_w in self.opaque_walls:
            self.scaled_opaque_surfaces_envelope_area_in_m2.append(
                self.buildingdata["A_" + o_w].values[0] * self.scaling_factor
            )

        # scaling window areas over wall area
        self.windows_directions = [
            "South",
            "East",
            "North",
            "West",
            "Horizontal",
        ]
        # assumption: building is a cuboid with square floor area (area_of_one_wall = wall_length * wall_height, with wall_length = sqrt(floor_area))
        # then the total_wall_area = 4 * area_of_one_wall
        if (
            self.conditioned_floor_area_in_m2 == 0
            and self.buildingconfig.total_base_area_in_m2 is not None
        ):
            total_wall_area_in_m2 = (
                4
                * math.sqrt(self.buildingconfig.total_base_area_in_m2)
                * self.room_height_in_m2
            )
        elif (
            self.conditioned_floor_area_in_m2 == 0
            and self.buildingconfig.absolute_conditioned_floor_area_in_m2 is not None
        ):
            total_wall_area_in_m2 = (
                4
                * math.sqrt(self.buildingconfig.absolute_conditioned_floor_area_in_m2)
                * self.room_height_in_m2
            )
        else:
            total_wall_area_in_m2 = (
                4
                * math.sqrt(self.conditioned_floor_area_in_m2)
                * self.room_height_in_m2
            )
        self.scaled_window_areas_in_m2 = []
        for windows_direction in self.windows_directions:
            window_area_in_m2 = float(
                self.buildingdata["A_Window_" + windows_direction]
            )
            factor_window_area_to_wall_area_tabula = (
                window_area_in_m2 / total_wall_area_in_m2
            )
            self.scaled_window_areas_in_m2.append(
                self.scaled_conditioned_floor_area_in_m2
                * factor_window_area_to_wall_area_tabula
            )

    # =====================================================================================================================================

    def __str__(
        self,
    ):
        """Return lines from report as string format."""
        entire = str()
        lines = self.write_to_report()
        for (
            index,
            line,
        ) in enumerate(lines):
            if index == 0:
                entire = line
            else:
                entire = f"{entire}\n{line}"
        return entire

    def write_to_report(
        self,
    ):
        """Write important variables to report."""
        lines = []
<<<<<<< HEAD
        lines.append(f"Building Name: {self.component_name}")
        lines.append(f"Building Code: {self.buildingconfig.building_code}")
        lines.append(
            f"Building Heat Capacity Class: {self.buildingconfig.building_heat_capacity_class}"
        )
        lines.append(
            f"Building Absolute Conditioned Floor Area [m2]: {self.buildingconfig.absolute_conditioned_floor_area_in_m2}"
        )
        lines.append(
            f"Building Initial Internal Temperature [°C]: {self.buildingconfig.initial_internal_temperature_in_celsius}"
        )
        lines.append(
            f"Building Heating Reference Temperature [°C]: {self.buildingconfig.heating_reference_temperature_in_celsius}"
        )
=======
        for config_string in self.buildingconfig.get_string_dict():
            lines.append(config_string)
>>>>>>> c22a8f2c

        lines.append(
            f"Max Thermal Demand [W]: {self.max_thermal_building_demand_in_watt}"
        )
        lines.append(
            "-------------------------------------------------------------------------------------------"
        )
        lines.append("Building Thermal Conductances:")
        lines.append("--------------------------------------------")
        lines.append(
            f"Transmission for Windows and Doors, based on ISO 13790 (H_tr_w) [W/K]: "
            f"{self.transmission_heat_transfer_coefficient_for_windows_and_door_in_watt_per_kelvin:.2f}"
        )
        lines.append(
            f"External Part of Transmission for Opaque Surfaces, based on ISO 13790 (H_tr_em) [W/K]: "
            f"{self.external_part_of_transmission_heat_transfer_coefficient_for_opaque_elements_in_watt_per_kelvin:.2f}"
        )
        lines.append(
            f"Internal Part of Transmission for Opaque Surfaces, based on ISO 13790 (H_tr_ms) [W/K]: "
            f"{self.internal_part_of_transmission_heat_transfer_coefficient_for_opaque_elements_in_watt_per_kelvin:.2f}"
        )
        lines.append(
            f"Transmission between Indoor Air and Internal Surface, based on ISO 13790 (H_tr_is) [W/K]: "
            f"{self.heat_transfer_coefficient_between_indoor_air_and_internal_surface_in_watt_per_kelvin:.2f}"
        )

        lines.append(
            f"Thermal Conductance by Ventilation, based on TABULA (H_ve) [W/K]: {self.heat_transfer_coefficient_by_ventilation_reference_in_watt_per_kelvin:.2f}"
        )

        lines.append(
            "-------------------------------------------------------------------------------------------"
        )
        lines.append("Building Areas:")
        lines.append("--------------------------------------------")
        lines.append(
            f"Conditioned Floor Area (A_f) [m2]: {self.scaled_conditioned_floor_area_in_m2:.2f}"
        )
        lines.append(
            f"Effective Mass Area (A_m), based on ISO 13790 [m2]: {self.effective_mass_area_in_m2:.2f}"
        )
        lines.append(
            f"Total Internal Surface Area, based on ISO 13790 (A_t) [m2]: {self.total_internal_surface_area_in_m2:.2f}"
        )

        lines.append(
            "-------------------------------------------------------------------------------------------"
        )
        lines.append("Building Thermal Capacitances:")
        lines.append("--------------------------------------------")
        lines.append(
            f"Floor Related Thermal Capacitance of Thermal Mass, based on ISO 13790 [kWh/m2.K]: "
            f"{(self.thermal_capacity_of_building_thermal_mass_in_joule_per_kelvin * 3600 / (1000 *self.scaled_conditioned_floor_area_in_m2)):.2f}"
        )
        lines.append(
            f"Floor Related Thermal Capacitance of Thermal Mass, based on TABULA [kWh/m2.K]: "
            f"{(self.thermal_capacity_of_building_thermal_mass_reference_in_watthour_per_m2_per_kelvin / 1000):.2f}"
        )
        lines.append(
            "-------------------------------------------------------------------------------------------"
        )
        lines.append("Building Heat Transfers:")
        lines.append("--------------------------------------------")
        lines.append(
            f"Annual Floor Related Total Heat Loss, based on TABULA (Q_ht) [kWh/m2.a]: {self.total_heat_transfer_reference_in_kilowatthour_per_m2_per_year:.2f}"
        )
        lines.append(
            f"Annual Floor Related Internal Heat Gain, based on TABULA (Q_int) [kWh/m2.a]: "
            f"{self.internal_heat_sources_reference_in_kilowatthour_per_m2_per_year:.2f}"
        )
        lines.append(
            f"Annual Floor Related Solar Heat Gain, based on TABULA (Q_sol) [kWh/m2.a]: "
            f"{self.solar_heat_load_during_heating_seasons_reference_in_kilowatthour_per_m2_per_year:.2f}"
        )
        lines.append(
            f"Annual Floor Related Heating Demand, based on TABULA (Q_h_nd) [kWh/m2.a]: "
            f"{self.energy_need_for_heating_reference_in_kilowatthour_per_m2_per_year:.2f}"
        )
        return lines

    # =====================================================================================================================================
    # Calculation of the heat transfer coefficients or thermal conductances.
    # (**/*** Check header)

    @property
    def transmission_heat_transfer_coefficient_1_in_watt_per_kelvin(
        self,
    ):
        """Definition to simplify calc_phi_m_tot. Long form for H_tr_1.

        # (C.6) in [C.3 ISO 13790]
        Based on the RC_BuildingSimulator project @[rc_buildingsimulator-jayathissa] (** Check header)
        """
        return 1.0 / (
            1.0 / self.thermal_conductance_by_ventilation_in_watt_per_kelvin
            + 1.0
            / self.heat_transfer_coefficient_between_indoor_air_and_internal_surface_in_watt_per_kelvin
        )

    @property
    def transmission_heat_transfer_coefficient_2_in_watt_per_kelvin(
        self,
    ):
        """Definition to simplify calc_phi_m_tot. Long form for H_tr_2.

        # (C.7) in [C.3 ISO 13790]
        Based on the RC_BuildingSimulator project @[rc_buildingsimulator-jayathissa] (** Check header)
        """
        return (
            self.transmission_heat_transfer_coefficient_1_in_watt_per_kelvin
            + self.transmission_heat_transfer_coefficient_for_windows_and_door_in_watt_per_kelvin
        )

    @property
    def transmission_heat_transfer_coefficient_3_in_watt_per_kelvin(
        self,
    ):
        """Definition to simplify calc_phi_m_tot. Long form for H_tr_3.

        # (C.8) in [C.3 ISO 13790]
        Based on the RC_BuildingSimulator project @[rc_buildingsimulator-jayathissa] (** Check header)
        """
        return 1.0 / (
            1.0 / self.transmission_heat_transfer_coefficient_2_in_watt_per_kelvin
            + 1.0
            / self.internal_part_of_transmission_heat_transfer_coefficient_for_opaque_elements_in_watt_per_kelvin
        )

    def get_thermal_conductance_between_exterior_and_windows_and_door_in_watt_per_kelvin(
        self,
    ):
        """Based on the RC_BuildingSimulator project @[rc_buildingsimulator-jayathissa] (** Check header)."""
        # Long from for H_tr_w: Conductance between exterior temperature and surface temperature
        # Objects: Doors, windows, curtain walls and windowed walls ISO 7.2.2.2 (here Window 1, Window 2 and Door 1)

        self.transmission_heat_transfer_coefficient_for_windows_and_door_in_watt_per_kelvin = (
            0.0
        )

        # here instead of reading H_Transmission from buildingdata it will be calculated manually using
        # input values U_Actual, A_ and b_Transmission also given by TABULA buildingdata
        for index, w_i in enumerate(self.windows_and_door):
            # with with H_Tr = U * A * b_tr [W/K], here b_tr is not given in TABULA data, so it is chosen 1.0
            h_tr_i = (
                self.buildingdata["U_Actual_" + w_i].values[0]
                * self.scaled_windows_and_door_envelope_areas_in_m2[index]
                * 1.0
            )
            self.transmission_heat_transfer_coefficient_for_windows_and_door_in_watt_per_kelvin += float(
                h_tr_i
            )

    def get_thermal_conductance_between_thermal_mass_and_internal_surface_in_watt_per_kelvin(
        self,
    ):
        """Based on the RC_BuildingSimulator project @[rc_buildingsimulator-jayathissa] (** Check header)."""
        # Long from for H_tr_ms, this is the same as internal pasrt of transmission heat transfer coefficient for opaque elements
        self.internal_part_of_transmission_heat_transfer_coefficient_for_opaque_elements_in_watt_per_kelvin = (
            self.effective_mass_area_in_m2
            * self.heat_transfer_coefficient_between_thermal_mass_and_internal_surface_with_fixed_value_in_watt_per_m2_per_kelvin
        )

    def get_thermal_conductance_of_opaque_surfaces_in_watt_per_kelvin(
        self,
    ):
        """Based on the RC_BuildingSimulator project @[rc_buildingsimulator-jayathissa] (** Check header)."""
        # Long from for H_tr_op: H_tr_op = 1/ (1/H_tr_ms + 1/H_tr_em) with
        # H_tr_ms: Conductance of opaque surfaces to interior [W/K] and H_tr_em: Conductance of opaque surfaces to exterior [W/K]
        # here opaque surfaces are Roof 1, Roof 2, Wall 1, Wall 2, Wall 3, Floor 1, Floor 2
        self.transmission_heat_transfer_coefficient_for_opaque_elements_in_watt_per_kelvin = (
            0.0
        )
        # here modification for scalability: instead of reading H_Transmission from buildingdata it will be calculated manually using
        # input values U_Actual, A_Calc and b_Transmission also given by TABULA buildingdata
        for index, o_w in enumerate(self.opaque_walls):
            # with with H_Tr = U * A * b_tr [W/K]
            h_tr_i = (
                self.buildingdata["U_Actual_" + o_w].values[0]
                * self.scaled_opaque_surfaces_envelope_area_in_m2[index]
                * self.buildingdata["b_Transmission_" + o_w].values[0]
            )
            self.transmission_heat_transfer_coefficient_for_opaque_elements_in_watt_per_kelvin += float(
                h_tr_i
            )
        if (
            self.transmission_heat_transfer_coefficient_for_opaque_elements_in_watt_per_kelvin
            != 0
            and self.internal_part_of_transmission_heat_transfer_coefficient_for_opaque_elements_in_watt_per_kelvin
            != 0
        ):
            self.external_part_of_transmission_heat_transfer_coefficient_for_opaque_elements_in_watt_per_kelvin = 1 / (
                (
                    1
                    / self.transmission_heat_transfer_coefficient_for_opaque_elements_in_watt_per_kelvin
                )
                - (
                    1
                    / self.internal_part_of_transmission_heat_transfer_coefficient_for_opaque_elements_in_watt_per_kelvin
                )
            )

    def get_thermal_conductance_between_indoor_air_and_internal_surface_in_watt_per_kelvin(
        self,
    ):
        """Based on the RC_BuildingSimulator project @[rc_buildingsimulator-jayathissa] (** Check header)."""
        # Long from for H_tr_is: Conductance between air temperature and surface temperature
        self.heat_transfer_coefficient_between_indoor_air_and_internal_surface_in_watt_per_kelvin = (
            self.total_internal_surface_area_in_m2
            * self.heat_transfer_coefficient_between_indoor_air_and_internal_surface_with_fixed_value_in_watt_per_m2_per_kelvin
        )

    def get_thermal_conductance_ventilation_in_watt_per_kelvin(
        self,
    ):
        """Based on the EPISCOPE TABULA (* Check header)."""
        # Long from for H_ve_adj: Ventilation
        # Determine the ventilation conductance

        heat_capacity_of_air_per_volume_in_watt_hour_per_m3_per_kelvin = 0.34
        self.thermal_conductance_by_ventilation_in_watt_per_kelvin = (
            heat_capacity_of_air_per_volume_in_watt_hour_per_m3_per_kelvin
            * float(
                self.buildingdata["n_air_use"] + self.buildingdata["n_air_infiltration"]
            )
            * self.scaled_conditioned_floor_area_in_m2
            * float(self.buildingdata["h_room"])
        )

    def get_conductances(
        self,
    ):
        """Get the thermal conductances based on the norm EN ISO 13970.

        :key
        """
        self.get_thermal_conductance_between_exterior_and_windows_and_door_in_watt_per_kelvin()
        self.get_thermal_conductance_between_thermal_mass_and_internal_surface_in_watt_per_kelvin()
        self.get_thermal_conductance_of_opaque_surfaces_in_watt_per_kelvin()
        self.get_thermal_conductance_between_indoor_air_and_internal_surface_in_watt_per_kelvin()
        self.get_thermal_conductance_ventilation_in_watt_per_kelvin()

    # =====================================================================================================================================

    def get_solar_heat_gain_through_windows(
        self,
        azimuth,
        direct_normal_irradiance,
        direct_horizontal_irradiance,
        global_horizontal_irradiance,
        direct_normal_irradiance_extra,
        apparent_zenith,
    ):
        """Calculate the thermal solar gain passed to the building through the windows.

        Based on the RC_BuildingSimulator project @[rc_buildingsimulator-jayathissa] (** Check header)
        """
        solar_heat_gains = 0.0

        if (
            direct_normal_irradiance != 0
            or direct_horizontal_irradiance != 0
            or global_horizontal_irradiance != 0
        ):

            for window in self.windows:
                solar_heat_gain = Window.calc_solar_heat_gains(
                    self,
                    sun_azimuth=azimuth,
                    direct_normal_irradiance=direct_normal_irradiance,
                    direct_horizontal_irradiance=direct_horizontal_irradiance,
                    global_horizontal_irradiance=global_horizontal_irradiance,
                    direct_normal_irradiance_extra=direct_normal_irradiance_extra,
                    apparent_zenith=apparent_zenith,
                    window_tilt_angle=window.window_tilt_angle,
                    window_azimuth_angle=window.window_azimuth_angle,
                    reduction_factor_with_area=window.reduction_factor_with_area,
                )
                solar_heat_gains += solar_heat_gain
        return solar_heat_gains

    # =====================================================================================================================================
    # Calculation of the heat flows from internal and solar heat sources.
    # (**/*** Check header)

    def calc_heat_flow(
        self,
        # this is labeled as Phi_int in paper [1] (** Check header)
        internal_heat_gains_in_watt,
        # this is labeled as Phi_sol in paper [1] (** Check header)
        solar_heat_gains_in_watt,
    ):
        """Calculate the heat flow from the solar gains, heating/cooling system, and internal gains into the building.

        The input of the building is split into the air node, surface node, and thermal mass node based on
        on the following equations

        #C.1 - C.3 in [C.3 ISO 13790]

        Note that this equation has diverged slightly from the standard
        as the heating/cooling node can enter any node depending on the
        emission system selected
        Based on the RC_BuildingSimulator project @[rc_buildingsimulator-jayathissa] (** Check header)
        """

        # Calculates the heat flows to various points of the building based on the breakdown in section C.2, formulas C.1-C.3
        # Heat flow to the air node in W, before labeled Phi_ia

        self.heat_flux_indoor_air_in_watt = 0.5 * internal_heat_gains_in_watt
        # Heat flow to the surface node in W, before labeled Phi_st

        self.heat_flux_internal_room_surface_in_watt = (
            1
            - (self.effective_mass_area_in_m2 / self.total_internal_surface_area_in_m2)
            - (
                self.transmission_heat_transfer_coefficient_for_windows_and_door_in_watt_per_kelvin
                / (
                    self.heat_transfer_coefficient_between_thermal_mass_and_internal_surface_with_fixed_value_in_watt_per_m2_per_kelvin
                    * self.total_internal_surface_area_in_m2
                )
            )
        ) * (0.5 * internal_heat_gains_in_watt + solar_heat_gains_in_watt)

        # Heat flow to the thermal mass node in W, before labeled Phi_m
        self.heat_flux_thermal_mass_in_watt = (
            self.effective_mass_area_in_m2 / self.total_internal_surface_area_in_m2
        ) * (0.5 * internal_heat_gains_in_watt + solar_heat_gains_in_watt)

        # Heat loss in W, before labeled Phi_loss
        self.heat_loss_in_watt = (
            self.transmission_heat_transfer_coefficient_for_windows_and_door_in_watt_per_kelvin
            / (
                self.heat_transfer_coefficient_between_thermal_mass_and_internal_surface_with_fixed_value_in_watt_per_m2_per_kelvin
                * self.total_internal_surface_area_in_m2
            )
        ) * (0.5 * internal_heat_gains_in_watt + solar_heat_gains_in_watt)
        return self.heat_loss_in_watt

    # =====================================================================================================================================
    # Determination of different temperatures T_air, T_s, T_m,t and T_m and global heat transfer Phi_m_tot which are used in crank-nicolson method.
    # (**/*** Check header)

    def calc_next_thermal_mass_temperature_in_celsius(
        self,
        previous_thermal_mass_temperature_in_celsius,
    ):
        """Primary Equation, calculates the temperature of the next time step: T_m,t.

        # (C.4) in [C.3 ISO 13790]
        Based on the RC_BuildingSimulator project @[rc_buildingsimulator-jayathissa] (** Check header)
        """
        self.next_thermal_mass_temperature_in_celsius = (
            (
                previous_thermal_mass_temperature_in_celsius
                * (
                    (
                        self.thermal_capacity_of_building_thermal_mass_in_joule_per_kelvin
                        / self.seconds_per_timestep
                    )
                    - 0.5
                    * (
                        self.transmission_heat_transfer_coefficient_3_in_watt_per_kelvin
                        + self.external_part_of_transmission_heat_transfer_coefficient_for_opaque_elements_in_watt_per_kelvin
                    )
                )
            )
            + self.equivalent_heat_flux_in_watt
        ) / (
            (
                self.thermal_capacity_of_building_thermal_mass_in_joule_per_kelvin
                / self.seconds_per_timestep
            )
            + 0.5
            * (
                self.transmission_heat_transfer_coefficient_3_in_watt_per_kelvin
                + self.external_part_of_transmission_heat_transfer_coefficient_for_opaque_elements_in_watt_per_kelvin
            )
        )

    def calc_equivalent_heat_flux_in_watt(
        self, temperature_outside_in_celsius, thermal_power_delivered_in_watt
    ):
        """Calculate a global heat transfer: Phi_m_tot.

        This is a definition used to simplify equation calc_t_m_next so it's not so long to write out
        # (C.5) in [C.3 ISO 13790]
        # h_ve = h_ve_adj and t_supply = t_out [9.3.2 ISO 13790]
        Based on the RC_BuildingSimulator project @[rc_buildingsimulator-jayathissa] (** Check header)
        """
        # ASSUMPTION: Supply air comes straight from the outside air
        # here Phi_HC,nd is not heating or cooling demand but thermal power delivered
        t_supply = temperature_outside_in_celsius

        self.equivalent_heat_flux_in_watt = (
            self.heat_flux_thermal_mass_in_watt
            + self.external_part_of_transmission_heat_transfer_coefficient_for_opaque_elements_in_watt_per_kelvin
            * temperature_outside_in_celsius
            + self.transmission_heat_transfer_coefficient_3_in_watt_per_kelvin
            * (
                self.heat_flux_internal_room_surface_in_watt
                + self.transmission_heat_transfer_coefficient_for_windows_and_door_in_watt_per_kelvin
                * temperature_outside_in_celsius
                + self.transmission_heat_transfer_coefficient_1_in_watt_per_kelvin
                * (
                    (
                        (
                            self.heat_flux_indoor_air_in_watt
                            + thermal_power_delivered_in_watt
                        )
                        / self.thermal_conductance_by_ventilation_in_watt_per_kelvin
                    )
                    + t_supply
                )
            )
            / self.transmission_heat_transfer_coefficient_2_in_watt_per_kelvin
        )

    def calc_thermal_mass_averag_bulk_temperature_in_celsius_used_for_calculations(
        self,
        previous_thermal_mass_temperature_in_celsius,
    ):
        """Temperature used for the calculations, average between newly calculated and previous bulk temperature: T_m.

        # (C.9) in [C.3 ISO 13790]
        Based on the RC_BuildingSimulator project @[rc_buildingsimulator-jayathissa] (** Check header)
        """
        return (
            previous_thermal_mass_temperature_in_celsius
            + self.next_thermal_mass_temperature_in_celsius
        ) / 2

    def calc_temperature_of_internal_room_surfaces_in_celsius(
        self,
        temperature_outside_in_celsius,
        thermal_mass_temperature_in_celsius,
        thermal_power_delivered_in_watt,
    ):
        """Calculate the temperature of the inside room surfaces: T_s.

        # (C.10) in [C.3 ISO 13790]
        # h_ve = h_ve_adj and t_supply = t_out [9.3.2 ISO 13790]
        Based on the RC_BuildingSimulator project @[rc_buildingsimulator-jayathissa] (** Check header)
        """
        # ASSUMPTION: Supply air comes straight from the outside air
        # here Phi_HC,nd is not heating or cooling demand but thermal power delivered
        t_supply = temperature_outside_in_celsius

        return (
            self.internal_part_of_transmission_heat_transfer_coefficient_for_opaque_elements_in_watt_per_kelvin
            * thermal_mass_temperature_in_celsius
            + self.heat_flux_internal_room_surface_in_watt
            + self.transmission_heat_transfer_coefficient_for_windows_and_door_in_watt_per_kelvin
            * temperature_outside_in_celsius
            + self.transmission_heat_transfer_coefficient_1_in_watt_per_kelvin
            * (
                t_supply
                + (self.heat_flux_indoor_air_in_watt + thermal_power_delivered_in_watt)
                / self.thermal_conductance_by_ventilation_in_watt_per_kelvin
            )
        ) / (
            self.internal_part_of_transmission_heat_transfer_coefficient_for_opaque_elements_in_watt_per_kelvin
            + self.transmission_heat_transfer_coefficient_for_windows_and_door_in_watt_per_kelvin
            + self.transmission_heat_transfer_coefficient_1_in_watt_per_kelvin
        )

    def calc_temperature_of_the_inside_air_in_celsius(
        self,
        temperature_outside_in_celsius,
        temperature_internal_room_surfaces_in_celsius,
        thermal_power_delivered_in_watt,
    ):
        """Calculate the temperature of the air node: T_air.

        # (C.11) in [C.3 ISO 13790]
        # h_ve = h_ve_adj and t_supply = t_out [9.3.2 ISO 13790]
        Based on the RC_BuildingSimulator project @[rc_buildingsimulator-jayathissa] (** Check header)
        """
        # ASSUMPTION: Supply air comes straight from the outside air
        # here Phi_HC,nd is not heating or cooling demand but thermal power delivered
        t_supply = temperature_outside_in_celsius

        return (
            self.heat_transfer_coefficient_between_indoor_air_and_internal_surface_in_watt_per_kelvin
            * temperature_internal_room_surfaces_in_celsius
            + self.thermal_conductance_by_ventilation_in_watt_per_kelvin * t_supply
            + thermal_power_delivered_in_watt
            + self.heat_flux_indoor_air_in_watt
        ) / (
            self.heat_transfer_coefficient_between_indoor_air_and_internal_surface_in_watt_per_kelvin
            + self.thermal_conductance_by_ventilation_in_watt_per_kelvin
        )

    def calc_crank_nicolson(
        self,
        internal_heat_gains_in_watt,
        solar_heat_gains_in_watt,
        outside_temperature_in_celsius,
        thermal_mass_temperature_prev_in_celsius,
        thermal_power_delivered_in_watt,
    ):
        """Determine node temperatures and computes derivation to determine the new node temperatures.

        Used in: has_demand(), solve_energy(), calc_energy_demand()
        # section C.3 in [C.3 ISO 13790]
        Based on the RC_BuildingSimulator project @[rc_buildingsimulator-jayathissa] (** Check header)
        Alternatively, described in paper [2].
        """

        # Updates flows
        heat_loss_in_watt = self.calc_heat_flow(
            internal_heat_gains_in_watt,
            solar_heat_gains_in_watt,
        )

        # Updates total flow
        self.calc_equivalent_heat_flux_in_watt(
            outside_temperature_in_celsius, thermal_power_delivered_in_watt
        )

        # calculates the new bulk temperature POINT from the old one # CHECKED Requires t_m_prev
        self.calc_next_thermal_mass_temperature_in_celsius(
            thermal_mass_temperature_prev_in_celsius
        )

        # calculates the AVERAGE bulk temperature used for the remaining
        thermal_mass_average_bulk_temperature_in_celsius = self.calc_thermal_mass_averag_bulk_temperature_in_celsius_used_for_calculations(
            thermal_mass_temperature_prev_in_celsius
        )

        # keep these calculations if later you are interested in the indoor surface or air temperature
        # Updates internal surface temperature (t_s)
        internal_room_surface_temperature_in_celsius = (
            self.calc_temperature_of_internal_room_surfaces_in_celsius(
                outside_temperature_in_celsius,
                thermal_mass_average_bulk_temperature_in_celsius,
                thermal_power_delivered_in_watt,
            )
        )

        # Updates indoor air temperature (t_air)
        indoor_air_temperature_in_celsius = (
            self.calc_temperature_of_the_inside_air_in_celsius(
                outside_temperature_in_celsius,
                internal_room_surface_temperature_in_celsius,
                thermal_power_delivered_in_watt,
            )
        )

        return (
            thermal_mass_average_bulk_temperature_in_celsius,
            heat_loss_in_watt,
            internal_room_surface_temperature_in_celsius,
            indoor_air_temperature_in_celsius,
        )

    # =====================================================================================================================================
    # Calculation of maximal thermal building heat demand according to TABULA (* Check header).
    def calc_max_thermal_building_demand(
        self,
        initial_temperature_in_celsius: float,
        heating_reference_temperature_in_celsius: float,
    ) -> Any:
        """Calculate maximal thermal building demand using TABULA data."""

        vals1_in_watt_per_m2_per_kelvin = float(
            self.buildingdata["h_Transmission"].values[0]
        ) * (1 / self.scaling_factor)

        if vals1_in_watt_per_m2_per_kelvin is None:
            raise ValueError("h_Transmission was none.")
        vals2_in_watt_per_m2_per_kelvin = float(
            self.buildingdata["h_Ventilation"].values[0]
        ) * (1 / self.scaling_factor)

        # with with dQ/dt = h * (T2-T1) * A -> [W]
        max_thermal_building_demand_in_watt = (
            (vals1_in_watt_per_m2_per_kelvin + vals2_in_watt_per_m2_per_kelvin)
            * (
                initial_temperature_in_celsius
                - heating_reference_temperature_in_celsius
            )
            * self.scaled_conditioned_floor_area_in_m2
        )
        return max_thermal_building_demand_in_watt

    # # =====================================================================================================================================
    # # Calculation of maximal water mass flow for water circulation through heating distribution system and heating water storage
    # def calc_max_water_mass_flow_rate(
    #     self,
    #     initial_temperature_in_celsius: float,
    #     heating_reference_temperature_in_celsius: float,
    #     max_thermal_building_demand_in_watt: float,
    # ) -> Any:
    #     """Calculate maximal water mass flow."""
    #     specific_heat_capacity_of_water_in_joule_per_kg_per_celsius = (
    #         PhysicsConfig.water_specific_heat_capacity_in_joule_per_kilogram_per_kelvin
    #     )
    #     max_water_mass_flow_in_kg_per_second = max_thermal_building_demand_in_watt / (
    #         specific_heat_capacity_of_water_in_joule_per_kg_per_celsius
    #         * (
    #             initial_temperature_in_celsius
    #             - heating_reference_temperature_in_celsius
    #         )
    #     )
    #     return max_water_mass_flow_in_kg_per_second


# =====================================================================================================================================
class Window:

    """Based on the RC_BuildingSimulator project @[rc_buildingsimulator-jayathissa] (** Check header)."""

    def __init__(
        self,
        window_azimuth_angle=None,
        window_tilt_angle=None,
        area=None,
        glass_solar_transmittance=None,
        frame_area_fraction_reduction_factor=None,
        external_shading_vertical_reduction_factor=None,
        nonperpendicular_reduction_factor=None,
    ):
        """Construct all the neccessary attributes."""
        # Angles
        self.window_tilt_angle = window_tilt_angle
        self.window_azimuth_angle = window_azimuth_angle
        self.window_tilt_angle_rad: float = 0

        # Area
        self.area = area

        # Transmittance
        self.glass_solar_transmittance = glass_solar_transmittance
        # Incident Solar Radiation
        self.incident_solar: int

        # Reduction factors
        self.nonperpendicular_reduction_factor = nonperpendicular_reduction_factor
        self.external_shading_vertical_reduction_factor = (
            external_shading_vertical_reduction_factor
        )
        self.frame_area_fraction_reduction_factor = frame_area_fraction_reduction_factor

        self.reduction_factor = (
            glass_solar_transmittance
            * nonperpendicular_reduction_factor
            * external_shading_vertical_reduction_factor
            * (1 - frame_area_fraction_reduction_factor)
        )

        self.reduction_factor_with_area = self.reduction_factor * self.area

    def calc_direct_solar_factor(
        self,
        sun_altitude,
        sun_azimuth,
        apparent_zenith,
    ):
        """Calculate the cosine of the angle of incidence on the window.

        Commented equations, that provide a direct calculation, were derived in:

        Proportion of the radiation incident on the window (cos of the incident ray)
        ref:Quaschning, Volker, and Rolf Hanitsch. "Shade calculations in photovoltaic systems."
        ISES Solar World Conference, Harare. 1995.

        Based on the RC_BuildingSimulator project @[rc_buildingsimulator-jayathissa] (** Check header)
        """
        sun_altitude_rad = math.radians(sun_altitude)

        aoi = pvlib.irradiance.aoi(
            self.window_tilt_angle,
            self.window_azimuth_angle,
            apparent_zenith,
            sun_azimuth,
        )

        direct_factor = math.cos(aoi) / (math.sin(sun_altitude_rad))

        return direct_factor

    def calc_diffuse_solar_factor(
        self,
    ):
        """Calculate the proportion of diffuse radiation.

        Based on the RC_BuildingSimulator project @[rc_buildingsimulator-jayathissa] (** Check header)
        """
        self.window_tilt_angle_rad = math.radians(self.window_tilt_angle)
        # Proportion of incident light on the window surface
        return (1 + math.cos(self.window_tilt_angle_rad)) / 2

    # Calculate solar heat gain through windows.
    # (** Check header)
    @lru_cache(maxsize=16)
    def calc_solar_heat_gains(
        self,
        sun_azimuth,
        direct_normal_irradiance,
        direct_horizontal_irradiance,
        global_horizontal_irradiance,
        direct_normal_irradiance_extra,
        apparent_zenith,
        window_tilt_angle,
        window_azimuth_angle,
        reduction_factor_with_area,
    ):
        """Calculate the Solar Gains in the building zone through the set Window.

        :param sun_altitude: Altitude Angle of the Sun in Degrees
        :type sun_altitude: float
        :param sun_azimuth: Azimuth angle of the sun in degrees
        :type sun_azimuth: float
        :param normal_direct_radiation: Normal Direct Radiation from weather file
        :type normal_direct_radiation: float
        :param horizontal_diffuse_radiation: Horizontal Diffuse Radiation from weather file
        :type horizontal_diffuse_radiation: float
        :return: self.incident_solar, Incident Solar Radiation on window
        :return: self.solar_gains - Solar gains in building after transmitting through the window
        :rtype: float
        """
        if window_azimuth_angle is None:
            window_azimuth_angle = 0
            log.warning(
                "window azimuth angle was set to 0 south because no value was set."
            )
        poa_irrad = pvlib.irradiance.get_total_irradiance(
            window_tilt_angle,
            window_azimuth_angle,
            apparent_zenith,
            sun_azimuth,
            direct_normal_irradiance,
            global_horizontal_irradiance,
            direct_horizontal_irradiance,
            direct_normal_irradiance_extra,
        )

        if math.isnan(poa_irrad["poa_direct"]):
            return 0

        return poa_irrad["poa_direct"] * reduction_factor_with_area


class BuildingController(cp.Component):

    """BuildingController class.

    It calculates on base of the maximal Building
    Thermal Demand and the difference of the actual Building Tempreature
    to the Target/Minimal Building Tempreature how much the building is suppose
    to be heated up. This Output is called "RealBuildingHeatDemand".

    Parameters
    ----------
    sim_params : Simulator
        Simulator object used to carry the simulation using this class

    """

    # Inputs
    ReferenceMaxHeatBuildingDemand = "ReferenceMaxHeatBuildingDemand"
    ResidenceTemperature = "ResidenceTemperature"
    # Outputs
    RealHeatBuildingDemand = "RealHeatBuildingDemand"
    LevelOfUtilization = "LevelOfUtilization"

    def __init__(
        self,
        my_simulation_parameters: SimulationParameters,
        config: BuildingControllerConfig,
    ):
        """Constructs all the neccessary attributes of the Building Controller object."""
        super().__init__(
            name="BuildingController",
            my_simulation_parameters=my_simulation_parameters,
        )
        self.minimal_building_temperature_in_celsius = (
            config.minimal_building_temperature_in_celsius
        )
        self.maximal_building_temperature_in_celsius = (
            config.maximal_building_temperature_in_celsius
        )
        self.state = BuildingControllerState(
            temperature_building_target_in_celsius=config.minimal_building_temperature_in_celsius,
            level_of_utilization=0,
        )
        self.previous_state = self.state.clone()
        self.real_heat_building_demand_in_watt: float = 0.0
        self.building_temperature_in_celsius: float = 0.0
        # =================================================================================================================================
        # Inputs and Output channels

        self.ref_max_thermal_build_demand_channel: cp.ComponentInput = self.add_input(
            self.component_name,
            self.ReferenceMaxHeatBuildingDemand,
            lt.LoadTypes.HEATING,
            lt.Units.WATT,
            True,
        )
        self.residence_temperature_channel: cp.ComponentInput = self.add_input(
            self.component_name,
            self.ResidenceTemperature,
            lt.LoadTypes.TEMPERATURE,
            lt.Units.CELSIUS,
            True,
        )
        self.real_heat_building_demand_channel: cp.ComponentOutput = self.add_output(
            self.component_name,
            self.RealHeatBuildingDemand,
            lt.LoadTypes.HEATING,
            lt.Units.WATT,
        )
        self.level_of_utilization_channel: cp.ComponentOutput = self.add_output(
            self.component_name,
            self.LevelOfUtilization,
            lt.LoadTypes.ANY,
            lt.Units.PERCENT,
        )
        # =================================================================================================================================

    @staticmethod
    def get_default_config():
        """Gets a default configuration of the building controller."""
        config = BuildingControllerConfig(
            minimal_building_temperature_in_celsius=20,
            maximal_building_temperature_in_celsius=24,
        )
        return config

    def build(self):
        """Build load profile for entire simulation duration."""
        pass

    def write_to_report(
        self,
    ):
        """Writes a report."""
        pass

    def i_save_state(
        self,
    ):
        """Saves the current state."""
        self.previous_state = self.state.clone()

    def i_restore_state(
        self,
    ):
        """Restores previous state."""
        self.state = self.previous_state.clone()

    def i_doublecheck(
        self,
        timestep: int,
        stsv: cp.SingleTimeStepValues,
    ) -> None:
        """Doublechecks."""
        pass

    def i_prepare_simulation(
        self,
    ) -> None:
        """Prepares the simulation."""
        pass

    def i_simulate(
        self,
        timestep: int,
        stsv: cp.SingleTimeStepValues,
        force_convergence: bool,
    ) -> None:
        """Simulates the building controller."""
        self.building_temperature_in_celsius = stsv.get_input_value(
            self.residence_temperature_channel
        )
        minimal_building_temperature_in_celsius = (
            self.minimal_building_temperature_in_celsius
        )
        maximal_building_temperature_in_celsius = (
            self.maximal_building_temperature_in_celsius
        )
        delta_temp_for_level_of_utilization = 0.4
        level_of_utilization: float = 0
        # Building is too hot and needs cooling
        if (
            self.building_temperature_in_celsius
            >= maximal_building_temperature_in_celsius
            + delta_temp_for_level_of_utilization
        ):
            level_of_utilization = -1
        elif (
            maximal_building_temperature_in_celsius
            <= self.building_temperature_in_celsius
            < maximal_building_temperature_in_celsius
            + delta_temp_for_level_of_utilization
        ):
            level_of_utilization = -(
                self.building_temperature_in_celsius
                - maximal_building_temperature_in_celsius
            )

        # Building is warm enough
        elif (
            minimal_building_temperature_in_celsius
            <= self.building_temperature_in_celsius
            < maximal_building_temperature_in_celsius
        ):
            level_of_utilization = 0

        # Building is too cold and needs heating. It gets heated up, when temperature is underneath target temperature
        elif (
            minimal_building_temperature_in_celsius
            - delta_temp_for_level_of_utilization
            <= self.building_temperature_in_celsius
            < minimal_building_temperature_in_celsius
        ):
            level_of_utilization = (
                minimal_building_temperature_in_celsius
                - self.building_temperature_in_celsius
            )
        elif (
            self.building_temperature_in_celsius
            < minimal_building_temperature_in_celsius
            - delta_temp_for_level_of_utilization
        ):
            level_of_utilization = 1

        else:
            raise ValueError("the right case could not be identified")

        self.real_heat_building_demand_in_watt = (
            self.state.level_of_utilization
            * stsv.get_input_value(self.ref_max_thermal_build_demand_channel)
        )
        self.state.level_of_utilization = level_of_utilization
        stsv.set_output_value(
            self.level_of_utilization_channel, self.state.level_of_utilization
        )
        stsv.set_output_value(
            self.real_heat_building_demand_channel,
            self.real_heat_building_demand_in_watt,
        )
        # log.information("bcontroller timestep " + str(timestep))
        # log.information("bcontroller state level o utilization " + str(self.state.level_of_utilization))
        # log.information("bcontroller real buiding heat deamnd " + str(self.real_heat_building_demand_in_watt) +"\n")<|MERGE_RESOLUTION|>--- conflicted
+++ resolved
@@ -468,20 +468,21 @@
             self.TemperatureMeanThermalMass,
             lt.LoadTypes.TEMPERATURE,
             lt.Units.CELSIUS,
-            output_description=f"here a description for {self.InitialInternalTemperature} will follow.",
+            output_description=f"here a description for {self.TemperatureMeanThermalMass} will follow.",
         )
         self.internal_surface_temperature_channel: cp.ComponentOutput = self.add_output(
             self.component_name,
             self.TemperatureInternalSurface,
             lt.LoadTypes.TEMPERATURE,
             lt.Units.CELSIUS,
+            output_description=f"here a description for {self.TemperatureInternalSurface} will follow.",
         )
         self.indoor_air_temperature_channel: cp.ComponentOutput = self.add_output(
             self.component_name,
             self.TemperatureIndoorAir,
             lt.LoadTypes.TEMPERATURE,
             lt.Units.CELSIUS,
-            output_description=f"here a description for {self.TemperatureMean} will follow.",
+            output_description=f"here a description for {self.TemperatureIndoorAir} will follow.",
         )
         self.total_power_to_residence_channel: cp.ComponentOutput = self.add_output(
             self.component_name,
@@ -1120,25 +1121,8 @@
     ):
         """Write important variables to report."""
         lines = []
-<<<<<<< HEAD
-        lines.append(f"Building Name: {self.component_name}")
-        lines.append(f"Building Code: {self.buildingconfig.building_code}")
-        lines.append(
-            f"Building Heat Capacity Class: {self.buildingconfig.building_heat_capacity_class}"
-        )
-        lines.append(
-            f"Building Absolute Conditioned Floor Area [m2]: {self.buildingconfig.absolute_conditioned_floor_area_in_m2}"
-        )
-        lines.append(
-            f"Building Initial Internal Temperature [°C]: {self.buildingconfig.initial_internal_temperature_in_celsius}"
-        )
-        lines.append(
-            f"Building Heating Reference Temperature [°C]: {self.buildingconfig.heating_reference_temperature_in_celsius}"
-        )
-=======
         for config_string in self.buildingconfig.get_string_dict():
             lines.append(config_string)
->>>>>>> c22a8f2c
 
         lines.append(
             f"Max Thermal Demand [W]: {self.max_thermal_building_demand_in_watt}"
