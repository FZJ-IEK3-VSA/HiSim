--- conflicted
+++ resolved
@@ -220,7 +220,6 @@
     ReferenceMaxHeatBuildingDemand = "ReferenceMaxHeatBuildingDemand"
     HeatLoss = "HeatLoss"
     TheoreticalThermalBuildingDemand = "TheoreticalThermalBuildingDemand"
-    NumberOfApartments = "NumberOfApartments"
 
     @utils.measure_execution_time
     def __init__(
@@ -509,16 +508,6 @@
             output_description=f"here a description for {self.TheoreticalThermalBuildingDemand} will follow.",
         )
 
-<<<<<<< HEAD
-        self.number_of_apartments_channel: cp.ComponentOutput = self.add_output(
-            self.component_name,
-            self.NumberOfApartments,
-            lt.LoadTypes.ANY,
-            lt.Units.ANY,
-            output_description=f"here a description for {self.NumberOfApartments} will follow.",
-        )
-=======
->>>>>>> 35b6aac1
         # =================================================================================================================================
         # Add and get default connections
 
@@ -748,9 +737,6 @@
         stsv.set_output_value(
             self.theoretical_thermal_building_demand_channel,
             theoretical_thermal_building_demand_in_watt,
-        )
-        stsv.set_output_value(
-            self.number_of_apartments_channel, self.number_of_apartments
         )
 
         # Saves solar gains cache
