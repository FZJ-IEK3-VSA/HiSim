"""Building module.

This module simulates the thermal behaviour of a building using reference data from the EPISCOPE/TABULA project and
a resistor-capacitor (RC) model from the RC_BuildingSimulator project and the ISO 13790 norm.

The module contains the following classes:
    1. class BuildingState - constructs the building state.
    2. class BuildingControllerState - constructs the building controller state.
    3. class BuildingConfig - json dataclass, configurates the building class.
    4. class BuildingControllerConfig -  json dataclass, configurates the building controller class.
    5. class Building -  main class, involves building properties taken from EPISCOPE/TABULA project database* and
       calculations from RC_BuildingSimulator project**. Inputs of the building class are the heating device, occupancy and weather.
       Outputs are for example temperature, stored energy and solar gains through windows.
    6. class Window - taken from the RC simulator project, calculates for example solar gains through windows.
    7. class BuildingController - calculates real heating demand and how much building is supposed to be heated up.

*EPISCOPE/TABULA project:
     Ths project involves a collection of multiple typologies of residences from 12 European countries, listing among others,
     heat coefficient, area, volumes, light transmissibility, house heat capacity for various residence construction elements.
     These typologies are categorized by year of construction, residence type and degree of refurbishment.
     For information, please access site: https://episcope.eu/building-typology/webtool/

**RC_BuildingSimulator project:
    The functions cited in this module are at some degree based on the RC_BuildingSimulator project:
    [rc_buildingsimulator-jayathissa]:
    [1] Jayathissa, Prageeth, et al. "Optimising building net energy demand with dynamic BIPV shading." Applied Energy 202 (2017): 726-735.
    The implementation of the RC_BuildingSimulator project can be found under the following repository:
    https://github.com/architecture-building-systems/RC_BuildingSimulator

    The RC model (5R1C model) is based on the EN ISO 13790 standard and explains thermal physics with the help of an electrical circuit analogy.
    Principal components of this model are the heat fluxes Phi which are analogous to the electrical current I,
    the thermal conductances H which are the inverse of the thermal resistance and analogous to the electrical conductance G (=1/R),
    the thermal capacitance C analogous to the electrical capacitance C and
    the temperatures T which are analogous to the electrical voltage V.

*** Another paper using the 5R1C model from EN ISO 13790:
    [2] I. Horvat et al. "Dynamic method for calculating energy need in HVAC systems." Transactions of Famena 40 (2016): 47-62.

"""
# clean

# Generic/Built-in
from typing import List, Any, Optional
from functools import (
    lru_cache,
)
import math
from dataclasses import (
    dataclass,
)
from dataclasses_json import (
    dataclass_json,
)
import pvlib
import pandas as pd

from hisim import (
    dynamic_component,
    utils,
)
from hisim import (
    component as cp,
)
from hisim import (
    loadtypes as lt,
)
from hisim import (
    log,
)

from hisim.components.loadprofilegenerator_utsp_connector import (
    UtspLpgConnector,
)
from hisim.simulationparameters import (
    SimulationParameters,
)
from hisim.components.weather import (
    Weather,
)
from hisim.components.loadprofilegenerator_connector import (
    Occupancy,
)

__authors__ = "Vitor Hugo Bellotto Zago"
__copyright__ = "Copyright 2021, the House Infrastructure Project"
__credits__ = ["Dr. Noah Pflugradt"]
__license__ = "MIT"
__version__ = "0.1"
__maintainer__ = "Vitor Hugo Bellotto Zago"
__email__ = "vitor.zago@rwth-aachen.de"
__status__ = "development"


@dataclass_json
@dataclass
class BuildingConfig(cp.ConfigBase):

    """Configuration of the Building class."""

    @classmethod
    def get_main_classname(cls):
        """Return the full class name of the base class."""
        return Building.get_full_classname()

    name: str
    heating_reference_temperature_in_celsius: float
    building_code: str
    building_heat_capacity_class: str
    initial_internal_temperature_in_celsius: float
    absolute_conditioned_floor_area_in_m2: Optional[float]
    total_base_area_in_m2: Optional[float]

    @classmethod
    def get_default_german_single_family_home(
        cls,
    ) -> Any:
        """Get a default Building."""
        config = BuildingConfig(
            name="Building_1",
            building_code="DE.N.SFH.05.Gen.ReEx.001.002",
            building_heat_capacity_class="medium",
            initial_internal_temperature_in_celsius=23,
            heating_reference_temperature_in_celsius=-14,
            absolute_conditioned_floor_area_in_m2=121.2,
            total_base_area_in_m2=None,
        )
        return config


class BuildingState:

    """BuildingState class."""

    def __init__(
        self,
        thermal_mass_temperature_in_celsius: float,
        thermal_capacitance_in_joule_per_kelvin: float,
    ):
        """Construct all the neccessary attributes for the BuildingState object."""
        # this is labeled as t_m in the paper [1] (** Check header)
        self.thermal_mass_temperature_in_celsius: float = (
            thermal_mass_temperature_in_celsius
        )
        # this is labeled as c_m in the paper [1] (** Check header)
        self.thermal_capacitance_in_joule_per_kelvin: float = (
            thermal_capacitance_in_joule_per_kelvin
        )

    def calc_stored_thermal_power_in_watt(
        self,
    ) -> float:
        """Calculate the thermal power stored by the thermal mass per second."""
        return (
            self.thermal_mass_temperature_in_celsius
            * self.thermal_capacitance_in_joule_per_kelvin
        ) / 3600

    def self_copy(
        self,
    ):
        """Copy the Building State."""
        return BuildingState(
            self.thermal_mass_temperature_in_celsius,
            self.thermal_capacitance_in_joule_per_kelvin,
        )


class Building(dynamic_component.DynamicComponent):

    """Building class.

    This class calculates the thermal behaviour of the building based on the RC Simulator (** paper [1]) and the EN ISO 13790 norm (see header).
    The corresponding functions and variables are also described in the paper [2].
    Also it provides multiple typologies of residences based on the EPISCOPE/TABULA project database (* Check header).

    Parameters
    ----------
    building_code :str
        Code reference to a specific residence typology list in EPISCOPE/TABULA database
    building_heat_capacity_class: str
        Heat capacity of residence defined using one of the following terms:
            - very light
            - light
            - medium
            - heavy
            - very heavy
    initial_internal_temperature_in_celsius : float
        Initial internal temperature of residence in Celsius
    sim_params : Simulator
        Simulator object used to carry the simulation using this class

    """

    # Inputs -> heating device
    ThermalPowerDelivered = "ThermalPowerDelivered"
<<<<<<< HEAD
    ThermalPowerCHP = "ThermalPowerCHP"
=======
>>>>>>> 9208dc95

    # Inputs -> occupancy
    HeatingByResidents = "HeatingByResidents"

    # Inputs -> weather
    Altitude = "Altitude"
    Azimuth = "Azimuth"
    ApparentZenith = "ApparentZenith"
    DirectNormalIrradiance = "DirectNormalIrradiance"
    DirectNormalIrradianceExtra = "DirectNormalIrradianceExtra"
    DiffuseHorizontalIrradiance = "DiffuseHorizontalIrradiance"
    GlobalHorizontalIrradiance = "GlobalHorizontalIrradiance"
    TemperatureOutside = "TemperatureOutside"

    # Outputs
    InitialInternalTemperature = "InitialInternalTemperature"
    TemperatureMean = "ResidenceTemperature"
    TotalEnergyToResidence = "TotalEnergyToResidence"
    SolarGainThroughWindows = "SolarGainThroughWindows"
    ReferenceMaxHeatBuildingDemand = "ReferenceMaxHeatBuildingDemand"

    @utils.measure_execution_time
    def __init__(
        self,
        my_simulation_parameters: SimulationParameters,
        config: BuildingConfig,
    ):
        """Construct all the neccessary attributes."""
        self.buildingconfig = config
        # dynamic
        self.my_component_inputs: List[dynamic_component.DynamicConnectionInput] = []
        self.my_component_outputs: List[dynamic_component.DynamicConnectionOutput] = []
        super().__init__(
            my_component_inputs=self.my_component_inputs,
            my_component_outputs=self.my_component_outputs,
            name=self.buildingconfig.name,
            my_simulation_parameters=my_simulation_parameters,
        )

        # =================================================================================================================================
        # Initialization of variables
        (self.is_in_cache, self.cache_file_path,) = utils.get_cache_file(
            self.component_name,
            self.buildingconfig,
            self.my_simulation_parameters,
        )
        # labeled as C_m in the paper [1] (** Check header), before c_m
        self.thermal_capacity_of_building_thermal_mass_in_joule_per_kelvin: float = 0
        self.thermal_capacity_of_building_thermal_mass_reference_in_watthour_per_m2_per_kelvin: float = (
            0
        )
        # labeled as H_w in the paper [2] (*** Check header), before h_tr_w
        self.transmission_heat_transfer_coefficient_for_windows_and_door_in_watt_per_kelvin: float
        self.transmission_heat_transfer_coefficient_for_opaque_elements_in_watt_per_kelvin: float
        # labeled as H_tr_em in paper [2] (*** Check header)
        self.external_part_of_transmission_heat_transfer_coefficient_for_opaque_elements_in_watt_per_kelvin: float = (
            0
        )
        # labeled as H_tr_ms in paper [2] (*** Check header)
        self.internal_part_of_transmission_heat_transfer_coefficient_for_opaque_elements_in_watt_per_kelvin: float = (
            0
        )
        # labeled as h_ms in paper [2] (*** Check header)
        self.heat_transfer_coefficient_between_thermal_mass_and_internal_surface_with_fixed_value_in_watt_per_m2_per_kelvin: float = (
            0
        )
        # labeled as H_tr_is in paper [2] (** Check header)
        self.heat_transfer_coefficient_between_indoor_air_and_internal_surface_in_watt_per_kelvin: float = (
            0
        )
        # labeled as h_is in paper [2] (** Check header)
        self.heat_transfer_coefficient_between_indoor_air_and_internal_surface_with_fixed_value_in_watt_per_m2_per_kelvin: float = (
            0
        )
        # labeled as H_ve in paper [2] (*** Check header), before h_ve_adj
        self.thermal_conductance_by_ventilation_in_watt_per_kelvin: float = 0
        self.heat_transfer_coefficient_by_ventilation_reference_in_watt_per_kelvin: float = (
            0
        )
        self.buildingdata: Any
        self.buildingcode: str

        # before labeled as a_f
        self.conditioned_floor_area_in_m2: float = 0
        self.scaled_conditioned_floor_area_in_m2: float = 0
        self.scaling_factor: float = 1
        # before labeled as a_m
        self.effective_mass_area_in_m2: float = 0
        # before labeled as a_t
        self.total_internal_surface_area_in_m2: float = 0
        self.room_height_in_m2: float = 0

        self.windows: List[Window]
        self.windows_directions: List[str]
        self.total_windows_area: float
        self.scaled_window_areas_in_m2: List[float]

        self.windows_and_door: List[str]
        self.scaled_windows_and_door_envelope_areas_in_m2: List[float]

        self.opaque_walls: List[str]
        self.scaled_opaque_surfaces_envelope_area_in_m2: List[float]

        self.cache: List[float]
        self.solar_heat_gain_through_windows: List[float]
        # labeled as Phi_ia in paper [1] (** Check header)
        self.heat_flux_indoor_air_in_watt: float
        # labeled as Phi_st in the paper [1] (** Check header)
        self.heat_flux_internal_room_surface_in_watt: float
        # labeled as Phi_m in the paper [1] (** Check header)
        self.heat_flux_thermal_mass_in_watt: float = 0
        self.heat_loss_in_watt: float
        # labeled as Phi_m_tot in the paper [1] (** Check header)
        self.equivalent_heat_flux_in_watt: float
        self.next_thermal_mass_temperature_in_celsius: float
        self.internal_heat_gains_through_occupancy_in_watt: float = 0

        # reference taken from TABULA (* Check header) as Q_ht [kWh/m2.a], before q_ht_ref
        self.total_heat_transfer_reference_in_kilowatthour_per_m2_per_year: float = 0
        # reference taken from TABULA (* Check header) as Q_int [kWh/m2.a], before q_int_ref
        self.internal_heat_sources_reference_in_kilowatthour_per_m2_per_year: float = 0
        # reference taken from TABULA (* Check header) Q_sol [kWh/m2.a], before q_sol_ref (or solar heat sources?)
        self.solar_heat_load_during_heating_seasons_reference_in_kilowatthour_per_m2_per_year: float = (
            0
        )
        # reference taken from TABULA (* Check header) as Q_H_nd [kWh/m2.a], before q_h_nd_ref
        self.energy_need_for_heating_reference_in_kilowatthour_per_m2_per_year: float = (
            0
        )

        self.get_building()
        self.build()
        self.get_physical_param()
        self.max_thermal_building_demand_in_watt = self.calc_max_thermal_building_demand(
            heating_reference_temperature_in_celsius=config.heating_reference_temperature_in_celsius,
            initial_temperature_in_celsius=config.initial_internal_temperature_in_celsius,
        )

        self.state: BuildingState = BuildingState(
            thermal_mass_temperature_in_celsius=config.initial_internal_temperature_in_celsius,
            thermal_capacitance_in_joule_per_kelvin=self.thermal_capacity_of_building_thermal_mass_in_joule_per_kelvin,
        )
        self.previous_state = self.state.self_copy()

        # =================================================================================================================================
        # Input channels

        self.thermal_power_delivered_channel: cp.ComponentInput = self.add_input(
            self.component_name,
            self.ThermalPowerDelivered,
<<<<<<< HEAD
            lt.LoadTypes.HEATING,
            lt.Units.WATT,
            False,
        )
        self.thermal_power_chp_channel: cp.ComponentInput = self.add_input(
            self.component_name,
            self.ThermalPowerCHP,
=======
>>>>>>> 9208dc95
            lt.LoadTypes.HEATING,
            lt.Units.WATT,
            False,
        )
        self.altitude_channel: cp.ComponentInput = self.add_input(
            self.component_name,
            self.Altitude,
            lt.LoadTypes.ANY,
            lt.Units.DEGREES,
            True,
        )
        self.azimuth_channel: cp.ComponentInput = self.add_input(
            self.component_name,
            self.Azimuth,
            lt.LoadTypes.ANY,
            lt.Units.DEGREES,
            True,
        )
        self.apparent_zenith_channel: cp.ComponentInput = self.add_input(
            self.component_name,
            self.ApparentZenith,
            lt.LoadTypes.ANY,
            lt.Units.DEGREES,
            True,
        )
        self.direct_normal_irradiance_channel: cp.ComponentInput = self.add_input(
            self.component_name,
            self.DirectNormalIrradiance,
            lt.LoadTypes.IRRADIANCE,
            lt.Units.WATT_PER_SQUARE_METER,
            True,
        )
        self.direct_normal_irradiance_extra_channel: cp.ComponentInput = self.add_input(
            self.component_name,
            self.DirectNormalIrradianceExtra,
            lt.LoadTypes.IRRADIANCE,
            lt.Units.WATT_PER_SQUARE_METER,
            True,
        )
        self.direct_horizontal_irradiance_channel: cp.ComponentInput = self.add_input(
            self.component_name,
            self.DiffuseHorizontalIrradiance,
            lt.LoadTypes.IRRADIANCE,
            lt.Units.WATT_PER_SQUARE_METER,
            True,
        )
        self.global_horizontal_irradiance_channel: cp.ComponentInput = self.add_input(
            self.component_name,
            self.GlobalHorizontalIrradiance,
            lt.LoadTypes.IRRADIANCE,
            lt.Units.WATT_PER_SQUARE_METER,
            True,
        )

        self.temperature_outside_channel: cp.ComponentInput = self.add_input(
            self.component_name,
            self.TemperatureOutside,
            lt.LoadTypes.TEMPERATURE,
            lt.Units.CELSIUS,
            True,
        )

        self.occupancy_heat_gain_channel: cp.ComponentInput = self.add_input(
            self.component_name,
            self.HeatingByResidents,
            lt.LoadTypes.HEATING,
            lt.Units.WATT,
            True,
        )

        # Output channels

        self.initial_internal_temperature_channel: cp.ComponentOutput = self.add_output(
            self.component_name,
            self.InitialInternalTemperature,
            lt.LoadTypes.TEMPERATURE,
            lt.Units.CELSIUS,
        )

        self.thermal_mass_temperature_channel: cp.ComponentOutput = self.add_output(
            self.component_name,
            self.TemperatureMean,
            lt.LoadTypes.TEMPERATURE,
            lt.Units.CELSIUS,
        )
        self.total_power_to_residence_channel: cp.ComponentOutput = self.add_output(
            self.component_name,
            self.TotalEnergyToResidence,
            lt.LoadTypes.HEATING,
            lt.Units.WATT,
        )
        self.solar_gain_through_windows_channel: cp.ComponentOutput = self.add_output(
            self.component_name,
            self.SolarGainThroughWindows,
            lt.LoadTypes.HEATING,
            lt.Units.WATT,
        )
        self.var_max_thermal_building_demand_channel: cp.ComponentOutput = (
            self.add_output(
                self.component_name,
                self.ReferenceMaxHeatBuildingDemand,
                lt.LoadTypes.HEATING,
                lt.Units.WATT,
            )
        )

        # =================================================================================================================================
        # Add and get default connections

        self.add_default_connections(self.get_default_connections_from_weather())
        self.add_default_connections(self.get_default_connections_from_occupancy())
        self.add_default_connections(self.get_default_connections_from_utsp())

    def get_default_connections_from_weather(
        self,
    ):
        """Get weather default connnections."""
        log.information("setting weather default connections")
        connections = []
        weather_classname = Weather.get_classname()
        connections.append(
            cp.ComponentConnection(
                Building.Altitude,
                weather_classname,
                Weather.Altitude,
            )
        )
        connections.append(
            cp.ComponentConnection(
                Building.Azimuth,
                weather_classname,
                Weather.Azimuth,
            )
        )
        connections.append(
            cp.ComponentConnection(
                Building.ApparentZenith,
                weather_classname,
                Weather.ApparentZenith,
            )
        )
        connections.append(
            cp.ComponentConnection(
                Building.DirectNormalIrradiance,
                weather_classname,
                Weather.DirectNormalIrradiance,
            )
        )
        connections.append(
            cp.ComponentConnection(
                Building.DirectNormalIrradianceExtra,
                weather_classname,
                Weather.DirectNormalIrradianceExtra,
            )
        )
        connections.append(
            cp.ComponentConnection(
                Building.DiffuseHorizontalIrradiance,
                weather_classname,
                Weather.DiffuseHorizontalIrradiance,
            )
        )
        connections.append(
            cp.ComponentConnection(
                Building.GlobalHorizontalIrradiance,
                weather_classname,
                Weather.GlobalHorizontalIrradiance,
            )
        )
        connections.append(
            cp.ComponentConnection(
                Building.TemperatureOutside,
                weather_classname,
                Weather.TemperatureOutside,
            )
        )
        return connections

    def get_default_connections_from_occupancy(
        self,
    ):
        """Get occupancy default connections."""
        log.information("setting occupancy default connections")
        connections = []
        occupancy_classname = Occupancy.get_classname()
        connections.append(
            cp.ComponentConnection(
                Building.HeatingByResidents,
                occupancy_classname,
                Occupancy.HeatingByResidents,
            )
        )
        return connections

    def get_default_connections_from_utsp(
        self,
    ):
        """Get UTSP default connections."""
        log.information("setting utsp default connections")
        connections = []
        utsp_classname = UtspLpgConnector.get_classname()
        connections.append(
            cp.ComponentConnection(
                Building.HeatingByResidents,
                utsp_classname,
                UtspLpgConnector.HeatingByResidents,
            )
        )
        return connections

    # =================================================================================================================================
    # Simulation of the building class

    def i_simulate(
        self, timestep: int, stsv: cp.SingleTimeStepValues, force_convergence: bool
    ) -> None:
        """Simulate the thermal behaviour of the building."""

        # Gets inputs
        if hasattr(self, "solar_gain_through_windows") is False:
            azimuth = stsv.get_input_value(self.azimuth_channel)
            direct_normal_irradiance = stsv.get_input_value(
                self.direct_normal_irradiance_channel
            )
            direct_horizontal_irradiance = stsv.get_input_value(
                self.direct_horizontal_irradiance_channel
            )
            global_horizontal_irradiance = stsv.get_input_value(
                self.global_horizontal_irradiance_channel
            )
            direct_normal_irradiance_extra = stsv.get_input_value(
                self.direct_normal_irradiance_extra_channel
            )
            apparent_zenith = stsv.get_input_value(self.apparent_zenith_channel)

        self.internal_heat_gains_through_occupancy_in_watt = stsv.get_input_value(
            self.occupancy_heat_gain_channel
        )

        temperature_outside_in_celsius = stsv.get_input_value(
            self.temperature_outside_channel
        )
        thermal_power_delivered_in_watt = 0.0
        if self.thermal_power_delivered_channel.source_output is not None:
            thermal_power_delivered_in_watt = thermal_power_delivered_in_watt \
                + stsv.get_input_value(self.thermal_power_delivered_channel)
        if self.thermal_power_chp_channel.source_output is not None:
             thermal_power_delivered_in_watt = thermal_power_delivered_in_watt \
                + stsv.get_input_value(self.thermal_power_chp_channel)

        previous_thermal_mass_temperature_in_celsius = (
            self.state.thermal_mass_temperature_in_celsius
        )

        # Performs calculations
        if hasattr(self, "solar_gain_through_windows") is False:
            solar_heat_gain_through_windows = self.get_solar_heat_gain_through_windows(
                azimuth=azimuth,
                direct_normal_irradiance=direct_normal_irradiance,
                direct_horizontal_irradiance=direct_horizontal_irradiance,
                global_horizontal_irradiance=global_horizontal_irradiance,
                direct_normal_irradiance_extra=direct_normal_irradiance_extra,
                apparent_zenith=apparent_zenith,
            )
        else:
            solar_heat_gain_through_windows = self.solar_heat_gain_through_windows[
                timestep
            ]

        (
            thermal_mass_average_bulk_temperature_in_celsius,
            heat_loss_in_watt,
        ) = self.calc_crank_nicolson(
            thermal_power_delivered_in_watt=thermal_power_delivered_in_watt,
            internal_heat_gains_in_watt=self.internal_heat_gains_through_occupancy_in_watt,
            solar_heat_gains_in_watt=solar_heat_gain_through_windows,
            outside_temperature_in_celsius=temperature_outside_in_celsius,
            thermal_mass_temperature_prev_in_celsius=previous_thermal_mass_temperature_in_celsius,
        )
        self.state.thermal_mass_temperature_in_celsius = (
            thermal_mass_average_bulk_temperature_in_celsius
        )

        # Returns outputs
        stsv.set_output_value(
            self.initial_internal_temperature_channel,
            self.buildingconfig.initial_internal_temperature_in_celsius,
        )
        stsv.set_output_value(
            self.thermal_mass_temperature_channel,
            thermal_mass_average_bulk_temperature_in_celsius,
        )
        # maybe later of interest: stsv.set_output_value(self.t_airC, t_air)
        # phi_loss is already given in W, time correction factor applied to thermal transmittance h_tr
        stsv.set_output_value(self.total_power_to_residence_channel, heat_loss_in_watt)
        stsv.set_output_value(
            self.solar_gain_through_windows_channel, solar_heat_gain_through_windows
        )
        stsv.set_output_value(
            self.var_max_thermal_building_demand_channel,
            self.max_thermal_building_demand_in_watt,
        )

        # Saves solar gains cache
        if not self.is_in_cache:
            self.cache[timestep] = solar_heat_gain_through_windows
            if timestep + 1 == self.my_simulation_parameters.timesteps:
                database = pd.DataFrame(
                    self.cache,
                    columns=["solar_gain_through_windows"],
                )
                database.to_csv(
                    self.cache_file_path,
                    sep=",",
                    decimal=".",
                    index=False,
                )

    # =================================================================================================================================

    def i_save_state(
        self,
    ) -> None:
        """Save the current state."""
        self.previous_state = self.state.self_copy()

    def i_prepare_simulation(
        self,
    ) -> None:
        """Prepare the simulation."""
        pass

    def i_restore_state(
        self,
    ) -> None:
        """Restore the previous state."""
        self.state = self.previous_state.self_copy()

    def i_doublecheck(
        self,
        timestep: int,
        stsv: cp.SingleTimeStepValues,
    ) -> None:
        """Doublecheck."""
        pass

    def build(
        self,
    ):
        """Build function.

        The function sets important constants and parameters for the calculations.
        It imports the building dataset from TABULA and gets physical parameters and thermal conductances.
        """

        self.seconds_per_timestep = self.my_simulation_parameters.seconds_per_timestep
        self.timesteps = self.my_simulation_parameters.timesteps
        self.parameters = [
            self.building_heat_capacity_class,
            self.buildingcode,
        ]

        # CONSTANTS
        # Heat transfer coefficient between nodes "m" and "s" (12.2.2 E64 P79); labeled as h_ms in paper [2] (*** Check header)
        self.heat_transfer_coefficient_between_thermal_mass_and_internal_surface_with_fixed_value_in_watt_per_m2_per_kelvin = (
            9.1
        )
        # Dimensionless ratio between surfaces and the useful surfaces (7.2.2.2 E9 P36); labeled as A_at in paper [2] (*** Check header); before lambda_at
        self.ratio_between_internal_surface_area_and_floor_area = 4.5
        # Heat transfer coefficient between nodes "air" and "s" (7.2.2.2 E9 P35); labeled as h_is in paper [2] (*** Check header)
        self.heat_transfer_coefficient_between_indoor_air_and_internal_surface_with_fixed_value_in_watt_per_m2_per_kelvin = (
            3.45
        )

        self.building_heat_capacity_class_f_a = {
            "very light": 2.5,
            "light": 2.5,
            "medium": 2.5,
            "heavy": 3.0,
            "very heavy": 3.5,
        }
        self.building_heat_capacity_class_f_c = {
            "very light": 8e4,
            "light": 1.1e5,
            "medium": 1.65e5,
            "heavy": 2.6e5,
            "very heavy": 3.7e5,
        }

        self.ven_method = "EPISCOPE"

        # Get physical parameters
        self.get_physical_param()
        # Gets conductances
        self.get_conductances()

    def get_physical_param(
        self,
    ):
        """Get the physical parameters from the building data."""

        # Reference area [m^2] (TABULA: Reference floor area )Ref: ISO standard 7.2.2.2
        self.conditioned_floor_area_in_m2 = float(
            self.buildingdata["A_C_Ref"].values[0]
        )
        self.room_height_in_m2 = float(self.buildingdata["h_room"].values[0])

        # Get scaled areas
        self.scaling_over_conditioned_floor_area()
        # Get windows
        self.get_windows()

        # Room Capacitance [J/K] (TABULA: Internal heat capacity) Ref: ISO standard 12.3.1.2
        self.thermal_capacity_of_building_thermal_mass_in_joule_per_kelvin = (
            self.building_heat_capacity_class_f_c[self.building_heat_capacity_class]
            * self.scaled_conditioned_floor_area_in_m2
        )

        self.effective_mass_area_in_m2 = (
            self.scaled_conditioned_floor_area_in_m2
            * self.building_heat_capacity_class_f_a[self.building_heat_capacity_class]
        )
        self.total_internal_surface_area_in_m2 = (
            self.scaled_conditioned_floor_area_in_m2
            * self.ratio_between_internal_surface_area_and_floor_area
        )
        # Reference properties from TABULA, but not used in the model (scaling factor added in case floor area is different to tabula floor area A_C_ref)
        # Floor area related heat load during heating season
        self.solar_heat_load_during_heating_seasons_reference_in_kilowatthour_per_m2_per_year = float(
            (self.buildingdata["q_sol"].values[0]) * (1 / self.scaling_factor)
        )
        # Floor area related internal heat sources during heating season
        self.internal_heat_sources_reference_in_kilowatthour_per_m2_per_year = float(
            self.buildingdata["q_int"].values[0] * (1 / self.scaling_factor)
        )
        # Floor area related annual losses
        self.total_heat_transfer_reference_in_kilowatthour_per_m2_per_year = float(
            self.buildingdata["q_ht"].values[0] * (1 / self.scaling_factor)
        )
        # Energy need for heating
        self.energy_need_for_heating_reference_in_kilowatthour_per_m2_per_year = float(
            self.buildingdata["q_h_nd"].values[0] * (1 / self.scaling_factor)
        )
        # Internal heat capacity per m2 reference area [Wh/(m^2.K)] (TABULA: Internal heat capacity)
        self.thermal_capacity_of_building_thermal_mass_reference_in_watthour_per_m2_per_kelvin = float(
            self.buildingdata["c_m"].values[0] * (1 / self.scaling_factor)
        )

        # Heat transfer coefficient by ventilation
        self.heat_transfer_coefficient_by_ventilation_reference_in_watt_per_kelvin = (
            float(self.buildingdata["h_Ventilation"].values[0])
            * self.scaled_conditioned_floor_area_in_m2
        )

    def get_building(
        self,
    ):
        """Get the building code from a TABULA building."""
        d_f = pd.read_csv(
            utils.HISIMPATH["housing"],
            decimal=",",
            sep=";",
            encoding="cp1252",
            low_memory=False,
        )

        # Gets parameters from chosen building
        self.buildingdata = d_f.loc[
            d_f["Code_BuildingVariant"] == self.buildingconfig.building_code
        ]
        self.buildingcode = self.buildingconfig.building_code
        self.building_heat_capacity_class = (
            self.buildingconfig.building_heat_capacity_class
        )

    def get_windows(
        self,
    ):
        """Retrieve data about windows sizes.

        :return:
        """

        self.windows = []
        self.total_windows_area = 0.0
        south_angle = 180

        windows_azimuth_angles = {
            "South": south_angle,
            "East": south_angle - 90,
            "North": south_angle - 180,
            "West": south_angle + 90,
            "Horizontal": None,
        }

        reduction_factor_for_non_perpedicular_radiation = self.buildingdata[
            "F_w"
        ].values[0]
        reduction_factor_for_frame_area_fraction_of_window = self.buildingdata[
            "F_f"
        ].values[0]
        reduction_factor_for_external_vertical_shading = self.buildingdata[
            "F_sh_vert"
        ].values[0]
        total_solar_energy_transmittance_for_perpedicular_radiation = self.buildingdata[
            "g_gl_n"
        ].values[0]

        for index, windows_direction in enumerate(self.windows_directions):
            window_area = float(self.buildingdata["A_Window_" + windows_direction])
            if window_area != 0.0:
                if windows_direction == "Horizontal":
                    window_tilt_angle = 0
                else:
                    window_tilt_angle = 90

                self.windows.append(
                    Window(
                        window_tilt_angle=window_tilt_angle,
                        window_azimuth_angle=windows_azimuth_angles[windows_direction],
                        area=self.scaled_window_areas_in_m2[index],
                        frame_area_fraction_reduction_factor=reduction_factor_for_frame_area_fraction_of_window,
                        glass_solar_transmittance=total_solar_energy_transmittance_for_perpedicular_radiation,
                        nonperpendicular_reduction_factor=reduction_factor_for_non_perpedicular_radiation,
                        external_shading_vertical_reduction_factor=reduction_factor_for_external_vertical_shading,
                    )
                )

                self.total_windows_area += window_area
        # if nothing exists, initialize the empty arrays for caching, else read stuff
        if (
            not self.is_in_cache
        ):  # cache_filepath is None or  (not os.path.isfile(cache_filepath)):
            self.cache = [0] * self.my_simulation_parameters.timesteps
        else:
            self.solar_heat_gain_through_windows = pd.read_csv(
                self.cache_file_path,
                sep=",",
                decimal=".",
            )["solar_gain_through_windows"].tolist()

    def scaling_over_conditioned_floor_area(self):
        """Calculate scaling factors for the building.

        Either the absolute conditioned floor area or the total base area should be given.
        The conditioned floor area, the envelope surface areas or window areas are scaled with a scaling factor.
        """

        # scaling envelope areas of windows and door
        self.windows_and_door = [
            "Window_1",
            "Window_2",
            "Door_1",
        ]
        # scaling envelope areas of opaque surfaces
        self.opaque_walls = [
            "Wall_1",
            "Wall_2",
            "Wall_3",
            "Roof_1",
            "Roof_2",
            "Floor_1",
            "Floor_2",
        ]
        self.scaled_windows_and_door_envelope_areas_in_m2 = []
        self.scaled_opaque_surfaces_envelope_area_in_m2 = []

        if (
            self.buildingconfig.absolute_conditioned_floor_area_in_m2 is not None
            and self.buildingconfig.total_base_area_in_m2 is not None
        ):
            raise ValueError(
                "Only one variable can be used, the other one must be None."
            )
        if self.buildingconfig.absolute_conditioned_floor_area_in_m2 is not None:

            # absolute conditioned floor area is given
            factor_of_absolute_floor_area_to_tabula_floor_area = (
                self.buildingconfig.absolute_conditioned_floor_area_in_m2
                / self.conditioned_floor_area_in_m2
            )

            # this is for preventing that the conditioned_floor_area is 0 (some buildings in TABULA have conditioned_floor_area (A_C_Ref) = 0)
            if self.conditioned_floor_area_in_m2 == 0:
                self.scaled_conditioned_floor_area_in_m2 = (
                    self.buildingconfig.absolute_conditioned_floor_area_in_m2
                )
            # scaling conditioned floor area
            else:
                self.scaled_conditioned_floor_area_in_m2 = (
                    self.conditioned_floor_area_in_m2
                    * factor_of_absolute_floor_area_to_tabula_floor_area
                )
            self.scaling_factor = factor_of_absolute_floor_area_to_tabula_floor_area

        elif self.buildingconfig.total_base_area_in_m2 is not None:

            # total base area is given
            factor_of_total_base_area_to_tabula_floor_area = (
                self.buildingconfig.total_base_area_in_m2
                / self.conditioned_floor_area_in_m2
            )
            # this is for preventing that the conditioned_floor_area is 0
            if self.conditioned_floor_area_in_m2 == 0:
                self.scaled_conditioned_floor_area_in_m2 = (
                    self.buildingconfig.total_base_area_in_m2
                )
            # scaling conditioned floor area
            else:
                self.scaled_conditioned_floor_area_in_m2 = (
                    self.conditioned_floor_area_in_m2
                    * factor_of_total_base_area_to_tabula_floor_area
                )
            self.scaling_factor = factor_of_total_base_area_to_tabula_floor_area

        for w_i in self.windows_and_door:
            self.scaled_windows_and_door_envelope_areas_in_m2.append(
                self.buildingdata["A_" + w_i].values[0] * self.scaling_factor
            )

        for o_w in self.opaque_walls:
            self.scaled_opaque_surfaces_envelope_area_in_m2.append(
                self.buildingdata["A_" + o_w].values[0] * self.scaling_factor
            )

        # scaling window areas over wall area
        self.windows_directions = [
            "South",
            "East",
            "North",
            "West",
            "Horizontal",
        ]
        # assumption: building is a cuboid with square floor area (area_of_one_wall = wall_length * wall_height, with wall_length = sqrt(floor_area))
        # then the total_wall_area = 4 * area_of_one_wall
        total_wall_area_in_m2 = (
            4 * math.sqrt(self.conditioned_floor_area_in_m2) * self.room_height_in_m2
        )
        self.scaled_window_areas_in_m2 = []
        for windows_direction in self.windows_directions:
            window_area_in_m2 = float(
                self.buildingdata["A_Window_" + windows_direction]
            )
            factor_window_area_to_wall_area_tabula = (
                window_area_in_m2 / total_wall_area_in_m2
            )
            self.scaled_window_areas_in_m2.append(
                self.scaled_conditioned_floor_area_in_m2
                * factor_window_area_to_wall_area_tabula
            )

    # =====================================================================================================================================

    def __str__(
        self,
    ):
        """Return lines from report as string format."""
        entire = str()
        lines = self.write_to_report()
        for (
            index,
            line,
        ) in enumerate(lines):
            if index == 0:
                entire = line
            else:
                entire = f"{entire}\n{line}"
        return entire

    def write_to_report(
        self,
    ):
        """Write important variables to report."""
        lines = []
        lines.append(f"Building Name: {self.component_name}")
        lines.append(f"Building Code: {self.buildingconfig.building_code}")
        lines.append(f"Building Heat Capacity Class: {self.buildingconfig.building_heat_capacity_class}")
        lines.append(f"Building Absolute Conditioned Floor Area [m2]: {self.buildingconfig.absolute_conditioned_floor_area_in_m2}")
        lines.append(f"Building Initial Internal Temperature [°C]: {self.buildingconfig.initial_internal_temperature_in_celsius}")
        lines.append(f"Building Heating Reference Temperature [°C]: {self.buildingconfig.heating_reference_temperature_in_celsius}")

        lines.append(
            "-------------------------------------------------------------------------------------------"
        )
        lines.append("Building Thermal Conductances:")
        lines.append("--------------------------------------------")
        lines.append(
            f"Transmission for Windows and Doors, based on ISO 13790 (H_tr_w) [W/K]: "
            f"{self.transmission_heat_transfer_coefficient_for_windows_and_door_in_watt_per_kelvin:.2f}"
        )
        lines.append(
            f"External Part of Transmission for Opaque Surfaces, based on ISO 13790 (H_tr_em) [W/K]: "
            f"{self.external_part_of_transmission_heat_transfer_coefficient_for_opaque_elements_in_watt_per_kelvin:.2f}"
        )
        lines.append(
            f"Internal Part of Transmission for Opaque Surfaces, based on ISO 13790 (H_tr_ms) [W/K]: "
            f"{self.internal_part_of_transmission_heat_transfer_coefficient_for_opaque_elements_in_watt_per_kelvin:.2f}"
        )
        lines.append(
            f"Transmission between Indoor Air and Internal Surface, based on ISO 13790 (H_tr_is) [W/K]: "
            f"{self.heat_transfer_coefficient_between_indoor_air_and_internal_surface_in_watt_per_kelvin:.2f}"
        )

        lines.append(
            f"Thermal Conductance by Ventilation, based on TABULA (H_ve) [W/K]: {self.heat_transfer_coefficient_by_ventilation_reference_in_watt_per_kelvin:.2f}"
        )

        lines.append(
            "-------------------------------------------------------------------------------------------"
        )
        lines.append("Building Areas:")
        lines.append("--------------------------------------------")
        lines.append(
            f"Conditioned Floor Area (A_f) [m2]: {self.scaled_conditioned_floor_area_in_m2:.2f}"
        )
        lines.append(
            f"Effective Mass Area (A_m), based on ISO 13790 [m2]: {self.effective_mass_area_in_m2:.2f}"
        )
        lines.append(
            f"Total Internal Surface Area, based on ISO 13790 (A_t) [m2]: {self.total_internal_surface_area_in_m2:.2f}"
        )

        lines.append(
            "-------------------------------------------------------------------------------------------"
        )
        lines.append("Building Thermal Capacitances:")
        lines.append("--------------------------------------------")
        lines.append(
            f"Floor Related Thermal Capacitance of Thermal Mass, based on ISO 13790 [kWh/m2.K]: "
            f"{(self.thermal_capacity_of_building_thermal_mass_in_joule_per_kelvin * 3600 / (1000 *self.scaled_conditioned_floor_area_in_m2)):.2f}"
        )
        lines.append(
            f"Floor Related Thermal Capacitance of Thermal Mass, based on TABULA [kWh/m2.K]: "
            f"{(self.thermal_capacity_of_building_thermal_mass_reference_in_watthour_per_m2_per_kelvin / 1000):.2f}"
        )
        lines.append(
            "-------------------------------------------------------------------------------------------"
        )
        lines.append("Building Heat Transfers:")
        lines.append("--------------------------------------------")
        lines.append(
            f"Annual Floor Related Total Heat Loss, based on TABULA (Q_ht) [kWh/m2.a]: {self.total_heat_transfer_reference_in_kilowatthour_per_m2_per_year:.2f}"
        )
        lines.append(
            f"Annual Floor Related Internal Heat Gain, based on TABULA (Q_int) [kWh/m2.a]: "
            f"{self.internal_heat_sources_reference_in_kilowatthour_per_m2_per_year:.2f}"
        )
        lines.append(
            f"Annual Floor Related Solar Heat Gain, based on TABULA (Q_sol) [kWh/m2.a]: "
            f"{self.solar_heat_load_during_heating_seasons_reference_in_kilowatthour_per_m2_per_year:.2f}"
        )
        lines.append(
            f"Annual Floor Related Heating Demand, based on TABULA (Q_h_nd) [kWh/m2.a]: "
            f"{self.energy_need_for_heating_reference_in_kilowatthour_per_m2_per_year:.2f}"
        )
        return lines

    # =====================================================================================================================================
    # Calculation of the heat transfer coefficients or thermal conductances.
    # (**/*** Check header)

    @property
    def transmission_heat_transfer_coeffcient_1_in_watt_per_kelvin(
        self,
    ):
        """Definition to simplify calc_phi_m_tot. Long form for H_tr_1.

        # (C.6) in [C.3 ISO 13790]
        Based on the RC_BuildingSimulator project @[rc_buildingsimulator-jayathissa] (** Check header)
        """
        return 1.0 / (
            1.0 / self.thermal_conductance_by_ventilation_in_watt_per_kelvin
            + 1.0
            / self.heat_transfer_coefficient_between_indoor_air_and_internal_surface_in_watt_per_kelvin
        )

    @property
    def transmission_heat_transfer_coefficient_2_in_watt_per_kelvin(
        self,
    ):
        """Definition to simplify calc_phi_m_tot. Long form for H_tr_2.

        # (C.7) in [C.3 ISO 13790]
        Based on the RC_BuildingSimulator project @[rc_buildingsimulator-jayathissa] (** Check header)
        """
        return (
            self.transmission_heat_transfer_coeffcient_1_in_watt_per_kelvin
            + self.transmission_heat_transfer_coefficient_for_windows_and_door_in_watt_per_kelvin
        )

    @property
    def transmission_heat_transfer_coefficient_3_in_watt_per_kelvin(
        self,
    ):
        """Definition to simplify calc_phi_m_tot. Long form for H_tr_3.

        # (C.8) in [C.3 ISO 13790]
        Based on the RC_BuildingSimulator project @[rc_buildingsimulator-jayathissa] (** Check header)
        """
        return 1.0 / (
            1.0 / self.transmission_heat_transfer_coefficient_2_in_watt_per_kelvin
            + 1.0
            / self.internal_part_of_transmission_heat_transfer_coefficient_for_opaque_elements_in_watt_per_kelvin
        )

    def get_thermal_conductance_between_exterior_and_windows_and_door_in_watt_per_kelvin(
        self,
    ):
        """Based on the RC_BuildingSimulator project @[rc_buildingsimulator-jayathissa] (** Check header)."""
        # Long from for H_tr_w: Conductance between exterior temperature and surface temperature
        # Objects: Doors, windows, curtain walls and windowed walls ISO 7.2.2.2 (here Window 1, Window 2 and Door 1)

        self.transmission_heat_transfer_coefficient_for_windows_and_door_in_watt_per_kelvin = (
            0.0
        )

        # here instead of reading H_Transmission from buildingdata it will be calculated manually using
        # input values U_Actual, A_ and b_Transmission also given by TABULA buildingdata
        for index, w_i in enumerate(self.windows_and_door):
            # with with H_Tr = U * A * b_tr [W/K], here b_tr is not given in TABULA data, so it is chosen 1.0
            h_tr_i = (
                self.buildingdata["U_Actual_" + w_i].values[0]
                * self.scaled_windows_and_door_envelope_areas_in_m2[index]
                * 1.0
            )
            self.transmission_heat_transfer_coefficient_for_windows_and_door_in_watt_per_kelvin += float(
                h_tr_i
            )

    def get_thermal_conductance_between_thermal_mass_and_internal_surface_in_watt_per_kelvin(
        self,
    ):
        """Based on the RC_BuildingSimulator project @[rc_buildingsimulator-jayathissa] (** Check header)."""
        # Long from for H_tr_ms, this is the same as internal pasrt of transmission heat transfer coefficient for opaque elements
        self.internal_part_of_transmission_heat_transfer_coefficient_for_opaque_elements_in_watt_per_kelvin = (
            self.effective_mass_area_in_m2
            * self.heat_transfer_coefficient_between_thermal_mass_and_internal_surface_with_fixed_value_in_watt_per_m2_per_kelvin
        )

    def get_thermal_conductance_of_opaque_surfaces_in_watt_per_kelvin(
        self,
    ):
        """Based on the RC_BuildingSimulator project @[rc_buildingsimulator-jayathissa] (** Check header)."""
        # Long from for H_tr_op: H_tr_op = 1/ (1/H_tr_ms + 1/H_tr_em) with
        # H_tr_ms: Conductance of opaque surfaces to interior [W/K] and H_tr_em: Conductance of opaque surfaces to exterior [W/K]
        # here opaque surfaces are Roof 1, Roof 2, Wall 1, Wall 2, Wall 3, Floor 1, Floor 2
        self.transmission_heat_transfer_coefficient_for_opaque_elements_in_watt_per_kelvin = (
            0.0
        )
        # here modification for scalability: instead of reading H_Transmission from buildingdata it will be calculated manually using
        # input values U_Actual, A_Calc and b_Transmission also given by TABULA buildingdata
        for index, o_w in enumerate(self.opaque_walls):
            # with with H_Tr = U * A * b_tr [W/K]
            h_tr_i = (
                self.buildingdata["U_Actual_" + o_w].values[0]
                * self.scaled_opaque_surfaces_envelope_area_in_m2[index]
                * self.buildingdata["b_Transmission_" + o_w].values[0]
            )
            self.transmission_heat_transfer_coefficient_for_opaque_elements_in_watt_per_kelvin += float(
                h_tr_i
            )
        if (
            self.transmission_heat_transfer_coefficient_for_opaque_elements_in_watt_per_kelvin
            != 0
            and self.internal_part_of_transmission_heat_transfer_coefficient_for_opaque_elements_in_watt_per_kelvin
            != 0
        ):
            self.external_part_of_transmission_heat_transfer_coefficient_for_opaque_elements_in_watt_per_kelvin = 1 / (
                (
                    1
                    / self.transmission_heat_transfer_coefficient_for_opaque_elements_in_watt_per_kelvin
                )
                - (
                    1
                    / self.internal_part_of_transmission_heat_transfer_coefficient_for_opaque_elements_in_watt_per_kelvin
                )
            )

    def get_thermal_conductance_between_indoor_air_and_internal_surface_in_watt_per_kelvin(
        self,
    ):
        """Based on the RC_BuildingSimulator project @[rc_buildingsimulator-jayathissa] (** Check header)."""
        # Long from for H_tr_is: Conductance between air temperature and surface temperature
        self.heat_transfer_coefficient_between_indoor_air_and_internal_surface_in_watt_per_kelvin = (
            self.total_internal_surface_area_in_m2
            * self.heat_transfer_coefficient_between_indoor_air_and_internal_surface_with_fixed_value_in_watt_per_m2_per_kelvin
        )

    def get_thermal_conductance_ventilation_in_watt_per_kelvin(
        self,
    ):
        """Based on the EPISCOPE TABULA (* Check header)."""
        # Long from for H_ve_adj: Ventilation
        # Determine the ventilation conductance

        heat_capacity_of_air_per_volume_in_watt_hour_per_m3_per_kelvin = 0.34
        self.thermal_conductance_by_ventilation_in_watt_per_kelvin = (
            heat_capacity_of_air_per_volume_in_watt_hour_per_m3_per_kelvin
            * float(
                self.buildingdata["n_air_use"] + self.buildingdata["n_air_infiltration"]
            )
            * self.scaled_conditioned_floor_area_in_m2
            * float(self.buildingdata["h_room"])
        )

    def get_conductances(
        self,
    ):
        """Get the thermal conductances based on the norm EN ISO 13970.

        :key
        """
        self.get_thermal_conductance_between_exterior_and_windows_and_door_in_watt_per_kelvin()
        self.get_thermal_conductance_between_thermal_mass_and_internal_surface_in_watt_per_kelvin()
        self.get_thermal_conductance_of_opaque_surfaces_in_watt_per_kelvin()
        self.get_thermal_conductance_between_indoor_air_and_internal_surface_in_watt_per_kelvin()
        self.get_thermal_conductance_ventilation_in_watt_per_kelvin()

    # =====================================================================================================================================

    def get_solar_heat_gain_through_windows(
        self,
        azimuth,
        direct_normal_irradiance,
        direct_horizontal_irradiance,
        global_horizontal_irradiance,
        direct_normal_irradiance_extra,
        apparent_zenith,
    ):
        """Calculate the thermal solar gain passed to the building through the windows.

        Based on the RC_BuildingSimulator project @[rc_buildingsimulator-jayathissa] (** Check header)
        """
        solar_heat_gains = 0.0

        if (
            direct_normal_irradiance != 0
            or direct_horizontal_irradiance != 0
            or global_horizontal_irradiance != 0
        ):

            for window in self.windows:
                solar_heat_gain = Window.calc_solar_heat_gains(
                    self,
                    sun_azimuth=azimuth,
                    direct_normal_irradiance=direct_normal_irradiance,
                    direct_horizontal_irradiance=direct_horizontal_irradiance,
                    global_horizontal_irradiance=global_horizontal_irradiance,
                    direct_normal_irradiance_extra=direct_normal_irradiance_extra,
                    apparent_zenith=apparent_zenith,
                    window_tilt_angle=window.window_tilt_angle,
                    window_azimuth_angle=window.window_azimuth_angle,
                    reduction_factor_with_area=window.reduction_factor_with_area,
                )
                solar_heat_gains += solar_heat_gain
        return solar_heat_gains

    # =====================================================================================================================================
    # Calculation of the heat flows from internal and solar heat sources.
    # (**/*** Check header)

    def calc_heat_flow(
        self,
        # this is labeled as Phi_int in paper [1] (** Check header)
        internal_heat_gains_in_watt,
        # this is labeled as Phi_sol in paper [1] (** Check header)
        solar_heat_gains_in_watt,
    ):
        """Calculate the heat flow from the solar gains, heating/cooling system, and internal gains into the building.

        The input of the building is split into the air node, surface node, and thermal mass node based on
        on the following equations

        #C.1 - C.3 in [C.3 ISO 13790]

        Note that this equation has diverged slightly from the standard
        as the heating/cooling node can enter any node depending on the
        emission system selected
        Based on the RC_BuildingSimulator project @[rc_buildingsimulator-jayathissa] (** Check header)
        """

        # Calculates the heat flows to various points of the building based on the breakdown in section C.2, formulas C.1-C.3
        # Heat flow to the air node in W, before labeled Phi_ia

        self.heat_flux_indoor_air_in_watt = 0.5 * internal_heat_gains_in_watt
        # Heat flow to the surface node in W, before labeled Phi_st

        self.heat_flux_internal_room_surface_in_watt = (
            1
            - (self.effective_mass_area_in_m2 / self.total_internal_surface_area_in_m2)
            - (
                self.transmission_heat_transfer_coefficient_for_windows_and_door_in_watt_per_kelvin
                / (9.1 * self.total_internal_surface_area_in_m2)
            )
        ) * (0.5 * internal_heat_gains_in_watt + solar_heat_gains_in_watt)

        # Heat flow to the thermal mass node in W, before labeled Phi_m
        self.heat_flux_thermal_mass_in_watt = (
            self.effective_mass_area_in_m2 / self.total_internal_surface_area_in_m2
        ) * (0.5 * internal_heat_gains_in_watt + solar_heat_gains_in_watt)

        # Heat loss in W, before labeled Phi_loss
        self.heat_loss_in_watt = (
            self.transmission_heat_transfer_coefficient_for_windows_and_door_in_watt_per_kelvin
            / (9.1 * self.total_internal_surface_area_in_m2)
        ) * (0.5 * internal_heat_gains_in_watt + solar_heat_gains_in_watt)
        return self.heat_loss_in_watt

    # =====================================================================================================================================
    # Determination of different temperatures T_air, T_s, T_m,t and T_m and global heat transfer Phi_m_tot which are used in crank-nicolson method.
    # (**/*** Check header)

    def calc_next_thermal_mass_temperature_in_celsius(
        self,
        previous_thermal_mass_temperature_in_celsius,
    ):
        """Primary Equation, calculates the temperature of the next time step: T_m,t.

        # (C.4) in [C.3 ISO 13790]
        Based on the RC_BuildingSimulator project @[rc_buildingsimulator-jayathissa] (** Check header)
        """
        self.next_thermal_mass_temperature_in_celsius = (
            (
                previous_thermal_mass_temperature_in_celsius
                * (
                    (
                        self.thermal_capacity_of_building_thermal_mass_in_joule_per_kelvin
                        / self.seconds_per_timestep
                    )
                    - 0.5
                    * (
                        self.transmission_heat_transfer_coefficient_3_in_watt_per_kelvin
                        + self.external_part_of_transmission_heat_transfer_coefficient_for_opaque_elements_in_watt_per_kelvin
                    )
                )
            )
            + self.equivalent_heat_flux_in_watt
        ) / (
            (
                self.thermal_capacity_of_building_thermal_mass_in_joule_per_kelvin
                / self.seconds_per_timestep
            )
            + 0.5
            * (
                self.transmission_heat_transfer_coefficient_3_in_watt_per_kelvin
                + self.external_part_of_transmission_heat_transfer_coefficient_for_opaque_elements_in_watt_per_kelvin
            )
        )

    def calc_equivalent_heat_flux_in_watt(
        self, temperature_outside_in_celsius, thermal_power_delivered_in_watt
    ):
        """Calculate a global heat transfer: Phi_m_tot.

        This is a definition used to simplify equation calc_t_m_next so it's not so long to write out
        # (C.5) in [C.3 ISO 13790]
        # h_ve = h_ve_adj and t_supply = t_out [9.3.2 ISO 13790]
        Based on the RC_BuildingSimulator project @[rc_buildingsimulator-jayathissa] (** Check header)
        """
        # ASSUMPTION: Supply air comes straight from the outside air
        # here Phi_HC,nd is not heating or cooling demand but thermal power delivered
        t_supply = temperature_outside_in_celsius

        self.equivalent_heat_flux_in_watt = (
            self.heat_flux_thermal_mass_in_watt
            + self.external_part_of_transmission_heat_transfer_coefficient_for_opaque_elements_in_watt_per_kelvin
            * temperature_outside_in_celsius
            + self.transmission_heat_transfer_coefficient_3_in_watt_per_kelvin
            * (
                self.heat_flux_internal_room_surface_in_watt
                + self.transmission_heat_transfer_coefficient_for_windows_and_door_in_watt_per_kelvin
                * temperature_outside_in_celsius
                + self.transmission_heat_transfer_coeffcient_1_in_watt_per_kelvin
                * (
                    (
                        (
                            self.heat_flux_indoor_air_in_watt
                            + thermal_power_delivered_in_watt
                        )
                        / self.thermal_conductance_by_ventilation_in_watt_per_kelvin
                    )
                    + t_supply
                )
            )
            / self.transmission_heat_transfer_coefficient_2_in_watt_per_kelvin
        )

    def calc_thermal_mass_averag_bulk_temperature_in_celsius_used_for_calculations(
        self,
        previous_thermal_mass_temperature_in_celsius,
    ):
        """Temperature used for the calculations, average between newly calculated and previous bulk temperature: T_m.

        # (C.9) in [C.3 ISO 13790]
        Based on the RC_BuildingSimulator project @[rc_buildingsimulator-jayathissa] (** Check header)
        """
        return (
            previous_thermal_mass_temperature_in_celsius
            + self.next_thermal_mass_temperature_in_celsius
        ) / 2

    def calc_temperature_of_internal_room_surfaces_in_celsius(
        self,
        temperature_outside_in_celsius,
        thermal_mass_temperature_in_celsius,
        thermal_power_delivered_in_watt,
    ):
        """Calculate the temperature of the inside room surfaces: T_s.

        # (C.10) in [C.3 ISO 13790]
        # h_ve = h_ve_adj and t_supply = t_out [9.3.2 ISO 13790]
        Based on the RC_BuildingSimulator project @[rc_buildingsimulator-jayathissa] (** Check header)
        """
        # ASSUMPTION: Supply air comes straight from the outside air
        # here Phi_HC,nd is not heating or cooling demand but thermal power delivered
        t_supply = temperature_outside_in_celsius

        return (
            self.heat_transfer_coefficient_between_thermal_mass_and_internal_surface_with_fixed_value_in_watt_per_m2_per_kelvin
            * thermal_mass_temperature_in_celsius
            + self.heat_flux_internal_room_surface_in_watt
            + self.transmission_heat_transfer_coefficient_for_windows_and_door_in_watt_per_kelvin
            * temperature_outside_in_celsius
            + self.transmission_heat_transfer_coeffcient_1_in_watt_per_kelvin
            * (
                t_supply
                + (self.heat_flux_indoor_air_in_watt + thermal_power_delivered_in_watt)
                / self.thermal_conductance_by_ventilation_in_watt_per_kelvin
            )
        ) / (
            self.heat_transfer_coefficient_between_thermal_mass_and_internal_surface_with_fixed_value_in_watt_per_m2_per_kelvin
            + self.transmission_heat_transfer_coefficient_for_windows_and_door_in_watt_per_kelvin
            + self.transmission_heat_transfer_coeffcient_1_in_watt_per_kelvin
        )

    def calc_temperature_of_the_inside_air_in_celsius(
        self,
        temperature_outside_in_celsius,
        temperature_internal_room_surfaces_in_celsius,
        thermal_power_delivered_in_watt,
    ):
        """Calculate the temperature of the air node: T_air.

        # (C.11) in [C.3 ISO 13790]
        # h_ve = h_ve_adj and t_supply = t_out [9.3.2 ISO 13790]
        Based on the RC_BuildingSimulator project @[rc_buildingsimulator-jayathissa] (** Check header)
        """
        # ASSUMPTION: Supply air comes straight from the outside air
        # here Phi_HC,nd is not heating or cooling demand but thermal power delivered
        t_supply = temperature_outside_in_celsius

        return (
            self.heat_transfer_coefficient_between_indoor_air_and_internal_surface_with_fixed_value_in_watt_per_m2_per_kelvin
            * temperature_internal_room_surfaces_in_celsius
            + self.thermal_conductance_by_ventilation_in_watt_per_kelvin * t_supply
            + thermal_power_delivered_in_watt
            + self.heat_flux_indoor_air_in_watt
        ) / (
            self.heat_transfer_coefficient_between_indoor_air_and_internal_surface_with_fixed_value_in_watt_per_m2_per_kelvin
            + self.thermal_conductance_by_ventilation_in_watt_per_kelvin
        )

    def calc_crank_nicolson(
        self,
        internal_heat_gains_in_watt,
        solar_heat_gains_in_watt,
        outside_temperature_in_celsius,
        thermal_mass_temperature_prev_in_celsius,
        thermal_power_delivered_in_watt,
    ):
        """Determine node temperatures and computes derivation to determine the new node temperatures.

        Used in: has_demand(), solve_energy(), calc_energy_demand()
        # section C.3 in [C.3 ISO 13790]
        Based on the RC_BuildingSimulator project @[rc_buildingsimulator-jayathissa] (** Check header)
        Alternatively, described in paper [2].
        """

        # Updates flows
        heat_loss_in_watt = self.calc_heat_flow(
            internal_heat_gains_in_watt,
            solar_heat_gains_in_watt,
        )

        # Updates total flow
        self.calc_equivalent_heat_flux_in_watt(
            outside_temperature_in_celsius, thermal_power_delivered_in_watt
        )

        # calculates the new bulk temperature POINT from the old one # CHECKED Requires t_m_prev
        self.calc_next_thermal_mass_temperature_in_celsius(
            thermal_mass_temperature_prev_in_celsius
        )

        # calculates the AVERAGE bulk temperature used for the remaining
        thermal_mass_average_bulk_temperature_in_celsius = self.calc_thermal_mass_averag_bulk_temperature_in_celsius_used_for_calculations(
            thermal_mass_temperature_prev_in_celsius
        )

        # keep these calculations if later you are interested in the indoor surface or air temperature
        # # Updates internal surface temperature (t_s)
        # internal_room_surface_temperature_in_celsius = (
        #     self.calc_temperature_of_internal_room_surfaces_in_celsius(
        #         outside_temperature_in_celsius,
        #         thermal_mass_average_bulk_temperature_in_celsius,
        #     )
        # )

        # # Updates indoor air temperature (t_air)
        # indoor_air_temperature_in_celsius = (
        #     self.calc_temperature_of_the_inside_air_in_celsius(
        #         outside_temperature_in_celsius,
        #         internal_room_surface_temperature_in_celsius,
        #     )
        # )

        return (
            thermal_mass_average_bulk_temperature_in_celsius,
            heat_loss_in_watt,
        )
        # then then return t_m, t_air, t_s, indoor_air_temperature_in_celsius,internal_room_surface_temperature_in_celsius,

    # =====================================================================================================================================
    # Calculation of maximal thermal building heat demand according to TABULA (* Check header).
    def calc_max_thermal_building_demand(
        self,
        initial_temperature_in_celsius: float,
        heating_reference_temperature_in_celsius: float,
    ) -> Any:
        """Calculate maximal thermal building demand using TABULA data."""

        vals1_in_watt_per_m2_per_kelvin = float(
            self.buildingdata["h_Transmission"].values[0]
        ) * (1 / self.scaling_factor)

        if vals1_in_watt_per_m2_per_kelvin is None:
            raise ValueError("h_Transmission was none.")
        vals2_in_watt_per_m2_per_kelvin = float(
            self.buildingdata["h_Ventilation"].values[0]
        ) * (1 / self.scaling_factor)

        # with with dQ/dt = h * (T2-T1) * A -> [W]
        max_thermal_building_demand_in_watt = (
            (vals1_in_watt_per_m2_per_kelvin + vals2_in_watt_per_m2_per_kelvin)
            * (
                initial_temperature_in_celsius
                - heating_reference_temperature_in_celsius
            )
            * self.scaled_conditioned_floor_area_in_m2
        )
        return max_thermal_building_demand_in_watt


# =====================================================================================================================================
class Window:

    """Based on the RC_BuildingSimulator project @[rc_buildingsimulator-jayathissa] (** Check header)."""

    def __init__(
        self,
        window_azimuth_angle=None,
        window_tilt_angle=None,
        area=None,
        glass_solar_transmittance=None,
        frame_area_fraction_reduction_factor=None,
        external_shading_vertical_reduction_factor=None,
        nonperpendicular_reduction_factor=None,
    ):
        """Construct all the neccessary attributes."""
        # Angles
        self.window_tilt_angle = window_tilt_angle
        self.window_azimuth_angle = window_azimuth_angle
        self.window_tilt_angle_rad: float = 0

        # Area
        self.area = area

        # Transmittance
        self.glass_solar_transmittance = glass_solar_transmittance
        # Incident Solar Radiation
        self.incident_solar: int

        # Reduction factors
        self.nonperpendicular_reduction_factor = nonperpendicular_reduction_factor
        self.external_shading_vertical_reduction_factor = (
            external_shading_vertical_reduction_factor
        )
        self.frame_area_fraction_reduction_factor = frame_area_fraction_reduction_factor

        self.reduction_factor = (
            glass_solar_transmittance
            * nonperpendicular_reduction_factor
            * external_shading_vertical_reduction_factor
            * (1 - frame_area_fraction_reduction_factor)
        )

        self.reduction_factor_with_area = self.reduction_factor * self.area

    def calc_direct_solar_factor(
        self,
        sun_altitude,
        sun_azimuth,
        apparent_zenith,
    ):
        """Calculate the cosine of the angle of incidence on the window.

        Commented equations, that provide a direct calculation, were derived in:

        Proportion of the radiation incident on the window (cos of the incident ray)
        ref:Quaschning, Volker, and Rolf Hanitsch. "Shade calculations in photovoltaic systems."
        ISES Solar World Conference, Harare. 1995.

        Based on the RC_BuildingSimulator project @[rc_buildingsimulator-jayathissa] (** Check header)
        """
        sun_altitude_rad = math.radians(sun_altitude)

        aoi = pvlib.irradiance.aoi(
            self.window_tilt_angle,
            self.window_azimuth_angle,
            apparent_zenith,
            sun_azimuth,
        )

        direct_factor = math.cos(aoi) / (math.sin(sun_altitude_rad))

        return direct_factor

    def calc_diffuse_solar_factor(
        self,
    ):
        """Calculate the proportion of diffuse radiation.

        Based on the RC_BuildingSimulator project @[rc_buildingsimulator-jayathissa] (** Check header)
        """
        self.window_tilt_angle_rad = math.radians(self.window_tilt_angle)
        # Proportion of incident light on the window surface
        return (1 + math.cos(self.window_tilt_angle_rad)) / 2

    # Calculate solar heat gain through windows.
    # (** Check header)
    @lru_cache(maxsize=16)
    def calc_solar_heat_gains(
        self,
        sun_azimuth,
        direct_normal_irradiance,
        direct_horizontal_irradiance,
        global_horizontal_irradiance,
        direct_normal_irradiance_extra,
        apparent_zenith,
        window_tilt_angle,
        window_azimuth_angle,
        reduction_factor_with_area,
    ):
        """Calculate the Solar Gains in the building zone through the set Window.

        :param sun_altitude: Altitude Angle of the Sun in Degrees
        :type sun_altitude: float
        :param sun_azimuth: Azimuth angle of the sun in degrees
        :type sun_azimuth: float
        :param normal_direct_radiation: Normal Direct Radiation from weather file
        :type normal_direct_radiation: float
        :param horizontal_diffuse_radiation: Horizontal Diffuse Radiation from weather file
        :type horizontal_diffuse_radiation: float
        :return: self.incident_solar, Incident Solar Radiation on window
        :return: self.solar_gains - Solar gains in building after transmitting through the window
        :rtype: float
        """
        poa_irrad = pvlib.irradiance.get_total_irradiance(
            window_tilt_angle,
            window_azimuth_angle,
            apparent_zenith,
            sun_azimuth,
            direct_normal_irradiance,
            global_horizontal_irradiance,
            direct_horizontal_irradiance,
            direct_normal_irradiance_extra,
        )

        if math.isnan(poa_irrad["poa_direct"]):
            return 0

        return poa_irrad["poa_direct"] * reduction_factor_with_area<|MERGE_RESOLUTION|>--- conflicted
+++ resolved
@@ -193,10 +193,7 @@
 
     # Inputs -> heating device
     ThermalPowerDelivered = "ThermalPowerDelivered"
-<<<<<<< HEAD
     ThermalPowerCHP = "ThermalPowerCHP"
-=======
->>>>>>> 9208dc95
 
     # Inputs -> occupancy
     HeatingByResidents = "HeatingByResidents"
@@ -347,7 +344,6 @@
         self.thermal_power_delivered_channel: cp.ComponentInput = self.add_input(
             self.component_name,
             self.ThermalPowerDelivered,
-<<<<<<< HEAD
             lt.LoadTypes.HEATING,
             lt.Units.WATT,
             False,
@@ -355,8 +351,6 @@
         self.thermal_power_chp_channel: cp.ComponentInput = self.add_input(
             self.component_name,
             self.ThermalPowerCHP,
-=======
->>>>>>> 9208dc95
             lt.LoadTypes.HEATING,
             lt.Units.WATT,
             False,
