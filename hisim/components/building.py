"""Building module.

This module simulates the thermal behaviour of a building using reference data from the EPISCOPE/TABULA project and
a resistor-capacitor (RC) model from the RC_BuildingSimulator project and the ISO 13790 norm.

The module contains the following classes:
    1. class BuildingState - constructs the building state.
    2. class BuildingControllerState - constructs the building controller state.
    3. class BuildingConfig - json dataclass, configurates the building class.
    4. class BuildingControllerConfig -  json dataclass, configurates the building controller class.
    5. class Building -  main class, involves building properties taken from EPISCOPE/TABULA project database* and
       calculations from RC_BuildingSimulator project**. Inputs of the building class are the heating device, occupancy and weather.
       Outputs are for example temperature, stored energy and solar gains through windows.
    6. class Window - taken from the RC simulator project, calculates for example solar gains through windows.
    7. class BuildingController - calculates real heating demand and how much building is supposed to be heated up.

*EPISCOPE/TABULA project:
     Ths project involves a collection of multiple typologies of residences from 12 European countries, listing among others,
     heat coefficient, area, volumes, light transmissibility, house heat capacity for various residence construction elements.
     These typologies are categorized by year of construction, residence type and degree of refurbishment.
     For information, please access site: https://episcope.eu/building-typology/webtool/

**RC_BuildingSimulator project:
    The functions cited in this module are at some degree based on the RC_BuildingSimulator project:
    [rc_buildingsimulator-jayathissa]:
    [1] Jayathissa, Prageeth, et al. "Optimising building net energy demand with dynamic BIPV shading." Applied Energy 202 (2017): 726-735.
    The implementation of the RC_BuildingSimulator project can be found under the following repository:
    https://github.com/architecture-building-systems/RC_BuildingSimulator

    The RC model (5R1C model) is based on the EN ISO 13790 standard and explains thermal physics with the help of an electrical circuit analogy.
    Principal components of this model are the heat fluxes Phi which are analogous to the electrical current I,
    the thermal conductances H which are the inverse of the thermal resistance and analogous to the electrical conductance G (=1/R),
    the thermal capacitance C analogous to the electrical capacitance C and
    the temperatures T which are analogous to the electrical voltage V.

*** Another paper using the 5R1C model from EN ISO 13790:
    [2] I. Horvat et al. "Dynamic method for calculating energy need in HVAC systems." Transactions of Famena 40 (2016): 47-62.

"""
# clean

# Generic/Built-in
from typing import List, Any, Optional
from functools import lru_cache
import math
from dataclasses import dataclass
from dataclasses_json import dataclass_json
import pvlib
import pandas as pd

from hisim import (
    dynamic_component,
    utils,
)
from hisim import component as cp
from hisim import loadtypes as lt
from hisim import log
from hisim.components.loadprofilegenerator_utsp_connector import UtspLpgConnector
from hisim.simulationparameters import SimulationParameters
from hisim.components.weather import Weather
from hisim.components.loadprofilegenerator_connector import Occupancy
from hisim.sim_repository_singleton import SingletonSimRepository, SingletonDictKeyEnum

__authors__ = "Vitor Hugo Bellotto Zago"
__copyright__ = "Copyright 2021, the House Infrastructure Project"
__credits__ = ["Dr. Noah Pflugradt"]
__license__ = "MIT"
__version__ = "0.1"
__maintainer__ = "Vitor Hugo Bellotto Zago"
__email__ = "vitor.zago@rwth-aachen.de"
__status__ = "development"


@dataclass_json
@dataclass
class BuildingConfig(cp.ConfigBase):

    """Configuration of the Building class."""

    @classmethod
    def get_main_classname(cls):
        """Return the full class name of the base class."""
        return Building.get_full_classname()

    name: str
    heating_reference_temperature_in_celsius: float
    building_code: str
    building_heat_capacity_class: str
    initial_internal_temperature_in_celsius: float
    absolute_conditioned_floor_area_in_m2: Optional[float]
    total_base_area_in_m2: Optional[float]
    number_of_apartments: Optional[float]

    @classmethod
    def get_default_german_single_family_home(cls,) -> Any:
        """Get a default Building."""
        config = BuildingConfig(
            name="Building_1",
            building_code="DE.N.SFH.05.Gen.ReEx.001.002",
            building_heat_capacity_class="medium",
            initial_internal_temperature_in_celsius=23,
            heating_reference_temperature_in_celsius=-14,
            absolute_conditioned_floor_area_in_m2=121.2,
            total_base_area_in_m2=None,
            number_of_apartments=None,
        )
        return config


class BuildingState:

    """BuildingState class."""

    def __init__(
        self,
        thermal_mass_temperature_in_celsius: float,
        thermal_capacitance_in_joule_per_kelvin: float,
    ):
        """Construct all the neccessary attributes for the BuildingState object."""
        # this is labeled as t_m in the paper [1] (** Check header)
        self.thermal_mass_temperature_in_celsius: float = (
            thermal_mass_temperature_in_celsius
        )

        # this is labeled as c_m in the paper [1] (** Check header)
        self.thermal_capacitance_in_joule_per_kelvin: float = (
            thermal_capacitance_in_joule_per_kelvin
        )

    def calc_stored_thermal_power_in_watt(self,) -> float:
        """Calculate the thermal power stored by the thermal mass per second."""
        return (
            self.thermal_mass_temperature_in_celsius
            * self.thermal_capacitance_in_joule_per_kelvin
        ) / 3600

    def self_copy(self,):
        """Copy the Building State."""
        return BuildingState(
            self.thermal_mass_temperature_in_celsius,
            self.thermal_capacitance_in_joule_per_kelvin,
        )


class Building(dynamic_component.DynamicComponent):

    """Building class.

    This class calculates the thermal behaviour of the building based on the RC Simulator (** paper [1]) and the EN ISO 13790 norm (see header).
    The corresponding functions and variables are also described in the paper [2].
    Also it provides multiple typologies of residences based on the EPISCOPE/TABULA project database (* Check header).

    Parameters
    ----------
    building_code :str
        Code reference to a specific residence typology list in EPISCOPE/TABULA database
    building_heat_capacity_class: str
        Heat capacity of residence defined using one of the following terms:
            - very light
            - light
            - medium
            - heavy
            - very heavy
    initial_internal_temperature_in_celsius : float
        Initial internal temperature of residence in Celsius
    sim_params : Simulator
        Simulator object used to carry the simulation using this class

    """

    # Inputs -> heating device
    ThermalPowerDelivered = "ThermalPowerDelivered"
    ThermalPowerCHP = "ThermalPowerCHP"

    # Inputs -> occupancy
    HeatingByResidents = "HeatingByResidents"

    # Inputs -> weather
    Altitude = "Altitude"
    Azimuth = "Azimuth"
    ApparentZenith = "ApparentZenith"
    DirectNormalIrradiance = "DirectNormalIrradiance"
    DirectNormalIrradianceExtra = "DirectNormalIrradianceExtra"
    DiffuseHorizontalIrradiance = "DiffuseHorizontalIrradiance"
    GlobalHorizontalIrradiance = "GlobalHorizontalIrradiance"
    TemperatureOutside = "TemperatureOutside"

    # Outputs
    TemperatureMeanThermalMass = "TemperatureMeanThermalMass"
    TemperatureInternalSurface = "TemperatureInternalSurface"
    TemperatureIndoorAir = "TemperatureIndoorAir"
    TotalEnergyToResidence = "TotalEnergyToResidence"
    SolarGainThroughWindows = "SolarGainThroughWindows"
    HeatLoss = "HeatLoss"
    TheoreticalThermalBuildingDemand = "TheoreticalThermalBuildingDemand"

    @utils.measure_execution_time
    def __init__(
        self, my_simulation_parameters: SimulationParameters, config: BuildingConfig,
    ):
        """Construct all the neccessary attributes."""
        self.buildingconfig = config
        # dynamic
        self.my_component_inputs: List[dynamic_component.DynamicConnectionInput] = []
        self.my_component_outputs: List[dynamic_component.DynamicConnectionOutput] = []
        super().__init__(
            my_component_inputs=self.my_component_inputs,
            my_component_outputs=self.my_component_outputs,
            name=self.buildingconfig.name,
            my_simulation_parameters=my_simulation_parameters,
            my_config=config,
        )

        # =================================================================================================================================
        # Initialization of variables

        self.set_heating_temperature_in_celsius_default: float = 18
        self.set_cooling_temperature_in_celsius_default: float = 25

        (self.is_in_cache, self.cache_file_path,) = utils.get_cache_file(
            self.component_name, self.buildingconfig, self.my_simulation_parameters,
        )
        # labeled as C_m in the paper [1] (** Check header), before c_m
        self.thermal_capacity_of_building_thermal_mass_in_joule_per_kelvin: float = 0
        self.thermal_capacity_of_building_thermal_mass_reference_in_watthour_per_m2_per_kelvin: float = (
            0
        )
        # labeled as H_w in the paper [2] (*** Check header), before h_tr_w
        self.transmission_heat_transfer_coefficient_for_windows_and_door_in_watt_per_kelvin: float
        self.transmission_heat_transfer_coefficient_for_opaque_elements_in_watt_per_kelvin: float
        # labeled as H_tr_em in paper [2] (*** Check header)
        self.external_part_of_transmission_heat_transfer_coefficient_for_opaque_elements_in_watt_per_kelvin: float = (
            0
        )
        # labeled as H_tr_ms in paper [2] (*** Check header)
        self.internal_part_of_transmission_heat_transfer_coefficient_for_opaque_elements_in_watt_per_kelvin: float = (
            0
        )
        # labeled as h_ms in paper [2] (*** Check header)
        self.heat_transfer_coefficient_between_thermal_mass_and_internal_surface_with_fixed_value_in_watt_per_m2_per_kelvin: float = (
            0
        )
        # labeled as H_tr_is in paper [2] (** Check header)
        self.heat_transfer_coefficient_between_indoor_air_and_internal_surface_in_watt_per_kelvin: float = (
            0
        )
        # labeled as h_is in paper [2] (** Check header)
        self.heat_transfer_coefficient_between_indoor_air_and_internal_surface_with_fixed_value_in_watt_per_m2_per_kelvin: float = (
            0
        )
        # labeled as H_ve in paper [2] (*** Check header), before h_ve_adj
        self.thermal_conductance_by_ventilation_in_watt_per_kelvin: float = 0
        self.heat_transfer_coefficient_by_ventilation_reference_in_watt_per_kelvin: float = (
            0
        )
        self.buildingdata: Any
        self.buildingcode: str

        # before labeled as a_f
        self.conditioned_floor_area_in_m2: float = 1.0
        self.scaled_conditioned_floor_area_in_m2: float = 0
        self.scaling_factor: float = 1.0
        # before labeled as a_m
        self.effective_mass_area_in_m2: float = 0
        # before labeled as a_t
        self.total_internal_surface_area_in_m2: float = 0
        self.room_height_in_m2: float = 0

        self.windows: List[Window]
        self.windows_directions: List[str]
        self.total_windows_area: float
        self.scaled_window_areas_in_m2: List[float]

        self.windows_and_door: List[str]
        self.scaled_windows_and_door_envelope_areas_in_m2: List[float]

        self.opaque_walls: List[str]
        self.scaled_opaque_surfaces_envelope_area_in_m2: List[float]

        self.cache: List[float]
        self.solar_heat_gain_through_windows: List[float]
        # labeled as Phi_ia in paper [1] (** Check header)
        self.heat_flux_indoor_air_in_watt: float
        # labeled as Phi_st in the paper [1] (** Check header)
        self.heat_flux_internal_room_surface_in_watt: float
        # labeled as Phi_m in the paper [1] (** Check header)
        self.heat_flux_thermal_mass_in_watt: float = 0
        self.heat_loss_in_watt: float
        # labeled as Phi_m_tot in the paper [1] (** Check header)
        self.equivalent_heat_flux_in_watt: float
        self.next_thermal_mass_temperature_in_celsius: float
        self.internal_heat_gains_through_occupancy_in_watt: float = 0

        # reference taken from TABULA (* Check header) as Q_ht [kWh/m2.a], before q_ht_ref
        self.total_heat_transfer_reference_in_kilowatthour_per_m2_per_year: float = 0
        # reference taken from TABULA (* Check header) as Q_int [kWh/m2.a], before q_int_ref
        self.internal_heat_sources_reference_in_kilowatthour_per_m2_per_year: float = 0
        # reference taken from TABULA (* Check header) Q_sol [kWh/m2.a], before q_sol_ref (or solar heat sources?)
        self.solar_heat_load_during_heating_seasons_reference_in_kilowatthour_per_m2_per_year: float = (
            0
        )
        # reference taken from TABULA (* Check header) as Q_H_nd [kWh/m2.a], before q_h_nd_ref
        self.energy_need_for_heating_reference_in_kilowatthour_per_m2_per_year: float = (
            0
        )

        self.get_building()
        self.build()
        self.get_physical_param()
        self.get_number_of_apartments(
            conditioned_floor_area_in_m2=self.scaled_conditioned_floor_area_in_m2,
            scaling_factor=self.scaling_factor,
        )
        self.max_thermal_building_demand_in_watt = self.calc_max_thermal_building_demand(
            heating_reference_temperature_in_celsius=config.heating_reference_temperature_in_celsius,
            initial_temperature_in_celsius=config.initial_internal_temperature_in_celsius,
        )

        self.state: BuildingState = BuildingState(
            thermal_mass_temperature_in_celsius=config.initial_internal_temperature_in_celsius,
            thermal_capacitance_in_joule_per_kelvin=self.thermal_capacity_of_building_thermal_mass_in_joule_per_kelvin,
        )
        self.previous_state = self.state.self_copy()

        SingletonSimRepository().set_entry(
            key=SingletonDictKeyEnum.NUMBEROFAPARTMENTS, entry=self.number_of_apartments
        )
        SingletonSimRepository().set_entry(
            key=SingletonDictKeyEnum.MAXTHERMALBUILDINGDEMAND,
            entry=self.max_thermal_building_demand_in_watt,
        )
        if SingletonSimRepository().exist_entry(
            key=SingletonDictKeyEnum.SETHEATINGTEMPERATUREFORBUILDING
        ):
            self.set_heating_temperature_in_celsius = SingletonSimRepository().get_entry(
                key=SingletonDictKeyEnum.SETHEATINGTEMPERATUREFORBUILDING
            )
        else:
            self.set_heating_temperature_in_celsius = (
                self.set_heating_temperature_in_celsius_default
            )
            log.warning(
                f"Default temperature threshold for heating in building is used, which is {self.set_heating_temperature_in_celsius} °C."
            )

        if SingletonSimRepository().exist_entry(
            key=SingletonDictKeyEnum.SETCOOLINGTEMPERATUREFORBUILDING
        ):
            self.set_cooling_temperature_in_celsius = SingletonSimRepository().get_entry(
                key=SingletonDictKeyEnum.SETCOOLINGTEMPERATUREFORBUILDING
            )
        else:
            self.set_cooling_temperature_in_celsius = (
                self.set_cooling_temperature_in_celsius_default
            )
            log.warning(
                f"Default temperature thresholds for cooling in building is used, which is {self.set_cooling_temperature_in_celsius} °C."
            )

        # =================================================================================================================================
        # Input channels

        self.thermal_power_delivered_channel: cp.ComponentInput = self.add_input(
            self.component_name,
            self.ThermalPowerDelivered,
            lt.LoadTypes.HEATING,
            lt.Units.WATT,
            False,
        )
        self.thermal_power_chp_channel: cp.ComponentInput = self.add_input(
            self.component_name,
            self.ThermalPowerCHP,
            lt.LoadTypes.HEATING,
            lt.Units.WATT,
            False,
        )
        self.altitude_channel: cp.ComponentInput = self.add_input(
            self.component_name,
            self.Altitude,
            lt.LoadTypes.ANY,
            lt.Units.DEGREES,
            True,
        )
        self.azimuth_channel: cp.ComponentInput = self.add_input(
            self.component_name, self.Azimuth, lt.LoadTypes.ANY, lt.Units.DEGREES, True,
        )
        self.apparent_zenith_channel: cp.ComponentInput = self.add_input(
            self.component_name,
            self.ApparentZenith,
            lt.LoadTypes.ANY,
            lt.Units.DEGREES,
            True,
        )
        self.direct_normal_irradiance_channel: cp.ComponentInput = self.add_input(
            self.component_name,
            self.DirectNormalIrradiance,
            lt.LoadTypes.IRRADIANCE,
            lt.Units.WATT_PER_SQUARE_METER,
            True,
        )
        self.direct_normal_irradiance_extra_channel: cp.ComponentInput = self.add_input(
            self.component_name,
            self.DirectNormalIrradianceExtra,
            lt.LoadTypes.IRRADIANCE,
            lt.Units.WATT_PER_SQUARE_METER,
            True,
        )
        self.direct_horizontal_irradiance_channel: cp.ComponentInput = self.add_input(
            self.component_name,
            self.DiffuseHorizontalIrradiance,
            lt.LoadTypes.IRRADIANCE,
            lt.Units.WATT_PER_SQUARE_METER,
            True,
        )
        self.global_horizontal_irradiance_channel: cp.ComponentInput = self.add_input(
            self.component_name,
            self.GlobalHorizontalIrradiance,
            lt.LoadTypes.IRRADIANCE,
            lt.Units.WATT_PER_SQUARE_METER,
            True,
        )

        self.temperature_outside_channel: cp.ComponentInput = self.add_input(
            self.component_name,
            self.TemperatureOutside,
            lt.LoadTypes.TEMPERATURE,
            lt.Units.CELSIUS,
            True,
        )

        self.occupancy_heat_gain_channel: cp.ComponentInput = self.add_input(
            self.component_name,
            self.HeatingByResidents,
            lt.LoadTypes.HEATING,
            lt.Units.WATT,
            True,
        )

        # Output channels
        self.thermal_mass_temperature_channel: cp.ComponentOutput = self.add_output(
            self.component_name,
            self.TemperatureMeanThermalMass,
            lt.LoadTypes.TEMPERATURE,
            lt.Units.CELSIUS,
            output_description=f"here a description for {self.TemperatureMeanThermalMass} will follow.",
        )
        self.internal_surface_temperature_channel: cp.ComponentOutput = self.add_output(
            self.component_name,
            self.TemperatureInternalSurface,
            lt.LoadTypes.TEMPERATURE,
            lt.Units.CELSIUS,
            output_description=f"here a description for {self.TemperatureInternalSurface} will follow.",
        )
        self.indoor_air_temperature_channel: cp.ComponentOutput = self.add_output(
            self.component_name,
            self.TemperatureIndoorAir,
            lt.LoadTypes.TEMPERATURE,
            lt.Units.CELSIUS,
            output_description=f"here a description for {self.TemperatureIndoorAir} will follow.",
        )
        self.total_power_to_residence_channel: cp.ComponentOutput = self.add_output(
            self.component_name,
            self.TotalEnergyToResidence,
            lt.LoadTypes.HEATING,
            lt.Units.WATT,
            output_description=f"here a description for {self.TotalEnergyToResidence} will follow.",
        )
        self.solar_gain_through_windows_channel: cp.ComponentOutput = self.add_output(
            self.component_name,
            self.SolarGainThroughWindows,
            lt.LoadTypes.HEATING,
            lt.Units.WATT,
            output_description=f"here a description for {self.SolarGainThroughWindows} will follow.",
        )

        self.heat_loss_channel: cp.ComponentOutput = self.add_output(
            self.component_name,
            self.HeatLoss,
            lt.LoadTypes.HEATING,
            lt.Units.WATT,
            output_description=f"here a description for {self.HeatLoss} will follow.",
        )
        self.theoretical_thermal_building_demand_channel: cp.ComponentOutput = self.add_output(
            self.component_name,
            self.TheoreticalThermalBuildingDemand,
            lt.LoadTypes.HEATING,
            lt.Units.WATT,
            output_description=f"here a description for {self.TheoreticalThermalBuildingDemand} will follow.",
        )

        # =================================================================================================================================
        # Add and get default connections

        self.add_default_connections(self.get_default_connections_from_weather())
        self.add_default_connections(self.get_default_connections_from_occupancy())
        self.add_default_connections(self.get_default_connections_from_utsp())

    def get_default_connections_from_weather(self,):
        """Get weather default connnections."""
        log.information("setting weather default connections")
        connections = []
        weather_classname = Weather.get_classname()
        connections.append(
            cp.ComponentConnection(
                Building.Altitude, weather_classname, Weather.Altitude,
            )
        )
        connections.append(
            cp.ComponentConnection(
                Building.Azimuth, weather_classname, Weather.Azimuth,
            )
        )
        connections.append(
            cp.ComponentConnection(
                Building.ApparentZenith, weather_classname, Weather.ApparentZenith,
            )
        )
        connections.append(
            cp.ComponentConnection(
                Building.DirectNormalIrradiance,
                weather_classname,
                Weather.DirectNormalIrradiance,
            )
        )
        connections.append(
            cp.ComponentConnection(
                Building.DirectNormalIrradianceExtra,
                weather_classname,
                Weather.DirectNormalIrradianceExtra,
            )
        )
        connections.append(
            cp.ComponentConnection(
                Building.DiffuseHorizontalIrradiance,
                weather_classname,
                Weather.DiffuseHorizontalIrradiance,
            )
        )
        connections.append(
            cp.ComponentConnection(
                Building.GlobalHorizontalIrradiance,
                weather_classname,
                Weather.GlobalHorizontalIrradiance,
            )
        )
        connections.append(
            cp.ComponentConnection(
                Building.TemperatureOutside,
                weather_classname,
                Weather.TemperatureOutside,
            )
        )
        return connections

    def get_default_connections_from_occupancy(self,):
        """Get occupancy default connections."""
        log.information("setting occupancy default connections")
        connections = []
        occupancy_classname = Occupancy.get_classname()
        connections.append(
            cp.ComponentConnection(
                Building.HeatingByResidents,
                occupancy_classname,
                Occupancy.HeatingByResidents,
            )
        )
        return connections

    def get_default_connections_from_utsp(self,):
        """Get UTSP default connections."""
        log.information("setting utsp default connections")
        connections = []
        utsp_classname = UtspLpgConnector.get_classname()
        connections.append(
            cp.ComponentConnection(
                Building.HeatingByResidents,
                utsp_classname,
                UtspLpgConnector.HeatingByResidents,
            )
        )
        return connections

    # =================================================================================================================================
    # Simulation of the building class

    def i_simulate(
        self, timestep: int, stsv: cp.SingleTimeStepValues, force_convergence: bool
    ) -> None:
        """Simulate the thermal behaviour of the building."""
        # if force_convergence:
        #     pass
        # else:
        # Gets inputs
        if hasattr(self, "solar_gain_through_windows") is False:
            azimuth = stsv.get_input_value(self.azimuth_channel)
            direct_normal_irradiance = stsv.get_input_value(
                self.direct_normal_irradiance_channel
            )
            direct_horizontal_irradiance = stsv.get_input_value(
                self.direct_horizontal_irradiance_channel
            )
            global_horizontal_irradiance = stsv.get_input_value(
                self.global_horizontal_irradiance_channel
            )
            direct_normal_irradiance_extra = stsv.get_input_value(
                self.direct_normal_irradiance_extra_channel
            )
            apparent_zenith = stsv.get_input_value(self.apparent_zenith_channel)

        self.internal_heat_gains_through_occupancy_in_watt = stsv.get_input_value(
            self.occupancy_heat_gain_channel
        )

        temperature_outside_in_celsius = stsv.get_input_value(
            self.temperature_outside_channel
        )

        thermal_power_delivered_in_watt = 0.0
        if self.thermal_power_delivered_channel.source_output is not None:
            thermal_power_delivered_in_watt = (
                thermal_power_delivered_in_watt
                + stsv.get_input_value(self.thermal_power_delivered_channel)
            )
        if self.thermal_power_chp_channel.source_output is not None:
            thermal_power_delivered_in_watt = (
                thermal_power_delivered_in_watt
                + stsv.get_input_value(self.thermal_power_chp_channel)
            )

        previous_thermal_mass_temperature_in_celsius = (
            self.state.thermal_mass_temperature_in_celsius
        )

        # Performs calculations
        if hasattr(self, "solar_gain_through_windows") is False:
            solar_heat_gain_through_windows = self.get_solar_heat_gain_through_windows(
                azimuth=azimuth,
                direct_normal_irradiance=direct_normal_irradiance,
                direct_horizontal_irradiance=direct_horizontal_irradiance,
                global_horizontal_irradiance=global_horizontal_irradiance,
                direct_normal_irradiance_extra=direct_normal_irradiance_extra,
                apparent_zenith=apparent_zenith,
            )
        else:
            solar_heat_gain_through_windows = self.solar_heat_gain_through_windows[
                timestep
            ]

        (
            thermal_mass_average_bulk_temperature_in_celsius,
            heat_loss_in_watt,
            internal_surface_temperature_in_celsius,
            indoor_air_temperature_in_celsius,
        ) = self.calc_crank_nicolson(
            thermal_power_delivered_in_watt=thermal_power_delivered_in_watt,
            internal_heat_gains_in_watt=self.internal_heat_gains_through_occupancy_in_watt,
            solar_heat_gains_in_watt=solar_heat_gain_through_windows,
            outside_temperature_in_celsius=temperature_outside_in_celsius,
            thermal_mass_temperature_prev_in_celsius=previous_thermal_mass_temperature_in_celsius,
        )
        self.state.thermal_mass_temperature_in_celsius = (
            thermal_mass_average_bulk_temperature_in_celsius
        )

        theoretical_thermal_building_demand_in_watt = self.calc_theoretical_thermal_building_demand_for_building(
            set_heating_temperature_in_celsius=self.set_heating_temperature_in_celsius,
            set_cooling_temperature_in_celsius=self.set_cooling_temperature_in_celsius,
            previous_thermal_mass_temperature_in_celsius=previous_thermal_mass_temperature_in_celsius,
            outside_temperature_in_celsius=temperature_outside_in_celsius,
        )
        # Returns outputs
        stsv.set_output_value(
            self.thermal_mass_temperature_channel,
            thermal_mass_average_bulk_temperature_in_celsius,
        )
        stsv.set_output_value(
            self.internal_surface_temperature_channel,
            internal_surface_temperature_in_celsius,
        )
        stsv.set_output_value(
            self.indoor_air_temperature_channel, indoor_air_temperature_in_celsius,
        )

        # phi_loss is already given in W, time correction factor applied to thermal transmittance h_tr
        stsv.set_output_value(self.total_power_to_residence_channel, heat_loss_in_watt)

        stsv.set_output_value(
            self.solar_gain_through_windows_channel, solar_heat_gain_through_windows
        )

        stsv.set_output_value(
            self.heat_loss_channel, self.heat_loss_in_watt,
        )

        stsv.set_output_value(
            self.theoretical_thermal_building_demand_channel,
            theoretical_thermal_building_demand_in_watt,
        )

        # Saves solar gains cache
        if not self.is_in_cache:
            self.cache[timestep] = solar_heat_gain_through_windows
            if timestep + 1 == self.my_simulation_parameters.timesteps:
                database = pd.DataFrame(
                    self.cache, columns=["solar_gain_through_windows"],
                )
                database.to_csv(
                    self.cache_file_path, sep=",", decimal=".", index=False,
                )

    # =================================================================================================================================

    def i_save_state(self,) -> None:
        """Save the current state."""
        self.previous_state = self.state.self_copy()

    def i_prepare_simulation(self,) -> None:
        """Prepare the simulation."""
        pass

    def i_restore_state(self,) -> None:
        """Restore the previous state."""
        self.state = self.previous_state.self_copy()

    def i_doublecheck(self, timestep: int, stsv: cp.SingleTimeStepValues,) -> None:
        """Doublecheck."""
        pass

    def build(self,):
        """Build function.

        The function sets important constants and parameters for the calculations.
        It imports the building dataset from TABULA and gets phys params and thermal conductances.
        """

        self.seconds_per_timestep = self.my_simulation_parameters.seconds_per_timestep
        self.timesteps = self.my_simulation_parameters.timesteps
        self.parameters = [
            self.building_heat_capacity_class,
            self.buildingcode,
        ]

        # CONSTANTS
        # Heat transfer coefficient between nodes "m" and "s" (12.2.2 E64 P79); labeled as h_ms in paper [2] (*** Check header)
        self.heat_transfer_coefficient_between_thermal_mass_and_internal_surface_with_fixed_value_in_watt_per_m2_per_kelvin = (
            9.1
        )
        # Dimensionless ratio between surfaces and the useful surfaces (7.2.2.2 E9 P36); labeled as A_at in paper [2] (*** Check header); before lambda_at
        self.ratio_between_internal_surface_area_and_floor_area = 4.5
        # Heat transfer coefficient between nodes "air" and "s" (7.2.2.2 E9 P35); labeled as h_is in paper [2] (*** Check header)
        self.heat_transfer_coefficient_between_indoor_air_and_internal_surface_with_fixed_value_in_watt_per_m2_per_kelvin = (
            3.45
        )

        self.building_heat_capacity_class_f_a = {
            "very light": 2.5,
            "light": 2.5,
            "medium": 2.5,
            "heavy": 3.0,
            "very heavy": 3.5,
        }

        self.building_heat_capacity_class_f_c_in_joule_per_m2_per_kelvin = {
            "very light": 8e4,
            "light": 1.1e5,
            "medium": 1.65e5,
            "heavy": 2.6e5,
            "very heavy": 3.7e5,
        }

        self.ven_method = "EPISCOPE"
        # Get physical parameters
        self.get_physical_param()
        # Gets conductances
        self.get_conductances()

<<<<<<< HEAD
=======
        # if self.my_simulation_parameters.system_config.predictive:
        # send building parameters 5r1c to PID controller and to the MPC controller to generate an equivalent state space model
        # state space represntation is used for tuning of the pid and as a prediction model in the model predictive controller
        SingletonSimRepository().set_entry(
            key=SingletonDictKeyEnum.Thermal_transmission_coefficient_glazing, entry=self.transmission_heat_transfer_coefficient_for_windows_and_door_in_watt_per_kelvin
        )
        SingletonSimRepository().set_entry(
            key=SingletonDictKeyEnum.Thermal_transmission_Surface_IndoorAir,
            entry=self.heat_transfer_coefficient_between_indoor_air_and_internal_surface_in_watt_per_kelvin
        )
        SingletonSimRepository().set_entry(
            key=SingletonDictKeyEnum.Thermal_transmission_coefficient_opaque_em,
            entry=self.external_part_of_transmission_heat_transfer_coefficient_for_opaque_elements_in_watt_per_kelvin
        )
        SingletonSimRepository().set_entry(
            key=SingletonDictKeyEnum.Thermal_transmission_coefficient_opaque_ms,
            entry=self.internal_part_of_transmission_heat_transfer_coefficient_for_opaque_elements_in_watt_per_kelvin
        )
        SingletonSimRepository().set_entry(
            key=SingletonDictKeyEnum.Thermal_transmission_coefficient_ventillation,
            entry=self.thermal_conductance_by_ventilation_in_watt_per_kelvin
        )
        SingletonSimRepository().set_entry(
            key=SingletonDictKeyEnum.Thermal_capacity_envelope,
            entry=self.thermal_capacity_of_building_thermal_mass_in_joule_per_kelvin
        )

>>>>>>> 51a57e1d
    def get_physical_param(self,):
        """Get the physical parameters from the building data."""

        # Reference area [m^2] (TABULA: Reference floor area )Ref: ISO standard 7.2.2.2
        self.conditioned_floor_area_in_m2 = float(
            self.buildingdata["A_C_Ref"].values[0]
        )

        self.room_height_in_m2 = float(self.buildingdata["h_room"].values[0])

        # Get scaled areas
        self.scaling_over_conditioned_floor_area()
        # Get windows
        self.get_windows()

        # Room Capacitance [J/K] (TABULA: Internal heat capacity) Ref: ISO standard 12.3.1.2
        self.thermal_capacity_of_building_thermal_mass_in_joule_per_kelvin = (
            self.building_heat_capacity_class_f_c_in_joule_per_m2_per_kelvin[
                self.building_heat_capacity_class
            ]
            * self.scaled_conditioned_floor_area_in_m2
        )

        self.effective_mass_area_in_m2 = (
            self.scaled_conditioned_floor_area_in_m2
            * self.building_heat_capacity_class_f_a[self.building_heat_capacity_class]
        )
        self.total_internal_surface_area_in_m2 = (
            self.scaled_conditioned_floor_area_in_m2
            * self.ratio_between_internal_surface_area_and_floor_area
        )
        # Reference properties from TABULA, but not used in the model (scaling factor added in case floor area is different to tabula floor area A_C_ref)
        # Floor area related heat load during heating season
        self.solar_heat_load_during_heating_seasons_reference_in_kilowatthour_per_m2_per_year = float(
            (self.buildingdata["q_sol"].values[0])
        )
        # Floor area related internal heat sources during heating season
        self.internal_heat_sources_reference_in_kilowatthour_per_m2_per_year = float(
            self.buildingdata["q_int"].values[0]
        )
        # Floor area related annual losses
        self.total_heat_transfer_reference_in_kilowatthour_per_m2_per_year = float(
            self.buildingdata["q_ht"].values[0]
        )
        # Energy need for heating
        self.energy_need_for_heating_reference_in_kilowatthour_per_m2_per_year = float(
            self.buildingdata["q_h_nd"].values[0]
        )
        # Internal heat capacity per m2 reference area [Wh/(m^2.K)] (TABULA: Internal heat capacity)
        self.thermal_capacity_of_building_thermal_mass_reference_in_watthour_per_m2_per_kelvin = float(
            self.buildingdata["c_m"].values[0]
        )

        # Heat transfer coefficient by ventilation
        self.heat_transfer_coefficient_by_ventilation_reference_in_watt_per_kelvin = (
            float(self.buildingdata["h_Ventilation"].values[0])
            * self.scaled_conditioned_floor_area_in_m2
        )

    def get_building(self,):
        """Get the building code from a TABULA building."""
        d_f = pd.read_csv(
            utils.HISIMPATH["housing"],
            decimal=",",
            sep=";",
            encoding="cp1252",
            low_memory=False,
        )

        # Gets parameters from chosen building
        self.buildingdata = d_f.loc[
            d_f["Code_BuildingVariant"] == self.buildingconfig.building_code
        ]
        self.buildingcode = self.buildingconfig.building_code
        self.building_heat_capacity_class = (
            self.buildingconfig.building_heat_capacity_class
        )

    def get_number_of_apartments(
        self, conditioned_floor_area_in_m2: float, scaling_factor: float
    ) -> None:
        """Get number of apartments.

        Either from config or from tabula or through approximation with data from
        https://www.umweltbundesamt.de/daten/private-haushalte-konsum/wohnen/wohnflaeche#zahl-der-wohnungen-gestiegen.
        """

        if self.buildingconfig.number_of_apartments is not None:
            print("number of apart not none")
            number_of_apartments_origin = self.buildingconfig.number_of_apartments

            if number_of_apartments_origin == 0:
                # check table from the link for the year 2021
                average_living_area_per_apartment_in_2021_in_m2 = 92.1
                number_of_apartments = (
                    conditioned_floor_area_in_m2
                    / average_living_area_per_apartment_in_2021_in_m2
                )
            elif number_of_apartments_origin > 0:
                number_of_apartments = number_of_apartments_origin

            else:
                raise ValueError("Number of apartments can not be negative.")

        elif self.buildingconfig.number_of_apartments is None:

            number_of_apartments_origin = self.buildingdata["n_Apartment"].values[0]

            # if no value given or if the area given in the config is bigger than the tabula ref area
            if number_of_apartments_origin == 0 or scaling_factor != 1:
                # check table from the link for the year 2021
                average_living_area_per_apartment_in_2021_in_m2 = 92.1
                number_of_apartments = (
                    conditioned_floor_area_in_m2
                    / average_living_area_per_apartment_in_2021_in_m2
                )
            elif number_of_apartments_origin > 0:
                number_of_apartments = number_of_apartments_origin

            else:
                raise ValueError("Number of apartments can not be negative.")

        self.number_of_apartments = number_of_apartments

    def get_windows(self,):
        """Retrieve data about windows sizes.

        :return:
        """

        self.windows = []
        self.total_windows_area = 0.0
        south_angle = 180

        windows_azimuth_angles = {
            "South": south_angle,
            "East": south_angle - 90,
            "North": south_angle - 180,
            "West": south_angle + 90,
            "Horizontal": None,
        }

        reduction_factor_for_non_perpedicular_radiation = self.buildingdata[
            "F_w"
        ].values[0]
        reduction_factor_for_frame_area_fraction_of_window = self.buildingdata[
            "F_f"
        ].values[0]
        reduction_factor_for_external_vertical_shading = self.buildingdata[
            "F_sh_vert"
        ].values[0]
        total_solar_energy_transmittance_for_perpedicular_radiation = self.buildingdata[
            "g_gl_n"
        ].values[0]

        for index, windows_direction in enumerate(self.windows_directions):
            window_area = float(
                self.buildingdata["A_Window_" + windows_direction].iloc[0]
            )
            if window_area != 0.0:
                if windows_direction == "Horizontal":
                    window_tilt_angle = 0
                else:
                    window_tilt_angle = 90

                self.windows.append(
                    Window(
                        window_tilt_angle=window_tilt_angle,
                        window_azimuth_angle=windows_azimuth_angles[windows_direction],
                        area=self.scaled_window_areas_in_m2[index],
                        frame_area_fraction_reduction_factor=reduction_factor_for_frame_area_fraction_of_window,
                        glass_solar_transmittance=total_solar_energy_transmittance_for_perpedicular_radiation,
                        nonperpendicular_reduction_factor=reduction_factor_for_non_perpedicular_radiation,
                        external_shading_vertical_reduction_factor=reduction_factor_for_external_vertical_shading,
                    )
                )

                self.total_windows_area += window_area
        # if nothing exists, initialize the empty arrays for caching, else read stuff
        if (
            not self.is_in_cache
        ):  # cache_filepath is None or  (not os.path.isfile(cache_filepath)):
            self.cache = [0] * self.my_simulation_parameters.timesteps
        else:
            self.solar_heat_gain_through_windows = pd.read_csv(
                self.cache_file_path, sep=",", decimal=".",
            )["solar_gain_through_windows"].tolist()

    def scaling_over_conditioned_floor_area(self):
        """Calculate scaling factors for the building.

        Either the absolute conditioned floor area or the total base area should be given.
        The conditioned floor area, the envelope surface areas or window areas are scaled with a scaling factor.
        """

        # scaling envelope areas of windows and door
        self.windows_and_door = [
            "Window_1",
            "Window_2",
            "Door_1",
        ]
        # scaling envelope areas of opaque surfaces
        self.opaque_walls = [
            "Wall_1",
            "Wall_2",
            "Wall_3",
            "Roof_1",
            "Roof_2",
            "Floor_1",
            "Floor_2",
        ]
        self.scaled_windows_and_door_envelope_areas_in_m2 = []
        self.scaled_opaque_surfaces_envelope_area_in_m2 = []

        if (
            self.buildingconfig.absolute_conditioned_floor_area_in_m2 is not None
            and self.buildingconfig.total_base_area_in_m2 is not None
        ):
            raise ValueError(
                "Only one variable can be used, the other one must be None."
            )

        if self.buildingconfig.absolute_conditioned_floor_area_in_m2 is not None:

            # this is for preventing that the conditioned_floor_area is 0 (some buildings in TABULA have conditioned_floor_area (A_C_Ref) = 0)
            if self.conditioned_floor_area_in_m2 == 0:
                self.scaled_conditioned_floor_area_in_m2 = (
                    self.buildingconfig.absolute_conditioned_floor_area_in_m2
                )
                factor_of_absolute_floor_area_to_tabula_floor_area = 1.0
                self.buildingdata["A_C_Ref"] = self.scaled_conditioned_floor_area_in_m2
            # scaling conditioned floor area
            else:
                factor_of_absolute_floor_area_to_tabula_floor_area = (
                    self.buildingconfig.absolute_conditioned_floor_area_in_m2
                    / self.conditioned_floor_area_in_m2
                )
                self.scaled_conditioned_floor_area_in_m2 = (
                    self.conditioned_floor_area_in_m2
                    * factor_of_absolute_floor_area_to_tabula_floor_area
                )
            self.scaling_factor = factor_of_absolute_floor_area_to_tabula_floor_area

        elif self.buildingconfig.total_base_area_in_m2 is not None:
            # this is for preventing that the conditioned_floor_area is 0
            if self.conditioned_floor_area_in_m2 == 0:
                self.scaled_conditioned_floor_area_in_m2 = (
                    self.buildingconfig.total_base_area_in_m2
                )
                factor_of_total_base_area_to_tabula_floor_area = 1.0
                self.buildingdata["A_C_Ref"] = self.scaled_conditioned_floor_area_in_m2
            # scaling conditioned floor area
            else:
                factor_of_total_base_area_to_tabula_floor_area = (
                    self.buildingconfig.total_base_area_in_m2
                    / self.conditioned_floor_area_in_m2
                )
                self.scaled_conditioned_floor_area_in_m2 = (
                    self.conditioned_floor_area_in_m2
                    * factor_of_total_base_area_to_tabula_floor_area
                )
            self.scaling_factor = factor_of_total_base_area_to_tabula_floor_area

        # if no value for building size is provided in config, use reference value from Tabula or 500 m^2.
        else:
            if self.conditioned_floor_area_in_m2 == 0:
                self.scaled_conditioned_floor_area_in_m2 = 500
                self.buildingdata["A_C_Ref"] = self.scaled_conditioned_floor_area_in_m2
                log.warning(
                    "There is no reference given for absolute conditioned floor area in m^2, so a default of 500 m^2 is used."
                )
            else:
                self.scaled_conditioned_floor_area_in_m2 = (
                    self.conditioned_floor_area_in_m2
                )

            self.scaling_factor = 1.0

        for w_i in self.windows_and_door:
            self.scaled_windows_and_door_envelope_areas_in_m2.append(
                self.buildingdata["A_" + w_i].values[0] * self.scaling_factor
            )

        for o_w in self.opaque_walls:
            self.scaled_opaque_surfaces_envelope_area_in_m2.append(
                self.buildingdata["A_" + o_w].values[0] * self.scaling_factor
            )

        # scaling window areas over wall area
        self.windows_directions = [
            "South",
            "East",
            "North",
            "West",
            "Horizontal",
        ]

        # assumption: building is a cuboid with square floor area (area_of_one_wall = wall_length * wall_height, with wall_length = sqrt(floor_area))
        total_wall_area_in_m2_tabula = (
            4 * math.sqrt(self.conditioned_floor_area_in_m2) * self.room_height_in_m2
        )
        scaled_total_wall_area_in_m2 = (
            4
            * math.sqrt(self.scaled_conditioned_floor_area_in_m2)
            * self.room_height_in_m2
        )

        self.scaled_window_areas_in_m2 = []
        for windows_direction in self.windows_directions:
            window_area_in_m2 = float(
                self.buildingdata["A_Window_" + windows_direction].iloc[0]
            )
            if self.scaling_factor != 1.0:
                factor_window_area_to_wall_area_tabula = (
                    window_area_in_m2 / total_wall_area_in_m2_tabula
                )
                self.scaled_window_areas_in_m2.append(
                    scaled_total_wall_area_in_m2
                    * factor_window_area_to_wall_area_tabula
                )
            else:
                self.scaled_window_areas_in_m2.append(window_area_in_m2)

    # =====================================================================================================================================

    def __str__(self,):
        """Return lines from report as string format."""
        entire = str()
        lines = self.write_to_report()
        for (index, line,) in enumerate(lines):
            if index == 0:
                entire = line
            else:
                entire = f"{entire}\n{line}"
        return entire

    def write_to_report(self,):
        """Write important variables to report."""
        lines = []

        lines.append(
            f"Max Thermal Demand [W]: {self.max_thermal_building_demand_in_watt}"
        )
        lines.append(
            "-------------------------------------------------------------------------------------------"
        )
        lines.append("Building Thermal Conductances:")
        lines.append("--------------------------------------------")
        lines.append(
            f"Transmission for Windows and Doors, based on ISO 13790 (H_tr_w) [W/K]: "
            f"{self.transmission_heat_transfer_coefficient_for_windows_and_door_in_watt_per_kelvin:.2f}"
        )
        lines.append(
            f"External Part of Transmission for Opaque Surfaces, based on ISO 13790 (H_tr_em) [W/K]: "
            f"{self.external_part_of_transmission_heat_transfer_coefficient_for_opaque_elements_in_watt_per_kelvin:.2f}"
        )
        lines.append(
            f"Internal Part of Transmission for Opaque Surfaces, based on ISO 13790 (H_tr_ms) [W/K]: "
            f"{self.internal_part_of_transmission_heat_transfer_coefficient_for_opaque_elements_in_watt_per_kelvin:.2f}"
        )
        lines.append(
            f"Transmission between Indoor Air and Internal Surface, based on ISO 13790 (H_tr_is) [W/K]: "
            f"{self.heat_transfer_coefficient_between_indoor_air_and_internal_surface_in_watt_per_kelvin:.2f}"
        )

        lines.append(
            f"Thermal Conductance by Ventilation, based on TABULA (H_ve) [W/K]: "
            f"{self.heat_transfer_coefficient_by_ventilation_reference_in_watt_per_kelvin:.2f}"
        )

        lines.append(
            "-------------------------------------------------------------------------------------------"
        )
        lines.append("Building Areas:")
        lines.append("--------------------------------------------")
        lines.append(f"Number of Apartments: {self.number_of_apartments}")
        lines.append(
            f"Conditioned Floor Area (A_f) [m2]: {self.scaled_conditioned_floor_area_in_m2:.2f}"
        )
        lines.append(
            f"Effective Mass Area (A_m), based on ISO 13790 [m2]: {self.effective_mass_area_in_m2:.2f}"
        )
        lines.append(
            f"Total Internal Surface Area, based on ISO 13790 (A_t) [m2]: {self.total_internal_surface_area_in_m2:.2f}"
        )

        lines.append(
            "-------------------------------------------------------------------------------------------"
        )
        lines.append("Building Thermal Capacitances:")
        lines.append("--------------------------------------------")
        lines.append(
            f"Floor Related Thermal Capacitance of Thermal Mass, based on ISO 13790 [Wh/m2.K]: "
            f"{(self.thermal_capacity_of_building_thermal_mass_in_joule_per_kelvin / (3.6e3 *self.scaled_conditioned_floor_area_in_m2)):.2f}"
        )
        lines.append(
            f"Floor Related Thermal Capacitance of Thermal Mass, based on TABULA [Wh/m2.K]: "
            f"{(self.thermal_capacity_of_building_thermal_mass_reference_in_watthour_per_m2_per_kelvin):.2f}"
        )
        lines.append(
            "-------------------------------------------------------------------------------------------"
        )
        lines.append("Building Heat Transfers:")
        lines.append("--------------------------------------------")
        lines.append(
            f"Annual Floor Related Total Heat Loss, based on TABULA (Q_ht) [kWh/m2.a]: "
            f"{self.total_heat_transfer_reference_in_kilowatthour_per_m2_per_year:.2f}"
        )
        lines.append(
            f"Annual Floor Related Internal Heat Gain, based on TABULA (Q_int) [kWh/m2.a]: "
            f"{self.internal_heat_sources_reference_in_kilowatthour_per_m2_per_year:.2f}"
        )
        lines.append(
            f"Annual Floor Related Solar Heat Gain, based on TABULA (Q_sol) [kWh/m2.a]: "
            f"{self.solar_heat_load_during_heating_seasons_reference_in_kilowatthour_per_m2_per_year:.2f}"
        )
        lines.append(
            f"Annual Floor Related Heating Demand, based on TABULA (Q_h_nd) [kWh/m2.a]: "
            f"{self.energy_need_for_heating_reference_in_kilowatthour_per_m2_per_year:.2f}"
        )
        return self.buildingconfig.get_string_dict() + lines

    # =====================================================================================================================================
    # Calculation of the heat transfer coefficients or thermal conductances.
    # (**/*** Check header)

    @property
    def transmission_heat_transfer_coefficient_1_in_watt_per_kelvin(self,):
        """Definition to simplify calc_phi_m_tot. Long form for H_tr_1.

        # (C.6) in [C.3 ISO 13790]
        Based on the RC_BuildingSimulator project @[rc_buildingsimulator-jayathissa] (** Check header)
        """
        return 1.0 / (
            1.0 / self.thermal_conductance_by_ventilation_in_watt_per_kelvin
            + 1.0
            / self.heat_transfer_coefficient_between_indoor_air_and_internal_surface_in_watt_per_kelvin
        )

    @property
    def transmission_heat_transfer_coefficient_2_in_watt_per_kelvin(self,):
        """Definition to simplify calc_phi_m_tot. Long form for H_tr_2.

        # (C.7) in [C.3 ISO 13790]
        Based on the RC_BuildingSimulator project @[rc_buildingsimulator-jayathissa] (** Check header)
        """
        return (
            self.transmission_heat_transfer_coefficient_1_in_watt_per_kelvin
            + self.transmission_heat_transfer_coefficient_for_windows_and_door_in_watt_per_kelvin
        )

    @property
    def transmission_heat_transfer_coefficient_3_in_watt_per_kelvin(self,):
        """Definition to simplify calc_phi_m_tot. Long form for H_tr_3.

        # (C.8) in [C.3 ISO 13790]
        Based on the RC_BuildingSimulator project @[rc_buildingsimulator-jayathissa] (** Check header)
        """
        return 1.0 / (
            1.0 / self.transmission_heat_transfer_coefficient_2_in_watt_per_kelvin
            + 1.0
            / self.internal_part_of_transmission_heat_transfer_coefficient_for_opaque_elements_in_watt_per_kelvin
        )

    def get_thermal_conductance_between_exterior_and_windows_and_door_in_watt_per_kelvin(
        self,
    ):
        """Based on the RC_BuildingSimulator project @[rc_buildingsimulator-jayathissa] (** Check header)."""
        # Long from for H_tr_w: Conductance between exterior temperature and surface temperature
        # Objects: Doors, windows, curtain walls and windowed walls ISO 7.2.2.2 (here Window 1, Window 2 and Door 1)

        self.transmission_heat_transfer_coefficient_for_windows_and_door_in_watt_per_kelvin = (
            0.0
        )

        # here instead of reading H_Transmission from buildingdata it will be calculated manually using
        # input values U_Actual, A_ and b_Transmission also given by TABULA buildingdata
        for index, w_i in enumerate(self.windows_and_door):
            # with with H_Tr = U * A * b_tr [W/K], here b_tr is not given in TABULA data, so it is chosen 1.0
            h_tr_i = (
                self.buildingdata["U_Actual_" + w_i].values[0]
                * self.scaled_windows_and_door_envelope_areas_in_m2[index]
                * 1.0
            )
            self.transmission_heat_transfer_coefficient_for_windows_and_door_in_watt_per_kelvin += float(
                h_tr_i
            )

    def get_thermal_conductance_between_thermal_mass_and_internal_surface_in_watt_per_kelvin(
        self,
    ):
        """Based on the RC_BuildingSimulator project @[rc_buildingsimulator-jayathissa] (** Check header)."""
        # Long from for H_tr_ms, this is the same as internal pasrt of transmission heat transfer coefficient for opaque elements
        self.internal_part_of_transmission_heat_transfer_coefficient_for_opaque_elements_in_watt_per_kelvin = (
            self.effective_mass_area_in_m2
            * self.heat_transfer_coefficient_between_thermal_mass_and_internal_surface_with_fixed_value_in_watt_per_m2_per_kelvin
        )

    def get_thermal_conductance_of_opaque_surfaces_in_watt_per_kelvin(self,):
        """Based on the RC_BuildingSimulator project @[rc_buildingsimulator-jayathissa] (** Check header)."""
        # Long from for H_tr_op: H_tr_op = 1/ (1/H_tr_ms + 1/H_tr_em) with
        # H_tr_ms: Conductance of opaque surfaces to interior [W/K] and H_tr_em: Conductance of opaque surfaces to exterior [W/K]
        # here opaque surfaces are Roof 1, Roof 2, Wall 1, Wall 2, Wall 3, Floor 1, Floor 2
        self.transmission_heat_transfer_coefficient_for_opaque_elements_in_watt_per_kelvin = (
            0.0
        )
        # here modification for scalability: instead of reading H_Transmission from buildingdata it will be calculated manually using
        # input values U_Actual, A_Calc and b_Transmission also given by TABULA buildingdata
        for index, o_w in enumerate(self.opaque_walls):
            # with with H_Tr = U * A * b_tr [W/K]
            h_tr_i = (
                self.buildingdata["U_Actual_" + o_w].values[0]
                * self.scaled_opaque_surfaces_envelope_area_in_m2[index]
                * self.buildingdata["b_Transmission_" + o_w].values[0]
            )
            self.transmission_heat_transfer_coefficient_for_opaque_elements_in_watt_per_kelvin += float(
                h_tr_i
            )
        if (
            self.transmission_heat_transfer_coefficient_for_opaque_elements_in_watt_per_kelvin
            != 0
            and self.internal_part_of_transmission_heat_transfer_coefficient_for_opaque_elements_in_watt_per_kelvin
            != 0
        ):
            self.external_part_of_transmission_heat_transfer_coefficient_for_opaque_elements_in_watt_per_kelvin = (
                1
                / (
                    (
                        1
                        / self.transmission_heat_transfer_coefficient_for_opaque_elements_in_watt_per_kelvin
                    )
                    - (
                        1
                        / self.internal_part_of_transmission_heat_transfer_coefficient_for_opaque_elements_in_watt_per_kelvin
                    )
                )
            )

    def get_thermal_conductance_between_indoor_air_and_internal_surface_in_watt_per_kelvin(
        self,
    ):
        """Based on the RC_BuildingSimulator project @[rc_buildingsimulator-jayathissa] (** Check header)."""
        # Long from for H_tr_is: Conductance between air temperature and surface temperature
        self.heat_transfer_coefficient_between_indoor_air_and_internal_surface_in_watt_per_kelvin = (
            self.total_internal_surface_area_in_m2
            * self.heat_transfer_coefficient_between_indoor_air_and_internal_surface_with_fixed_value_in_watt_per_m2_per_kelvin
        )

    def get_thermal_conductance_ventilation_in_watt_per_kelvin(self,):
        """Based on the EPISCOPE TABULA (* Check header)."""
        # Long from for H_ve_adj: Ventilation
        # Determine the ventilation conductance

        heat_capacity_of_air_per_volume_in_watt_hour_per_m3_per_kelvin = 0.34
        self.thermal_conductance_by_ventilation_in_watt_per_kelvin = (
            heat_capacity_of_air_per_volume_in_watt_hour_per_m3_per_kelvin
            * float(
                self.buildingdata["n_air_use"].iloc[0]
                + self.buildingdata["n_air_infiltration"].iloc[0]
            )
            * self.scaled_conditioned_floor_area_in_m2
            * float(self.buildingdata["h_room"].iloc[0])
        )

    def get_conductances(self,):
        """Get the thermal conductances based on the norm EN ISO 13970.

        :key
        """
        self.get_thermal_conductance_between_exterior_and_windows_and_door_in_watt_per_kelvin()
        self.get_thermal_conductance_between_thermal_mass_and_internal_surface_in_watt_per_kelvin()
        self.get_thermal_conductance_of_opaque_surfaces_in_watt_per_kelvin()
        self.get_thermal_conductance_between_indoor_air_and_internal_surface_in_watt_per_kelvin()
        self.get_thermal_conductance_ventilation_in_watt_per_kelvin()

    # =====================================================================================================================================

    def get_solar_heat_gain_through_windows(
        self,
        azimuth,
        direct_normal_irradiance,
        direct_horizontal_irradiance,
        global_horizontal_irradiance,
        direct_normal_irradiance_extra,
        apparent_zenith,
    ):
        """Calculate the thermal solar gain passed to the building through the windows.

        Based on the RC_BuildingSimulator project @[rc_buildingsimulator-jayathissa] (** Check header)
        """
        solar_heat_gains = 0.0

        if (
            direct_normal_irradiance != 0
            or direct_horizontal_irradiance != 0
            or global_horizontal_irradiance != 0
        ):

            for window in self.windows:
                solar_heat_gain = Window.calc_solar_heat_gains(
                    self,
                    sun_azimuth=azimuth,
                    direct_normal_irradiance=direct_normal_irradiance,
                    direct_horizontal_irradiance=direct_horizontal_irradiance,
                    global_horizontal_irradiance=global_horizontal_irradiance,
                    direct_normal_irradiance_extra=direct_normal_irradiance_extra,
                    apparent_zenith=apparent_zenith,
                    window_tilt_angle=window.window_tilt_angle,
                    window_azimuth_angle=window.window_azimuth_angle,
                    reduction_factor_with_area=window.reduction_factor_with_area,
                )
                solar_heat_gains += solar_heat_gain
        return solar_heat_gains

    # =====================================================================================================================================
    # Calculation of the heat flows from internal and solar heat sources.
    # (**/*** Check header)

    def calc_heat_flow(
        self,
        # this is labeled as Phi_int in paper [1] (** Check header)
        internal_heat_gains_in_watt,
        # this is labeled as Phi_sol in paper [1] (** Check header)
        solar_heat_gains_in_watt,
    ):
        """Calculate the heat flow from the solar gains, heating/cooling system, and internal gains into the building.

        The input of the building is split into the air node, surface node, and thermal mass node based on
        on the following equations

        #C.1 - C.3 in [C.3 ISO 13790]

        Note that this equation has diverged slightly from the standard
        as the heating/cooling node can enter any node depending on the
        emission system selected
        Based on the RC_BuildingSimulator project @[rc_buildingsimulator-jayathissa] (** Check header)
        """

        # Calculates the heat flows to various points of the building based on the breakdown in section C.2, formulas C.1-C.3
        # Heat flow to the air node in W, before labeled Phi_ia

        self.heat_flux_indoor_air_in_watt = 0.5 * internal_heat_gains_in_watt
        # Heat flow to the surface node in W, before labeled Phi_st

        self.heat_flux_internal_room_surface_in_watt = (
            1
            - (self.effective_mass_area_in_m2 / self.total_internal_surface_area_in_m2)
            - (
                self.transmission_heat_transfer_coefficient_for_windows_and_door_in_watt_per_kelvin
                / (
                    self.heat_transfer_coefficient_between_thermal_mass_and_internal_surface_with_fixed_value_in_watt_per_m2_per_kelvin
                    * self.total_internal_surface_area_in_m2
                )
            )
        ) * (0.5 * internal_heat_gains_in_watt + solar_heat_gains_in_watt)

        # Heat flow to the thermal mass node in W, before labeled Phi_m
        self.heat_flux_thermal_mass_in_watt = (
            self.effective_mass_area_in_m2 / self.total_internal_surface_area_in_m2
        ) * (0.5 * internal_heat_gains_in_watt + solar_heat_gains_in_watt)

        # Heat loss in W, before labeled Phi_loss
        self.heat_loss_in_watt = (
            self.transmission_heat_transfer_coefficient_for_windows_and_door_in_watt_per_kelvin
            / (
                self.heat_transfer_coefficient_between_thermal_mass_and_internal_surface_with_fixed_value_in_watt_per_m2_per_kelvin
                * self.total_internal_surface_area_in_m2
            )
        ) * (0.5 * internal_heat_gains_in_watt + solar_heat_gains_in_watt)
        return self.heat_loss_in_watt

    # =====================================================================================================================================
    # Determination of different temperatures T_air, T_s, T_m,t and T_m and global heat transfer Phi_m_tot which are used in crank-nicolson method.
    # (**/*** Check header)

    def calc_next_thermal_mass_temperature_in_celsius(
        self, previous_thermal_mass_temperature_in_celsius,
    ):
        """Primary Equation, calculates the temperature of the next time step: T_m,t.

        # (C.4) in [C.3 ISO 13790]
        Based on the RC_BuildingSimulator project @[rc_buildingsimulator-jayathissa] (** Check header)
        """
        self.next_thermal_mass_temperature_in_celsius = (
            (
                previous_thermal_mass_temperature_in_celsius
                * (
                    (
                        self.thermal_capacity_of_building_thermal_mass_in_joule_per_kelvin
                        / self.seconds_per_timestep
                    )
                    - 0.5
                    * (
                        self.transmission_heat_transfer_coefficient_3_in_watt_per_kelvin
                        + self.external_part_of_transmission_heat_transfer_coefficient_for_opaque_elements_in_watt_per_kelvin
                    )
                )
            )
            + self.equivalent_heat_flux_in_watt
        ) / (
            (
                self.thermal_capacity_of_building_thermal_mass_in_joule_per_kelvin
                / self.seconds_per_timestep
            )
            + 0.5
            * (
                self.transmission_heat_transfer_coefficient_3_in_watt_per_kelvin
                + self.external_part_of_transmission_heat_transfer_coefficient_for_opaque_elements_in_watt_per_kelvin
            )
        )

    def calc_equivalent_heat_flux_in_watt(
        self, temperature_outside_in_celsius, thermal_power_delivered_in_watt
    ):
        """Calculate a global heat transfer: Phi_m_tot.

        This is a definition used to simplify equation calc_t_m_next so it's not so long to write out
        # (C.5) in [C.3 ISO 13790]
        # h_ve = h_ve_adj and t_supply = t_out [9.3.2 ISO 13790]
        Based on the RC_BuildingSimulator project @[rc_buildingsimulator-jayathissa] (** Check header)
        """
        # ASSUMPTION: Supply air comes straight from the outside air
        # here Phi_HC,nd is not heating or cooling demand but thermal power delivered
        t_supply = temperature_outside_in_celsius

        self.equivalent_heat_flux_in_watt = (
            self.heat_flux_thermal_mass_in_watt
            + self.external_part_of_transmission_heat_transfer_coefficient_for_opaque_elements_in_watt_per_kelvin
            * temperature_outside_in_celsius
            + self.transmission_heat_transfer_coefficient_3_in_watt_per_kelvin
            * (
                self.heat_flux_internal_room_surface_in_watt
                + self.transmission_heat_transfer_coefficient_for_windows_and_door_in_watt_per_kelvin
                * temperature_outside_in_celsius
                + self.transmission_heat_transfer_coefficient_1_in_watt_per_kelvin
                * (
                    (
                        (
                            self.heat_flux_indoor_air_in_watt
                            + thermal_power_delivered_in_watt
                        )
                        / self.thermal_conductance_by_ventilation_in_watt_per_kelvin
                    )
                    + t_supply
                )
            )
            / self.transmission_heat_transfer_coefficient_2_in_watt_per_kelvin
        )

    def calc_thermal_mass_averag_bulk_temperature_in_celsius_used_for_calculations(
        self, previous_thermal_mass_temperature_in_celsius,
    ):
        """Temperature used for the calculations, average between newly calculated and previous bulk temperature: T_m.

        # (C.9) in [C.3 ISO 13790]
        Based on the RC_BuildingSimulator project @[rc_buildingsimulator-jayathissa] (** Check header)
        """
        return (
            previous_thermal_mass_temperature_in_celsius
            + self.next_thermal_mass_temperature_in_celsius
        ) / 2

    def calc_temperature_of_internal_room_surfaces_in_celsius(
        self,
        temperature_outside_in_celsius,
        thermal_mass_temperature_in_celsius,
        thermal_power_delivered_in_watt,
    ):
        """Calculate the temperature of the inside room surfaces: T_s.

        # (C.10) in [C.3 ISO 13790]
        # h_ve = h_ve_adj and t_supply = t_out [9.3.2 ISO 13790]
        Based on the RC_BuildingSimulator project @[rc_buildingsimulator-jayathissa] (** Check header)
        """
        # ASSUMPTION: Supply air comes straight from the outside air
        # here Phi_HC,nd is not heating or cooling demand but thermal power delivered
        t_supply = temperature_outside_in_celsius

        return (
            self.internal_part_of_transmission_heat_transfer_coefficient_for_opaque_elements_in_watt_per_kelvin
            * thermal_mass_temperature_in_celsius
            + self.heat_flux_internal_room_surface_in_watt
            + self.transmission_heat_transfer_coefficient_for_windows_and_door_in_watt_per_kelvin
            * temperature_outside_in_celsius
            + self.transmission_heat_transfer_coefficient_1_in_watt_per_kelvin
            * (
                t_supply
                + (self.heat_flux_indoor_air_in_watt + thermal_power_delivered_in_watt)
                / self.thermal_conductance_by_ventilation_in_watt_per_kelvin
            )
        ) / (
            self.internal_part_of_transmission_heat_transfer_coefficient_for_opaque_elements_in_watt_per_kelvin
            + self.transmission_heat_transfer_coefficient_for_windows_and_door_in_watt_per_kelvin
            + self.transmission_heat_transfer_coefficient_1_in_watt_per_kelvin
        )

    def calc_temperature_of_the_inside_air_in_celsius(
        self,
        temperature_outside_in_celsius,
        temperature_internal_room_surfaces_in_celsius,
        thermal_power_delivered_in_watt,
    ):
        """Calculate the temperature of the air node: T_air.

        # (C.11) in [C.3 ISO 13790]
        # h_ve = h_ve_adj and t_supply = t_out [9.3.2 ISO 13790]
        Based on the RC_BuildingSimulator project @[rc_buildingsimulator-jayathissa] (** Check header)
        """
        # ASSUMPTION: Supply air comes straight from the outside air
        # here Phi_HC,nd is not heating or cooling demand but thermal power delivered
        t_supply = temperature_outside_in_celsius

        return (
            self.heat_transfer_coefficient_between_indoor_air_and_internal_surface_in_watt_per_kelvin
            * temperature_internal_room_surfaces_in_celsius
            + self.thermal_conductance_by_ventilation_in_watt_per_kelvin * t_supply
            + thermal_power_delivered_in_watt
            + self.heat_flux_indoor_air_in_watt
        ) / (
            self.heat_transfer_coefficient_between_indoor_air_and_internal_surface_in_watt_per_kelvin
            + self.thermal_conductance_by_ventilation_in_watt_per_kelvin
        )

    def calc_crank_nicolson(
        self,
        internal_heat_gains_in_watt,
        solar_heat_gains_in_watt,
        outside_temperature_in_celsius,
        thermal_mass_temperature_prev_in_celsius,
        thermal_power_delivered_in_watt,
    ):
        """Determine node temperatures and computes derivation to determine the new node temperatures.

        Used in: has_demand(), solve_energy(), calc_energy_demand()
        # section C.3 in [C.3 ISO 13790]
        Based on the RC_BuildingSimulator project @[rc_buildingsimulator-jayathissa] (** Check header)
        Alternatively, described in paper [2].
        """

        # Updates flows
        heat_loss_in_watt = self.calc_heat_flow(
            internal_heat_gains_in_watt, solar_heat_gains_in_watt,
        )

        # Updates total flow
        self.calc_equivalent_heat_flux_in_watt(
            outside_temperature_in_celsius, thermal_power_delivered_in_watt
        )

        # calculates the new bulk temperature POINT from the old one # CHECKED Requires t_m_prev
        self.calc_next_thermal_mass_temperature_in_celsius(
            thermal_mass_temperature_prev_in_celsius
        )

        # calculates the AVERAGE bulk temperature used for the remaining
        thermal_mass_average_bulk_temperature_in_celsius = self.calc_thermal_mass_averag_bulk_temperature_in_celsius_used_for_calculations(
            thermal_mass_temperature_prev_in_celsius
        )

        # keep these calculations if later you are interested in the indoor surface or air temperature
        # Updates internal surface temperature (t_s)
        internal_room_surface_temperature_in_celsius = self.calc_temperature_of_internal_room_surfaces_in_celsius(
            outside_temperature_in_celsius,
            thermal_mass_average_bulk_temperature_in_celsius,
            thermal_power_delivered_in_watt,
        )

        # Updates indoor air temperature (t_air)
        indoor_air_temperature_in_celsius = self.calc_temperature_of_the_inside_air_in_celsius(
            outside_temperature_in_celsius,
            internal_room_surface_temperature_in_celsius,
            thermal_power_delivered_in_watt,
        )

        return (
            thermal_mass_average_bulk_temperature_in_celsius,
            heat_loss_in_watt,
            internal_room_surface_temperature_in_celsius,
            indoor_air_temperature_in_celsius,
        )

    # =====================================================================================================================================
    # Calculation of maximal thermal building heat demand according to TABULA (* Check header).
    def calc_max_thermal_building_demand(
        self,
        initial_temperature_in_celsius: float,
        heating_reference_temperature_in_celsius: float,
    ) -> Any:
        """Calculate maximal thermal building demand using TABULA data."""

        self.vals1_in_watt_per_m2_per_kelvin = float(
            self.buildingdata["h_Transmission"].values[0]
        )

        if self.vals1_in_watt_per_m2_per_kelvin is None:
            raise ValueError("h_Transmission was none.")
        self.vals2_in_watt_per_m2_per_kelvin = float(
            self.buildingdata["h_Ventilation"].values[0]
        )

        # with with dQ/dt = h * (T2-T1) * A -> [W]
        max_thermal_building_demand_in_watt = (
            (
                self.vals1_in_watt_per_m2_per_kelvin
                + self.vals2_in_watt_per_m2_per_kelvin
            )
            * (
                initial_temperature_in_celsius
                - heating_reference_temperature_in_celsius
            )
            * self.scaled_conditioned_floor_area_in_m2
        )
        return max_thermal_building_demand_in_watt

    # =====================================================================================================================================
    # Calculate theroretical thermal building demand according to ISO 13790 C.4

    def calc_theoretical_thermal_building_demand_for_building(
        self,
        set_heating_temperature_in_celsius: float,
        set_cooling_temperature_in_celsius: float,
        previous_thermal_mass_temperature_in_celsius: float,
        outside_temperature_in_celsius: float,
    ) -> Any:
        """Calculate theoretical thermal building demand to attain a certain set temperature according to ISO 13790 (C.4)."""

        # step1, calculate air temperature when thermal power delivered is zero
        indoor_air_temperature_zero_in_celsius = self.calc_indoor_air_temperature_zero_step_one(
            previous_thermal_mass_temperature_in_celsius=previous_thermal_mass_temperature_in_celsius,
            outside_temperature_in_celsius=outside_temperature_in_celsius,
        )

        # conditions for air_temperature_zero
        if (
            set_heating_temperature_in_celsius
            <= indoor_air_temperature_zero_in_celsius
            <= set_cooling_temperature_in_celsius
        ):
            # step1 finsihed, no heating or cooling needed
            theoretical_thermal_building_demand_in_watt = 0

        elif (
            indoor_air_temperature_zero_in_celsius > set_cooling_temperature_in_celsius
            or indoor_air_temperature_zero_in_celsius
            < set_heating_temperature_in_celsius
        ):
            # step2, heating or cooling is needed, calculate air temperature when therma power delivered is 10 W/m2
            (
                indoor_air_temperature_ten_in_celsius,
                ten_thermal_power_delivered_in_watt,
            ) = self.calc_indoor_air_temperature_ten_step_two(
                previous_thermal_mass_temperature_in_celsius=previous_thermal_mass_temperature_in_celsius,
                outside_temperature_in_celsius=outside_temperature_in_celsius,
            )
            # set air temperature
            if (
                indoor_air_temperature_zero_in_celsius
                > set_cooling_temperature_in_celsius
            ):
                indoor_air_temperature_set_in_celsius = (
                    set_cooling_temperature_in_celsius
                )
            elif (
                indoor_air_temperature_zero_in_celsius
                < set_heating_temperature_in_celsius
            ):
                indoor_air_temperature_set_in_celsius = (
                    set_heating_temperature_in_celsius
                )

            theoretical_thermal_building_demand_in_watt = self.calc_theoretical_thermal_building_demand_when_heating_or_cooling_needed_step_two(
                ten_thermal_power_delivered_in_watt=ten_thermal_power_delivered_in_watt,
                indoor_air_temperature_zero_in_celsius=indoor_air_temperature_zero_in_celsius,
                indoor_air_temperature_ten_in_celsius=indoor_air_temperature_ten_in_celsius,
                indoor_air_temperature_set_in_celsius=indoor_air_temperature_set_in_celsius,
            )
        else:
            raise ValueError(
                f"Value error for theoretical building demand. Indoor_air_temp_zero has uncompatible value {indoor_air_temperature_zero_in_celsius} C."
            )

        return theoretical_thermal_building_demand_in_watt

    def calc_indoor_air_temperature_zero_step_one(
        self,
        previous_thermal_mass_temperature_in_celsius: float,
        outside_temperature_in_celsius: float,
    ) -> Any:
        """Calculate indoor air temperature for zero thermal power delivered (Phi_HC_nd) according to ISO 13790 (C.4.2)."""

        # step1: check if heating or cooling is needed
        zero_thermal_power_delivered_in_watt = 0

        # calculate temperatures (C.9 - C.11)
        thermal_mass_average_bulk_temperature_in_celsius = self.calc_thermal_mass_averag_bulk_temperature_in_celsius_used_for_calculations(
            previous_thermal_mass_temperature_in_celsius=previous_thermal_mass_temperature_in_celsius
        )

        internal_room_surface_temperature_in_celsius = self.calc_temperature_of_internal_room_surfaces_in_celsius(
            temperature_outside_in_celsius=outside_temperature_in_celsius,
            thermal_mass_temperature_in_celsius=thermal_mass_average_bulk_temperature_in_celsius,
            thermal_power_delivered_in_watt=zero_thermal_power_delivered_in_watt,
        )

        # indoor air temperature named zero
        indoor_air_temperature_zero_in_celsius = self.calc_temperature_of_the_inside_air_in_celsius(
            temperature_outside_in_celsius=outside_temperature_in_celsius,
            temperature_internal_room_surfaces_in_celsius=internal_room_surface_temperature_in_celsius,
            thermal_power_delivered_in_watt=zero_thermal_power_delivered_in_watt,
        )
        return indoor_air_temperature_zero_in_celsius

    def calc_indoor_air_temperature_ten_step_two(
        self,
        previous_thermal_mass_temperature_in_celsius: float,
        outside_temperature_in_celsius: float,
    ) -> Any:
        """Calculate indoor air temperature for thermal power delivered (Phi_HC_nd) of 10 W/m2 according to ISO 13790 (C.4.2)."""
        heating_power_in_watt_per_m2 = 10
        ten_thermal_power_delivered_in_watt = (
            heating_power_in_watt_per_m2 * self.scaled_conditioned_floor_area_in_m2
        )

        # calculate temperatures (C.9 - C.11)
        thermal_mass_average_bulk_temperature_in_celsius = self.calc_thermal_mass_averag_bulk_temperature_in_celsius_used_for_calculations(
            previous_thermal_mass_temperature_in_celsius=previous_thermal_mass_temperature_in_celsius
        )

        internal_room_surface_temperature_in_celsius = self.calc_temperature_of_internal_room_surfaces_in_celsius(
            temperature_outside_in_celsius=outside_temperature_in_celsius,
            thermal_mass_temperature_in_celsius=thermal_mass_average_bulk_temperature_in_celsius,
            thermal_power_delivered_in_watt=ten_thermal_power_delivered_in_watt,
        )

        # indoor air temperature named zero
        indoor_air_temperature_ten_in_celsius = self.calc_temperature_of_the_inside_air_in_celsius(
            temperature_outside_in_celsius=outside_temperature_in_celsius,
            temperature_internal_room_surfaces_in_celsius=internal_room_surface_temperature_in_celsius,
            thermal_power_delivered_in_watt=ten_thermal_power_delivered_in_watt,
        )

        return (
            indoor_air_temperature_ten_in_celsius,
            ten_thermal_power_delivered_in_watt,
        )

    def calc_theoretical_thermal_building_demand_when_heating_or_cooling_needed_step_two(
        self,
        ten_thermal_power_delivered_in_watt: float,
        indoor_air_temperature_set_in_celsius: float,
        indoor_air_temperature_zero_in_celsius: float,
        indoor_air_temperature_ten_in_celsius: float,
    ) -> Any:
        """Calculate theoretical thermal building demand to attain a certain set temperature according to ISO 13790 (C.4.2, Eq. C.13)."""

        theoretical_thermal_building_demand_in_watt = (
            ten_thermal_power_delivered_in_watt
            * (
                indoor_air_temperature_set_in_celsius
                - indoor_air_temperature_zero_in_celsius
            )
            / (
                indoor_air_temperature_ten_in_celsius
                - indoor_air_temperature_zero_in_celsius
            )
        )

        return theoretical_thermal_building_demand_in_watt


# =====================================================================================================================================
class Window:

    """Based on the RC_BuildingSimulator project @[rc_buildingsimulator-jayathissa] (** Check header)."""

    def __init__(
        self,
        window_azimuth_angle=None,
        window_tilt_angle=None,
        area=None,
        glass_solar_transmittance=None,
        frame_area_fraction_reduction_factor=None,
        external_shading_vertical_reduction_factor=None,
        nonperpendicular_reduction_factor=None,
    ):
        """Construct all the neccessary attributes."""
        # Angles
        self.window_tilt_angle = window_tilt_angle
        self.window_azimuth_angle = window_azimuth_angle
        self.window_tilt_angle_rad: float = 0

        # Area
        self.area = area

        # Transmittance
        self.glass_solar_transmittance = glass_solar_transmittance
        # Incident Solar Radiation
        self.incident_solar: int

        # Reduction factors
        self.nonperpendicular_reduction_factor = nonperpendicular_reduction_factor
        self.external_shading_vertical_reduction_factor = (
            external_shading_vertical_reduction_factor
        )
        self.frame_area_fraction_reduction_factor = frame_area_fraction_reduction_factor

        self.reduction_factor = (
            glass_solar_transmittance
            * nonperpendicular_reduction_factor
            * external_shading_vertical_reduction_factor
            * (1 - frame_area_fraction_reduction_factor)
        )

        self.reduction_factor_with_area = self.reduction_factor * self.area

    def calc_direct_solar_factor(
        self, sun_altitude, sun_azimuth, apparent_zenith,
    ):
        """Calculate the cosine of the angle of incidence on the window.

        Commented equations, that provide a direct calculation, were derived in:

        Proportion of the radiation incident on the window (cos of the incident ray)
        ref:Quaschning, Volker, and Rolf Hanitsch. "Shade calculations in photovoltaic systems."
        ISES Solar World Conference, Harare. 1995.

        Based on the RC_BuildingSimulator project @[rc_buildingsimulator-jayathissa] (** Check header)
        """
        sun_altitude_rad = math.radians(sun_altitude)

        aoi = pvlib.irradiance.aoi(
            self.window_tilt_angle,
            self.window_azimuth_angle,
            apparent_zenith,
            sun_azimuth,
        )

        direct_factor = math.cos(aoi) / (math.sin(sun_altitude_rad))

        return direct_factor

    def calc_diffuse_solar_factor(self,):
        """Calculate the proportion of diffuse radiation.

        Based on the RC_BuildingSimulator project @[rc_buildingsimulator-jayathissa] (** Check header)
        """
        self.window_tilt_angle_rad = math.radians(self.window_tilt_angle)
        # Proportion of incident light on the window surface
        return (1 + math.cos(self.window_tilt_angle_rad)) / 2

    # Calculate solar heat gain through windows.
    # (** Check header)
    @lru_cache(maxsize=16)
    def calc_solar_heat_gains(
        self,
        sun_azimuth,
        direct_normal_irradiance,
        direct_horizontal_irradiance,
        global_horizontal_irradiance,
        direct_normal_irradiance_extra,
        apparent_zenith,
        window_tilt_angle,
        window_azimuth_angle,
        reduction_factor_with_area,
    ):
        """Calculate the Solar Gains in the building zone through the set Window.

        :param sun_altitude: Altitude Angle of the Sun in Degrees
        :type sun_altitude: float
        :param sun_azimuth: Azimuth angle of the sun in degrees
        :type sun_azimuth: float
        :param normal_direct_radiation: Normal Direct Radiation from weather file
        :type normal_direct_radiation: float
        :param horizontal_diffuse_radiation: Horizontal Diffuse Radiation from weather file
        :type horizontal_diffuse_radiation: float
        :return: self.incident_solar, Incident Solar Radiation on window
        :return: self.solar_gains - Solar gains in building after transmitting through the window
        :rtype: float
        """
        if window_azimuth_angle is None:
            window_azimuth_angle = 0
            log.warning(
                "window azimuth angle was set to 0 south because no value was set."
            )
        poa_irrad = pvlib.irradiance.get_total_irradiance(
            window_tilt_angle,
            window_azimuth_angle,
            apparent_zenith,
            sun_azimuth,
            direct_normal_irradiance,
            global_horizontal_irradiance,
            direct_horizontal_irradiance,
            direct_normal_irradiance_extra,
        )

        if math.isnan(poa_irrad["poa_direct"]):
            return 0

        return poa_irrad["poa_direct"] * reduction_factor_with_area<|MERGE_RESOLUTION|>--- conflicted
+++ resolved
@@ -774,8 +774,6 @@
         # Gets conductances
         self.get_conductances()
 
-<<<<<<< HEAD
-=======
         # if self.my_simulation_parameters.system_config.predictive:
         # send building parameters 5r1c to PID controller and to the MPC controller to generate an equivalent state space model
         # state space represntation is used for tuning of the pid and as a prediction model in the model predictive controller
@@ -803,7 +801,6 @@
             entry=self.thermal_capacity_of_building_thermal_mass_in_joule_per_kelvin
         )
 
->>>>>>> 51a57e1d
     def get_physical_param(self,):
         """Get the physical parameters from the building data."""
 
