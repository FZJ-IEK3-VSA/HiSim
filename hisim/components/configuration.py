"""Configuration module."""

# clean

from typing import Any, Optional
from dataclasses import dataclass, field
from dataclasses_json import dataclass_json
<<<<<<< HEAD
from hisim.loadtypes import LoadTypes, ComponentType, Units
=======
from hisim.loadtypes import LoadTypes, ComponentType
>>>>>>> c0d69b54
from hisim.component import ConfigBase
from hisim import log

"""
Sources for opex techno-economic parameters:
        [1]: https://de.statista.com/statistik/daten/studie/914784/umfrage/entwicklung-der-strompreise-in-deutschland-verivox-verbraucherpreisindex/
        [2]: https://echtsolar.de/einspeiseverguetung/  (average of monthly injection revenue)
        [3]: https://de.statista.com/statistik/daten/studie/779/umfrage/durchschnittspreis-fuer-dieselkraftstoff-seit-dem-jahr-1950/
        [4]: https://de.statista.com/statistik/daten/studie/168286/umfrage/entwicklung-der-gaspreise-fuer-haushaltskunden-seit-2006/
        [5]: https://de.statista.com/statistik/daten/studie/38897/umfrage/co2-emissionsfaktor-fuer-den-strommix-in-deutschland-seit-1990/
        [6]: https://www.destatis.de/DE/Themen/Wirtschaft/Preise/Erdgas-Strom-DurchschnittsPreise/_inhalt.html#421258
        [7]: https://de.statista.com/statistik/daten/studie/250114/umfrage/preis-fuer-fernwaerme-nach-anschlusswert-in-deutschland/
        [8]: https://www.google.com/url?sa=t&source=web&rct=j&opi=89978449&url=https://www.bafa.de/SharedDocs/Downloads/DE/Energie/
             eew_infoblatt_co2_faktoren_2022.pdf%3F__blob%3DpublicationFile%26v%3D6&ved=2ahUKEwjai6GzsP2MAxW6RPEDHbV2G-cQFnoECFkQAQ&usg=AOvVaw1U3FERIjm5HLPDAuuO5ig0
        [9]: https://www.umweltbundesamt.de/themen/co2-emissionen-pro-kilowattstunde-strom-2024
        [10]: https://www-genesis.destatis.de/datenbank/online/statistic/61243/table/61243-0002
        [11]: https://www.bafa.de/SharedDocs/Downloads/DE/Energie/eew_infoblatt_co2_faktoren_2025.pdf?__blob=publicationFile&v=3
        [12]: https://de.statista.com/statistik/daten/studie/2633/umfrage/entwicklung-des-verbraucherpreises-fuer-leichtes-heizoel-seit-1960/
        [13]: https://de.statista.com/statistik/daten/studie/214738/umfrage/preisentwicklung-fuer-holzpellets-in-deutschland/
        [14]: https://www.umweltbundesamt.de/sites/default/files/medien/479/publikationen/
              factsheet_ansatz_zur_neubewertung_von_co2-emissionen_aus_der_holzverbrennung_0.pdf
        [15]: https://mediathek.fnr.de/energiepreisentwicklung.html
        [16]: https://de.statista.com/statistik/daten/studie/250114/umfrage/preis-fuer-fernwaerme-nach-anschlusswert-in-deutschland/
        [17]: https://doi.org/10.1016/j.enbuild.2022.112480 (Knosala et al. 2022)
"""
opex_techno_economic_parameters = {
    2018: {
        "electricity_costs_in_euro_per_kwh": 0.27825,  # EUR/kWh  # Source: [1]
        "electricity_footprint_in_kg_per_kwh": 0.473,  # kgCO2eq/kWh  # Source: [5]
        "electricity_to_grid_revenue_in_euro_per_kwh": 0.1205,  # EUR/kWh  # Source: [2]
        "contracting_heating_costs_hot_water_in_euro_per_kwh": 0.0033,  # EUR/kWh
        "contracting_heating_footprint_hot_water_in_kg_per_kwh": 0.02,  # kgCO2eq/kWh
        "contracting_heating_costs_cold_water_in_euro_per_kwh": 0,
        "contracting_heating_footprint_cold_water_in_kg_per_kwh": 0,
        "gas_costs_in_euro_per_kwh": 0.0664,  # EUR/kWh  # Source: [4]
        "gas_footprint_in_kg_per_kwh": 0.24,  # kgCO2eq/kWh
        "oil_costs_in_euro_per_l": 1.159835766,  # EUR/l
        "oil_footprint_in_kg_per_l": 3.2,  # kgCO2eq/l
        "diesel_costs_in_euro_per_l": 128.90,  # EUR/l  # Source: [3]
        "diesel_footprint_in_kg_per_l": 2.0,  # kgCO2eq/l
        "pellet_costs_in_euro_per_t": 247,  # EUR/t # Source: [13]
        "pellet_footprint_in_kg_per_kwh": 0.036,  # kgCo2eq/kWh # Source: [8]
        "wood_chip_costs_in_euro_per_t": 96,  # EUR/t Source: [15] using value for 2024 as almost constant over past years
        "wood_chip_footprint_in_kg_per_kwh": 0.0313,  # kgCo2eq/kWh # Source : [14]
        "district_heating_costs_in_euro_per_kwh": 0.07672,  # EUR/kWh Source : [16]
        "district_heating_footprint_in_kg_per_kwh": 0.280,  # kgCo2eq/kWh Source : [8]
        "green_hydrogen_gas_costs_in_euro_per_kwh": 0.25,  # EUR/kWh  # Source: [17] using value of 2020 and assuming it is almost constant for several years
        "green_hydrogen_gas_footprint_in_kg_per_kwh": 0,  # kgCO2eq/kWh
    },
    2019: {
        "electricity_costs_in_euro_per_kwh": 0.295,  # EUR/kWh  # Source: [1]
        "electricity_footprint_in_kg_per_kwh": 0.411,  # kgCO2eq/kWh  # Source: [5]
        "electricity_to_grid_revenue_in_euro_per_kwh": 0.1072,  # EUR/kWh  # Source: [2]
        "contracting_heating_costs_hot_water_in_euro_per_kwh": 0.0033,  # EUR/kWh
        "contracting_heating_footprint_hot_water_in_kg_per_kwh": 0.02,  # kgCO2eq/kWh
        "contracting_heating_costs_cold_water_in_euro_per_kwh": 0,
        "contracting_heating_footprint_cold_water_in_kg_per_kwh": 0,
        "gas_costs_in_euro_per_kwh": 0.0728,  # EUR/kWh  # Source: [4]
        "gas_footprint_in_kg_per_kwh": 0.24,  # kgCO2eq/kWh
        "oil_costs_in_euro_per_l": 1.159835766,  # EUR/l
        "oil_footprint_in_kg_per_l": 3.2,  # kgCO2eq/l
        "diesel_costs_in_euro_per_l": 1.2670,  # EUR/l  # Source: [3]
        "diesel_footprint_in_kg_per_l": 2.0,  # kgCO2eq/l
        "pellet_costs_in_euro_per_t": 251,  # EUR/t # Source: [13]
        "pellet_footprint_in_kg_per_kwh": 0.036,  # kgCo2eq/kWh # Source: [8]
        "wood_chip_costs_in_euro_per_t": 96,  # EUR/t Source: [15] using value for 2024 as almost constant over past years
        "wood_chip_footprint_in_kg_per_kwh": 0.0313,  # kgCo2eq/kWh # Source : [14]
        "district_heating_costs_in_euro_per_kwh": 0.07904,  # EUR/kWh Source : [16]
        "district_heating_footprint_in_kg_per_kwh": 0.280,  # kgCo2eq/kWh Source : [8]
        "green_hydrogen_gas_costs_in_euro_per_kwh": 0.25,  # EUR/kWh  # Source: [17] using value of 2020 and assuming it is almost constant for several years
        "green_hydrogen_gas_footprint_in_kg_per_kwh": 0,  # kgCO2eq/kWh
    },
    2020: {
        "electricity_costs_in_euro_per_kwh": 0.3005,  # EUR/kWh  # Source: [1]
        "electricity_footprint_in_kg_per_kwh": 0.369,  # kgCO2eq/kWh  # Source: [5]
        "electricity_to_grid_revenue_in_euro_per_kwh": 0.0838,  # EUR/kWh  # Source: [2]
        "contracting_heating_costs_hot_water_in_euro_per_kwh": 0.0033,  # EUR/kWh
        "contracting_heating_footprint_hot_water_in_kg_per_kwh": 0.02,  # kgCO2eq/kWh
        "contracting_heating_costs_cold_water_in_euro_per_kwh": 0,
        "contracting_heating_footprint_cold_water_in_kg_per_kwh": 0,
        "gas_costs_in_euro_per_kwh": 0.0699,  # EUR/kWh  # Source: [4]
        "gas_footprint_in_kg_per_kwh": 0.24,  # kgCO2eq/kWh
        "oil_costs_in_euro_per_l": 1.159835766,  # EUR/l
        "oil_footprint_in_kg_per_l": 3.2,  # kgCO2eq/l
        "diesel_costs_in_euro_per_l": 1.1240,  # EUR/l  # Source: [3]
        "diesel_footprint_in_kg_per_l": 2.0,  # kgCO2eq/l
        "pellet_costs_in_euro_per_t": 237,  # EUR/t # Source: [13]
        "pellet_footprint_in_kg_per_kwh": 0.036,  # kgCo2eq/kWh # Source: [8]
        "wood_chip_costs_in_euro_per_t": 96,  # EUR/t Source: [15] using value for 2024 as almost constant over past years
        "wood_chip_footprint_in_kg_per_kwh": 0.0313,  # kgCo2eq/kWh # Source : [14]
        "district_heating_costs_in_euro_per_kwh": 0.07656,  # EUR/kWh Source : [16]
        "district_heating_footprint_in_kg_per_kwh": 0.280,  # kgCo2eq/kWh Source : [8]
        "green_hydrogen_gas_costs_in_euro_per_kwh": 0.25,  # EUR/kWh  # Source: [17] using value of 2020 and assuming it is almost constant for several years
        "green_hydrogen_gas_footprint_in_kg_per_kwh": 0,  # kgCO2eq/kWh
    },
    2021: {
        "electricity_costs_in_euro_per_kwh": 0.3005,  # EUR/kWh  # Source: [1]
        "electricity_footprint_in_kg_per_kwh": 0.410,  # kgCO2eq/kWh  # Source: [5]
        "electricity_to_grid_revenue_in_euro_per_kwh": 0.0753,  # EUR/kWh  # Source: [2]
        "contracting_heating_costs_hot_water_in_euro_per_kwh": 0.0033,  # EUR/kWh
        "contracting_heating_footprint_hot_water_in_kg_per_kwh": 0.02,  # kgCO2eq/kWh
        "contracting_heating_costs_cold_water_in_euro_per_kwh": 0,
        "contracting_heating_footprint_cold_water_in_kg_per_kwh": 0,
        "gas_costs_in_euro_per_kwh": 0.0745,  # EUR/kWh  # Source: [4]
        "gas_footprint_in_kg_per_kwh": 0.24,  # kgCO2eq/kWh
        "oil_costs_in_euro_per_l": 1.159835766,  # EUR/l
        "oil_footprint_in_kg_per_l": 3.2,  # kgCO2eq/l
        "diesel_costs_in_euro_per_l": 1.399,  # EUR/l  # Source: [3]
        "diesel_footprint_in_kg_per_l": 2.0,  # kgCO2eq/l
        "pellet_costs_in_euro_per_t": 241,  # EUR/t # Source: [13]
        "pellet_footprint_in_kg_per_kwh": 0.036,  # kgCo2eq/kWh # Source: [8]
        "wood_chip_costs_in_euro_per_t": 96,  # EUR/t Source: [15] using value for 2024 as almost constant over past years
        "wood_chip_footprint_in_kg_per_kwh": 0.0313,  # kgCo2eq/kWh # Source : [14]
        "district_heating_costs_in_euro_per_kwh": 0.08277,  # EUR/kWh Source : [16]
        "district_heating_footprint_in_kg_per_kwh": 0.280,  # kgCo2eq/kWh Source : [8]
        "green_hydrogen_gas_costs_in_euro_per_kwh": 0.25,  # EUR/kWh  # Source: [17] using value of 2020 and assuming it is almost constant for several years
        "green_hydrogen_gas_footprint_in_kg_per_kwh": 0,  # kgCO2eq/kWh
    },
    2022: {
        "electricity_costs_in_euro_per_kwh": 0.43025,  # EUR/kWh  # Source: [1]
        "electricity_footprint_in_kg_per_kwh": 0.434,  # kgCO2eq/kWh  # Source: [5]
        "electricity_to_grid_revenue_in_euro_per_kwh": 0.0723,  # EUR/kWh  # Source: [2]
        "contracting_heating_costs_hot_water_in_euro_per_kwh": 0.0033,  # EUR/kWh
        "contracting_heating_footprint_hot_water_in_kg_per_kwh": 0.02,  # kgCO2eq/kWh
        "contracting_heating_costs_cold_water_in_euro_per_kwh": 0,
        "contracting_heating_footprint_cold_water_in_kg_per_kwh": 0,
        "gas_costs_in_euro_per_kwh": 0.0951,  # EUR/kWh  # Source: [4]
        "gas_footprint_in_kg_per_kwh": 0.24,  # kgCO2eq/kWh
        "oil_costs_in_euro_per_l": 1.159835766,  # EUR/l
        "oil_footprint_in_kg_per_l": 3.2,  # kgCO2eq/l
        "diesel_costs_in_euro_per_l": 1.96,  # EUR/l  # Source: [3]
        "diesel_footprint_in_kg_per_l": 2.0,  # kgCO2eq/l
        "pellet_costs_in_euro_per_t": 519,  # EUR/t # Source: [13]
        "pellet_footprint_in_kg_per_kwh": 0.036,  # kgCo2eq/kWh # Source: [8]
        "wood_chip_costs_in_euro_per_t": 96,  # EUR/t Source: [15] using value for 2024 as almost constant over past years
        "wood_chip_footprint_in_kg_per_kwh": 0.0313,  # kgCo2eq/kWh # Source : [14]
        "district_heating_costs_in_euro_per_kwh": 0.11945,  # EUR/kWh Source : [16]
        "district_heating_footprint_in_kg_per_kwh": 0.280,  # kgCo2eq/kWh Source : [8]
        "green_hydrogen_gas_costs_in_euro_per_kwh": 0.25,  # EUR/kWh  # Source: [17] using value of 2020 and assuming it is almost constant for several years
        "green_hydrogen_gas_footprint_in_kg_per_kwh": 0,  # kgCO2eq/kWh
    },
    2023: {
        "electricity_costs_in_euro_per_kwh": 0.4175,  # EUR/kWh  # Source: [6]
        "electricity_footprint_in_kg_per_kwh": 0.380,  # kgCO2eq/kWh  # Source: [5]
        "electricity_to_grid_revenue_in_euro_per_kwh": 0.0733,  # EUR/kWh  # Source: [2]
        "contracting_heating_costs_hot_water_in_euro_per_kwh": 0.147,  # EUR/kWh  # Source: [7]
        "contracting_heating_footprint_hot_water_in_kg_per_kwh": 0.1823,  # kgCO2eq/kWh
        "contracting_heating_costs_cold_water_in_euro_per_kwh": 0,
        "contracting_heating_footprint_cold_water_in_kg_per_kwh": 0,
        "gas_costs_in_euro_per_kwh": 0.1141,  # EUR/kWh  # Source: [6]
        "gas_footprint_in_kg_per_kwh": 0.247,  # kgCO2eq/kWh
        "oil_costs_in_euro_per_l": 1.159835766,  # EUR/l
        "oil_footprint_in_kg_per_l": 3.2,  # kgCO2eq/l
        "diesel_costs_in_euro_per_l": 1.73,  # EUR/l  # Source: [3]
        "diesel_footprint_in_kg_per_l": 2.0,  # kgCO2eq/l
        "pellet_costs_in_euro_per_t": 390,  # EUR/t # Source: [13]
        "pellet_footprint_in_kg_per_kwh": 0.036,  # kgCo2eq/kWh # Source: [8]
        "wood_chip_costs_in_euro_per_t": 96,  # EUR/t Source: [15] using value for 2024 as almost constant over past years
        "wood_chip_footprint_in_kg_per_kwh": 0.0313,  # kgCo2eq/kWh # Source : [14]
        "district_heating_costs_in_euro_per_kwh": 0.15034,  # EUR/kWh Source : [16]
        "district_heating_footprint_in_kg_per_kwh": 0.280,  # kgCo2eq/kWh Source : [8]
        "green_hydrogen_gas_costs_in_euro_per_kwh": 0.25,  # EUR/kWh  # Source: [17] using value of 2020 and assuming it is almost constant for several years
        "green_hydrogen_gas_footprint_in_kg_per_kwh": 0,  # kgCO2eq/kWh
    },
    2024: {
        "electricity_costs_in_euro_per_kwh": 0.4113,  # EUR/kWh  # Source: [10]
        "electricity_footprint_in_kg_per_kwh": 0.363,  # kgCO2eq/kWh  # Source: [9]
        "electricity_to_grid_revenue_in_euro_per_kwh": 0.0692,  # EUR/kWh  # Source: [2] average of 2024 values
        "contracting_heating_costs_hot_water_in_euro_per_kwh": 0.142,  # EUR/kWh  # Source: [7] 160 kW connection
        "contracting_heating_footprint_hot_water_in_kg_per_kwh": 0.28,  # kgCO2eq/kWh # Source: [11] assuming its for 2024
        "contracting_heating_costs_cold_water_in_euro_per_kwh": 0,
        "contracting_heating_footprint_cold_water_in_kg_per_kwh": 0,
        "gas_costs_in_euro_per_kwh": 0.10335,  # EUR/kWh  # Source: [6] average of both half years
        "gas_footprint_in_kg_per_kwh": 0.247,  # kgCO2eq/kWh
        "oil_costs_in_euro_per_l": 0.9941,  # EUR/l # Source: [12]
        "oil_footprint_in_kg_per_l": 3.2,  # kgCO2eq/l
        "diesel_costs_in_euro_per_l": 1.6649,  # EUR/l  # Source: [3]
        "diesel_footprint_in_kg_per_l": 2.0,  # kgCO2eq/l
        "pellet_costs_in_euro_per_t": 289,  # EUR/t # Source: [13]
        "pellet_footprint_in_kg_per_kwh": 0.036,  # kgCo2eq/kWh # Source: [8]
        "wood_chip_costs_in_euro_per_t": 96,  # EUR/t Source: [15]
        "wood_chip_footprint_in_kg_per_kwh": 0.0313,  # kgCo2eq/kWh # Source : [14]
        "district_heating_costs_in_euro_per_kwh": 0.14757,  # EUR/kWh Source : [16]
        "district_heating_footprint_in_kg_per_kwh": 0.280,  # kgCo2eq/kWh Source : [8]
        "green_hydrogen_gas_costs_in_euro_per_kwh": 0.25,  # EUR/kWh  # Source: [17] using value of 2020 and assuming it is almost constant for several years
        "green_hydrogen_gas_footprint_in_kg_per_kwh": 0,  # kgCO2eq/kWh
    },
}


@dataclass_json
@dataclass
class EmissionFactorsAndCostsForFuelsConfig:
    """Emission factors and costs for fuels config class."""

    electricity_costs_in_euro_per_kwh: float  # EUR/kWh
    electricity_footprint_in_kg_per_kwh: float  # kgCO2eq/kWh
    electricity_to_grid_revenue_in_euro_per_kwh: float  # EUR/kWh
    contracting_heating_costs_hot_water_in_euro_per_kwh: float  # EUR/kWh
    contracting_heating_footprint_hot_water_in_kg_per_kwh: float  # kgCO2eq/kWh
    contracting_heating_costs_cold_water_in_euro_per_kwh: float
    contracting_heating_footprint_cold_water_in_kg_per_kwh: float
    gas_costs_in_euro_per_kwh: float  # EUR/kWh
    gas_footprint_in_kg_per_kwh: float  # kgCO2eq/kWh
    oil_costs_in_euro_per_l: float  # EUR/l
    oil_footprint_in_kg_per_l: float  # kgCO2eq/l
    diesel_costs_in_euro_per_l: float  # EUR/l
    diesel_footprint_in_kg_per_l: float  # kgCO2eq/l
    pellet_costs_in_euro_per_t: float  # EUR/t
    pellet_footprint_in_kg_per_kwh: float  # kgCo2eq/kWh
    wood_chip_costs_in_euro_per_t: float  # EUR/t
    wood_chip_footprint_in_kg_per_kwh: float  # kgCo2eq/kWh
    district_heating_costs_in_euro_per_kwh: float  # EUR/kWh
    district_heating_footprint_in_kg_per_kwh: float  # kgCo2eq/kWh
    green_hydrogen_gas_costs_in_euro_per_kwh: float  # EUR/kWh
    green_hydrogen_gas_footprint_in_kg_per_kwh: float  # kgCo2eq/kWh

    @classmethod
    def get_values_for_year(
        cls, year: int
    ) -> "EmissionFactorsAndCostsForFuelsConfig":  # pylint: disable=too-many-return-statements
        """Get emission factors and fuel costs for certain year."""

        if year not in opex_techno_economic_parameters:
            raise KeyError(f"No Emission and cost factors implemented yet for the year {year}.")
<<<<<<< HEAD

        return EmissionFactorsAndCostsForFuelsConfig(**opex_techno_economic_parameters[year])


"""
Sources for capex techno-economic parameters:
        [18]: http://dx.doi.org/10.1016/j.enbuild.2017.04.079
        [19]: /hisim/modular_household/emission_factors_and_costs_devices.csv
        (values are taken from WHY-project: https://cordis.europa.eu/project/id/891943/results but no concrete source was found)
        [20]: https://www.gebaeudeforum.de/service/downloads/ -> search for "Wärmeerzeugung im Bestand mit EE", January 2024
        [21]: https://  doi.org/10.3390/su13041938
        [22]: https://www.duh.de/fileadmin/user_upload/download/Projektinformation/Energieeffizienz/Wärmepumpen/300623_Waermepumpen_Faktenpapier_Neuauflage_Digital.pdf
        [23]: VDI2067-1
        [24]: https://doi.org/10.1016/j.renene.2023.01.117
        [25]: https://solarenergie.de/stromspeicher/preise
        [26]: https://www.ostrom.de/en/post/how-much-does-a-smart-meter-cost-in-2025
        [27]: https://mcsmeters.com/collections/gas-meters
        [28]: https://www.gasag.de/magazin/energiesparen/energiemanagementsystem-privathaushalt/
        [29]: https://www.adac.de/rund-ums-haus/energie/spartipps/energiemanagementsystem-zuhause/
        [30]: https://www.co2online.de/modernisieren-und-bauen/solarthermie/solarthermie-preise-kosten-amortisation/
        [31]: https://www.finanztip.de/photovoltaik/pv-anlage-finanzieren/
        [31]: https://www.kfw.de/inlandsfoerderung/Unternehmen/Energie-Umwelt/F%C3%B6rderprodukte/Erneuerbare-Energien-Standard-(270)/
        [32]: hisim/components/simple_water_storage.py -> function get_scaled_hot_water_storage
        [33]: https://renewa.de/sanierung/gewerke/heizung/fussbodenheizung/foerderung
"""
capex_techno_economic_parameters = {
    2024: {
        Units.KILOWATT: {
            ComponentType.HEAT_PUMP: {
                "investment_costs_in_euro_per_kw": 1600,  # Source: [22]
                "maintenance_costs_as_percentage_of_investment_per_year": 0.015,  # Source: [20]
                "technical_lifetime_in_years": 18,  # Source: [20]
                "co2_footprint_in_kg_per_kw": 165.84,  # Source: [19]
                "subsidy_as_percentage_of_investment_costs": 0.3,  # Source: [20]
            },
            ComponentType.GAS_HEATER: {
                "investment_costs_in_euro_per_kw": 0.36 * 1600,  # 36% of heat pump costs, Source: [20]
                "maintenance_costs_as_percentage_of_investment_per_year": 0.032,  # Source: [20]
                "technical_lifetime_in_years": 18,  # Source: [20]
                "co2_footprint_in_kg_per_kw": 49.47,  # Source: [19]
                "subsidy_as_percentage_of_investment_costs": 0,
            },
            ComponentType.OIL_HEATER: {
                "investment_costs_in_euro_per_kw": 0.75 * 0.36 * 1600,  # 75% of gas heater costs, Source: [19]
                "maintenance_costs_as_percentage_of_investment_per_year": 0.03,  # Source: [23]
                "technical_lifetime_in_years": 18,  # assume same as gas heater based on [19]
                "co2_footprint_in_kg_per_kw": 19.4,  # Source: [19]
                "subsidy_as_percentage_of_investment_costs": 0,
            },
            ComponentType.PELLET_HEATER: {
                "investment_costs_in_euro_per_kw": 0.96 * 1600,  # 96% of heat pump costs, Source: [20]
                "maintenance_costs_as_percentage_of_investment_per_year": 0.047,  # Source: [20]
                "technical_lifetime_in_years": 18,  # Source: [20]
                "co2_footprint_in_kg_per_kw": 49.47,  # assume similar to gas heater based on [19]
                "subsidy_as_percentage_of_investment_costs": 0.3,
            },
            ComponentType.WOOD_CHIP_HEATER: {
                "investment_costs_in_euro_per_kw": 0.96 * 1600,  # 96% of heat pump costs, Source: [20]
                "maintenance_costs_as_percentage_of_investment_per_year": 0.047,  # Source: [20]
                "technical_lifetime_in_years": 18,  # Source: [20]
                "co2_footprint_in_kg_per_kw": 49.47,  # assume similar to gas heater based on [19]
                "subsidy_as_percentage_of_investment_costs": 0.3,
            },
            ComponentType.DISTRICT_HEATING: {
                "investment_costs_in_euro_per_kw": 0.636 * 1600,  # 63.6% of heat pump costs, Source: [20]
                "maintenance_costs_as_percentage_of_investment_per_year": 0.026,  # Source: [20]
                "technical_lifetime_in_years": 20,  # Source: [20]
                "co2_footprint_in_kg_per_kw": 35.09,  # Source: [19], biomass district heating
                "subsidy_as_percentage_of_investment_costs": 0.3,
            },
            ComponentType.ELECTRIC_HEATER: {
                "investment_costs_in_euro_per_kw": 0.196 * 1600,  # 19.6% of heat pump costs, Source: [20]
                "maintenance_costs_as_percentage_of_investment_per_year": 0.01,  # Source: [20]
                "technical_lifetime_in_years": 22,  # Source: [20]
                "co2_footprint_in_kg_per_kw": 1.21,  # Source: [19]
                "subsidy_as_percentage_of_investment_costs": 0,  # Source: [20]
            },
            ComponentType.HYDROGEN_HEATER: {
                "investment_costs_in_euro_per_kw": 0.36
                * 1600,  # 36% of heat pump costs, Source: [20], same as gas heater
                "maintenance_costs_as_percentage_of_investment_per_year": 0.032,  # Source: [20]
                "technical_lifetime_in_years": 18,  # Source: [20]
                "co2_footprint_in_kg_per_kw": 49.47,  # Source: [19]
                "subsidy_as_percentage_of_investment_costs": 0.3,  # green hydrogen, source: [20]
            },
            ComponentType.PV: {
                "investment_costs_in_euro_per_kw": 794.41,  # Source: [19]
                "maintenance_costs_as_percentage_of_investment_per_year": 0.01,  # Source: [25]
                "technical_lifetime_in_years": 25,  # Source: [19]
                "co2_footprint_in_kg_per_kw": 330.51,  # Source: [19]
                "subsidy_as_percentage_of_investment_costs": 0,
                # there is a cheaper KfW loan for PV and batteries but it depends on several factors (bank, risk class etc.),
                # that's why we assume 0% subsidy here, source: [31,32]
            },
        },
        Units.KWH: {
            ComponentType.BATTERY: {
                "investment_costs_in_euro_per_kwh": 546,  # Source: [21]
                "maintenance_costs_as_percentage_of_investment_per_year": 0.032,  # Source: [20]
                "technical_lifetime_in_years": 10,  # Source: [19]
                "co2_footprint_in_kg_per_kwh": 130.7,  # Source: [19]
                "subsidy_as_percentage_of_investment_costs": 0,
                # there is a cheaper KfW loan for PV and batteries but it depends on several factors (bank, risk class etc.),
                # that's why we assume 0% subsidy here, source: [31,32]
            },
        },
        Units.LITER: {
            ComponentType.THERMAL_ENERGY_STORAGE: {
                "investment_costs_in_euro_per_liter": 14.51,  # EUR/liter, Source: [19]
                "maintenance_costs_as_percentage_of_investment_per_year": 0.01,  # Source: [20]
                "technical_lifetime_in_years": 20,  # Source: [20]
                "co2_footprint_in_kg_per_liter": 29.79
                / 50,  # Source: [19] ([19] is in kg/kW, and we assume 1kW approx. = 50l, based on [32])
                "subsidy_as_percentage_of_investment_costs": 0.15,
            },
        },
        Units.SQUARE_METER: {
            ComponentType.SOLAR_THERMAL_SYSTEM: {
                "investment_costs_in_euro_per_m2": 797,  # Source: [30]
                "maintenance_costs_as_percentage_of_investment_per_year": 0.01,  # Source: [20]
                "technical_lifetime_in_years": 20,
                "co2_footprint_in_kg_per_m2": 92.4,  # kgCO2eq/m2, source: [24]
                "subsidy_as_percentage_of_investment_costs": 0.3,  # Source: [30]
            },
        },
        Units.ANY: {
            ComponentType.ELECTRICITY_METER: {
                "investment_costs_in_euro": 100,  # EUR, Source: [26]
                "maintenance_costs_as_percentage_of_investment_per_year": 0.3,  # Source: [26]
                "technical_lifetime_in_years": 20,  # no idea, assumption
                "co2_footprint_in_kg": 0,  # no idea, assume 0
                "subsidy_as_percentage_of_investment_costs": 0,
            },
            ComponentType.GAS_METER: {
                "investment_costs_in_euro": 200,  # EUR, Source: [27]
                "maintenance_costs_as_percentage_of_investment_per_year": 0.15,  # assume around 30€ per year
                "technical_lifetime_in_years": 20,  # no idea, assumption
                "co2_footprint_in_kg": 0,  # no idea, assume 0
                "subsidy_as_percentage_of_investment_costs": 0,
            },
            ComponentType.ENERGY_MANAGEMENT_SYSTEM: {
                "investment_costs_in_euro": 3500,  # EUR/kW, Source: [28]
                "maintenance_costs_as_percentage_of_investment_per_year": 0.028,  # Source: [28]
                "technical_lifetime_in_years": 20,  # no idea, assumption
                "co2_footprint_in_kg": 0,  # no idea, assume 0
                "subsidy_as_percentage_of_investment_costs": 0.15,  # Source: [29]
            },
            ComponentType.HEAT_DISTRIBUTION_SYSTEM: {
                "investment_costs_in_euro": 6500,  # Source: [20] (Factsheet_65ProzentEE_01_Luft-Wasser-Waermepumpe.pdf)
                "maintenance_costs_as_percentage_of_investment_per_year": 0.01,  # Source: [23]
                "technical_lifetime_in_years": 50,  # Source: [23]
                "co2_footprint_in_kg": 0,  # no idea, assume 0
                "subsidy_as_percentage_of_investment_costs": 0.15,  # Source: [33]
            },
        },
    }
}


@dataclass_json
@dataclass
class EmissionFactorsAndCostsForDevicesConfig:
    """Emission factors and costs for devices config class."""

    technical_lifetime_in_years: float
    maintenance_costs_as_percentage_of_investment_per_year: float
    subsidy_as_percentage_of_investment_costs: float
    investment_costs_in_euro_per_kw: Optional[float] = None
    investment_costs_in_euro_per_kwh: Optional[float] = None
    investment_costs_in_euro_per_liter: Optional[float] = None
    investment_costs_in_euro_per_m2: Optional[float] = None
    investment_costs_in_euro: Optional[float] = None
    co2_footprint_in_kg_per_kw: Optional[float] = None
    co2_footprint_in_kg_per_kwh: Optional[float] = None
    co2_footprint_in_kg_per_liter: Optional[float] = None
    co2_footprint_in_kg_per_m2: Optional[float] = None
    co2_footprint_in_kg: Optional[float] = None

    @classmethod
    def get_values_for_year(
        cls, year: int, unit: Units, device: ComponentType
    ) -> "EmissionFactorsAndCostsForDevicesConfig":
        """Get emission factors and costs for a given year and device."""

        if year not in capex_techno_economic_parameters:
            log.debug(
                f"No specfic capex and emission data available for year {year}. "
                f"Use data from year {next(iter(capex_techno_economic_parameters))}"
            )
            year = next(iter(capex_techno_economic_parameters))

        if unit not in capex_techno_economic_parameters[year]:
            raise KeyError(f"No data available for unit '{unit}' in year {year}.")

        if device not in capex_techno_economic_parameters[year][unit]:
            raise KeyError(f"No data available for device '{device}' in unit '{unit}' for year {year}.")

        capex_techno_economic_values = cls(**capex_techno_economic_parameters[year][unit][device])

        return capex_techno_economic_values
=======

        return EmissionFactorsAndCostsForFuelsConfig(**opex_techno_economic_parameters[year])


"""
Sources for capex techno-economic parameters:
        [18]: http://dx.doi.org/10.1016/j.enbuild.2017.04.079
        [19]: /hisim/modular_household/emission_factors_and_costs_devices.csv
        (values are taken from WHY-project: https://cordis.europa.eu/project/id/891943/results but no concrete source was found)
        [20]: https://www.gebaeudeforum.de/service/downloads/ -> search for "Wärmeerzeugung im Bestand mit EE", January 2024
        [21]: https://  doi.org/10.3390/su13041938
        [22]: https://www.duh.de/fileadmin/user_upload/download/Projektinformation/Energieeffizienz/Wärmepumpen/300623_Waermepumpen_Faktenpapier_Neuauflage_Digital.pdf
        [23]: VDI2067-1
        [24]: https://doi.org/10.1016/j.renene.2023.01.117
        [25]: https://solarenergie.de/stromspeicher/preise
        [26]: https://www.ostrom.de/en/post/how-much-does-a-smart-meter-cost-in-2025
        [27]: https://mcsmeters.com/collections/gas-meters
        [28]: https://www.gasag.de/magazin/energiesparen/energiemanagementsystem-privathaushalt/
        [29]: https://www.adac.de/rund-ums-haus/energie/spartipps/energiemanagementsystem-zuhause/
        [30]: https://www.co2online.de/modernisieren-und-bauen/solarthermie/solarthermie-preise-kosten-amortisation/
        [31]: https://www.finanztip.de/photovoltaik/pv-anlage-finanzieren/
        [31]: https://www.kfw.de/inlandsfoerderung/Unternehmen/Energie-Umwelt/F%C3%B6rderprodukte/Erneuerbare-Energien-Standard-(270)/
"""
capex_techno_economic_parameters = {
    2024: {
        ComponentType.HEAT_PUMP: {
            "investment_costs_in_euro_per_kw": 1600,  # Source: [22]
            "maintenance_costs_as_percentage_of_investment_per_year": 0.015,  # Source: [20]
            "technical_lifetime_in_years": 18,  # Source: [20]
            "co2_footprint_in_kg_per_kw": 165.84,  # Source: [19]
            "subsidy_as_percentage_of_investment_costs": 0.3,  # Source: [20]
        },
        ComponentType.GAS_HEATER: {
            "investment_costs_in_euro_per_kw": 0.36 * 1600,  # 36% of heat pump costs, Source: [20]
            "maintenance_costs_as_percentage_of_investment_per_year": 0.032,  # Source: [20]
            "technical_lifetime_in_years": 18,  # Source: [20]
            "co2_footprint_in_kg_per_kw": 49.47,  # Source: [19]
            "subsidy_as_percentage_of_investment_costs": 0,
        },
        ComponentType.OIL_HEATER: {
            "investment_costs_in_euro_per_kw": 0.75 * 0.36 * 1600,  # 75% of gas heater costs, Source: [19]
            "maintenance_costs_as_percentage_of_investment_per_year": 0.03,  # Source: [23]
            "technical_lifetime_in_years": 18,  # assume same as gas heater based on [19]
            "co2_footprint_in_kg_per_kw": 19.4,  # Source: [19]
            "subsidy_as_percentage_of_investment_costs": 0,
        },
        ComponentType.PELLET_HEATER: {
            "investment_costs_in_euro_per_kw": 0.96 * 1600,  # 96% of heat pump costs, Source: [20]
            "maintenance_costs_as_percentage_of_investment_per_year": 0.047,  # Source: [20]
            "technical_lifetime_in_years": 18,  # Source: [20]
            "co2_footprint_in_kg_per_kw": 49.47,  # assume similar to gas heater based on [19]
            "subsidy_as_percentage_of_investment_costs": 0.3,
        },
        ComponentType.WOOD_CHIP_HEATER: {
            "investment_costs_in_euro_per_kw": 0.96 * 1600,  # 96% of heat pump costs, Source: [20]
            "maintenance_costs_as_percentage_of_investment_per_year": 0.047,  # Source: [20]
            "technical_lifetime_in_years": 18,  # Source: [20]
            "co2_footprint_in_kg_per_kw": 49.47,  # assume similar to gas heater based on [19]
            "subsidy_as_percentage_of_investment_costs": 0.3,
        },
        ComponentType.DISTRICT_HEATING: {
            "investment_costs_in_euro_per_kw": 0.636 * 1600,  # 63.6% of heat pump costs, Source: [20]
            "maintenance_costs_as_percentage_of_investment_per_year": 0.026,  # Source: [20]
            "technical_lifetime_in_years": 20,  # Source: [20]
            "co2_footprint_in_kg_per_kw": 35.09,  # Source: [19], biomass district heating
            "subsidy_as_percentage_of_investment_costs": 0.3,
        },
        ComponentType.ELECTRIC_HEATER: {
            "investment_costs_in_euro_per_kw": 0.196 * 1600,  # 19.6% of heat pump costs, Source: [20]
            "maintenance_costs_as_percentage_of_investment_per_year": 0.01,  # Source: [20]
            "technical_lifetime_in_years": 22,  # Source: [20]
            "co2_footprint_in_kg_per_kw": 1.21,  # Source: [19]
            "subsidy_as_percentage_of_investment_costs": 0,  # Source: [20]
        },
        ComponentType.HYDROGEN_HEATER: {
            "investment_costs_in_euro_per_kw": 0.36 * 1600,  # 36% of heat pump costs, Source: [20], same as gas heater
            "maintenance_costs_as_percentage_of_investment_per_year": 0.032,  # Source: [20]
            "technical_lifetime_in_years": 18,  # Source: [20]
            "co2_footprint_in_kg_per_kw": 49.47,  # Source: [19]
            "subsidy_as_percentage_of_investment_costs": 0.3,  # green hydrogen, source: [20]
        },
        ComponentType.THERMAL_ENERGY_STORAGE: {
            "investment_costs_in_euro_per_liter": 14.51,  # EUR/liter, Source: [19]
            "maintenance_costs_as_percentage_of_investment_per_year": 0.01,  # Source: [20]
            "technical_lifetime_in_years": 20,  # Source: [20]
            "co2_footprint_in_kg_per_kw": 29.79,  # Source: [19]
            "subsidy_as_percentage_of_investment_costs": 0.15,
        },
        ComponentType.SOLAR_THERMAL_SYSTEM: {
            "investment_costs_in_euro_per_m2": 797,  # Source: [30]
            "maintenance_costs_as_percentage_of_investment_per_year": 0.01,  # Source: [20]
            "technical_lifetime_in_years": 20,
            "co2_footprint_in_kg_per_m2": 92.4,  # kgCO2eq/m2, source: [24]
            "subsidy_as_percentage_of_investment_costs": 0.3,  # Source: [30]
        },
        ComponentType.BATTERY: {
            "investment_costs_in_euro_per_kw": 546,  # Source: [21]
            "maintenance_costs_as_percentage_of_investment_per_year": 0.032,  # Source: [20]
            "technical_lifetime_in_years": 10,  # Source: [19]
            "co2_footprint_in_kg_per_kw": 130.7,  # Source: [19]
            "subsidy_as_percentage_of_investment_costs": 0,  # there is a cheaper KfW loan for PV and batteries but it depends on several factors (bank, risk class etc.),
            # that's why we assume 0% subsidy here, source: [31,32]
        },
        ComponentType.PV: {
            "investment_costs_in_euro_per_kw": 794.41,  # Source: [19]
            "maintenance_costs_as_percentage_of_investment_per_year": 0.01,  # Source: [25]
            "technical_lifetime_in_years": 25,  # Source: [19]
            "co2_footprint_in_kg_per_kw": 330.51,  # Source: [19]
            "subsidy_as_percentage_of_investment_costs": 0,  # there is a cheaper KfW loan for PV and batteries but it depends on several factors (bank, risk class etc.),
            # that's why we assume 0% subsidy here, source: [31,32]
        },
        ComponentType.ELECTRICITY_METER: {
            "investment_costs_in_euro": 100,  # EUR, Source: [26]
            "maintenance_costs_as_percentage_of_investment_per_year": 0.3,  # Source: [26]
            "technical_lifetime_in_years": 20,  # no idea, assumption
            "co2_footprint_in_kg_per_kw": 0,  # no idea, assume 0
            "subsidy_as_percentage_of_investment_costs": 0,
        },
        ComponentType.GAS_METER: {
            "investment_costs_in_euro": 200,  # EUR, Source: [27]
            "maintenance_costs_as_percentage_of_investment_per_year": 0.15,  # assume around 30€ per year
            "technical_lifetime_in_years": 20,  # no idea, assumption
            "co2_footprint_in_kg_per_kw": 0,  # no idea, assume 0
            "subsidy_as_percentage_of_investment_costs": 0,
        },
        ComponentType.ENERGY_MANAGEMENT_SYSTEM: {
            "investment_costs_in_euro": 3500,  # EUR/kW, Source: [28]
            "maintenance_costs_as_percentage_of_investment_per_year": 0.028,  # Source: [28]
            "technical_lifetime_in_years": 20,  # no idea, assumption
            "co2_footprint_in_kg_per_kw": 0,  # no idea, assume 0
            "subsidy_as_percentage_of_investment_costs": 0.15,  # Source: [29]
        },
    }
}


@dataclass_json
@dataclass
class EmissionFactorsAndCostsForDevicesConfig:
    """Emission factors and costs for devices config class."""

    investment_costs_in_euro_per_kw: Optional[float] = None
    investment_costs_in_euro_per_liter: Optional[float] = None
    investment_costs_in_euro_per_m2: Optional[float] = None
    investment_costs_in_euro: Optional[float] = None
    maintenance_costs_as_percentage_of_investment_per_year: Optional[float] = None
    technical_lifetime_in_years: Optional[float] = None
    co2_footprint_in_kg_per_kw: Optional[float] = None
    co2_footprint_in_kg_per_m2: Optional[float] = None
    subsidy_as_percentage_of_investment_costs: Optional[float] = None

    @classmethod
    def get_values_for_year(cls, year: int, device: ComponentType) -> "EmissionFactorsAndCostsForDevicesConfig":
        """Get emission factors and costs for a given year and device."""

        if year not in capex_techno_economic_parameters:
            raise KeyError(f"No data available for year {year}.")

        if device not in capex_techno_economic_parameters[year]:
            raise KeyError(f"No data available for device '{device}' in year {year}.")

        return cls(**capex_techno_economic_parameters[year][device])
>>>>>>> c0d69b54


@dataclass_json
@dataclass
class WarmWaterStorageConfig(ConfigBase):
    """Warm water storage config class."""

    building_name: str
    name: str
    tank_diameter: float  # [m]
    tank_height: float  # [m]
    tank_start_temperature: float  # [°C]
    temperature_difference: float  # [°C]
    tank_u_value: float  # [W/m^2*K]
    slice_height_minimum: float  # [m]

    @classmethod
    def get_default_config(
        cls,
        building_name: str = "BUI1",
    ) -> Any:
        """Gets a default config."""
        return WarmWaterStorageConfig(
            building_name=building_name,
            name="WarmWaterStorage",
            tank_diameter=1,  # 0.9534        # [m]
            tank_height=2,  # 3.15              # [m]
            tank_start_temperature=65,  # [°C]
            temperature_difference=0.3,  # [°C]
            tank_u_value=0,  # 0.35                 # [W/m^2*K]
            slice_height_minimum=0.05,  # [m]
        )


class CHPControllerConfig:
    """Chp controller config.

    The CHP controller is used to implement an on and off hysteresis
    Decide if its heat- or electricity-led

    Two temperature sensors in the tank are giving the needed information.
    They can be set at a height percentage in the tank. =% is the top, 100 % s the bottom of the tank.
    If the T at the upper sensor is below temperature_switch_on the chp will run until the lower sensor is above temperature_switch_off.
    A minimum runtime in minutes can be defined for the chp.

    If the chp is electric-led, ths is not needed and the electricity demand is provided directly to the chp
    """

    method_of_operation = "heat"
    temperature_switch_on = 60  # [°C]
    temperature_switch_off = 65  # [°C]

    # in steps of 20 % [0, 20, 40 ,60, 80, 100]
    heights_in_tank = [0, 20, 40, 60, 80, 100]
    height_upper_sensor = 20  # [%]
    height_lower_sensor = 60  # [%]

    minimum_runtime_minutes = 4000  # [min]


class GasHeaterConfig:
    """Gas heater config class."""

    is_modulating = True
    P_th_min = 1_000  # [W]
    P_th_max = 12_000  # [W]
    eff_th_min = 0.60  # [-]
    eff_th_max = 0.90  # [-]
    delta_temperature = 25
    mass_flow_max = P_th_max / (4180 * delta_temperature)  # kg/s ## -> ~0.07
    temperature_max = 80  # [°C]


class GasControllerConfig:
    """Gas controller config class.

    This controller works like the CHP controller, but switches on later so the CHP is used more often.
    Gas heater is used as a backup if the CHP power is not high enough.
    If the minimum_runtime is smaller than the timestep, the minimum_runtime is 1 timestep --> generic_gas_heater.py
    """

    temperature_switch_on = 55  # [°C]
    temperature_switch_off = 70  # [°C]

    # in steps of 20 % [0, 20, 40 ,60, 80, 100]
    height_upper_sensor = 20  # [%]
    height_lower_sensor = 80  # [%]

    # minimal timestep is minute
    minimum_runtime_minutes = 7000  # [min]


class LoadConfig:
    """Load config."""

    # massflow_load_minute = 2.5          # [kg/min]
    # massflow_load = massflow_load_minute / 60   # [kg/s]

    possible_massflows_load = [0.1, 0.2, 0.3, 0.4]  # [kg/s]
    delta_temperature = 20

    # the returnflow shows if there was enough energy in the water
    # -> use in load! Not in storage, there the water from WW is included
    temperature_returnflow_minimum = 30  # [°C]

    kwh_per_year = 20_201
    demand_factor = kwh_per_year / 1000


class ElectricityDemandConfig:
    """Electricity demand config class."""

    kwh_per_year = 6000
    demand_factor = kwh_per_year / 1000


class HouseholdWarmWaterDemandConfig:
    """Household warm water demand config."""

    freshwater_temperature = 10  # [°C]
    ww_temperature_demand = 45  # [°C]
    # german --> Grädigkeit
    # difference between T1_in and T2_out
    temperature_difference_hot = 5  # [°C]
    temperature_difference_cold = 6  # [°C]

    heat_exchanger_losses = 0

    kwh_per_year = 2000
    demand_factor = kwh_per_year / 1000


class HydrogenStorageConfig:
    """Hydrogen storage config class."""

    # combination of
    min_capacity = 0  # [kg_H2]
    max_capacity = 500  # [kg_H2]

    starting_fill = 400  # [kg_H2]

    max_charging_rate_hour = 2  # [kg/h]
    max_discharging_rate_hour = 2  # [kg/h]
    max_charging_rate = max_charging_rate_hour / 3600
    max_discharging_rate = max_discharging_rate_hour / 3600

    # ToDo: How does the necessary Heat/Energy come to the Storage?
    energy_for_charge = 0  # [kWh/kg]
    energy_for_discharge = 0  # [kWh/kg]

    loss_factor_per_day = 0  # [lost_%/day]


class AdvElectrolyzerConfig:
    """Adv electrolyzer config class."""

    waste_energy = 400  # [W]   # 400
    min_power = 1_400  # [W]   # 1400
    max_power = 2_4000  # [W]   # 2400
    min_power_percent = 60  # [%]
    max_power_percent = 100  # [%]
    min_hydrogen_production_rate_hour = 300  # [Nl/h]
    max_hydrogen_production_rate_hour = 5000  # [Nl/h]   #500
    min_hydrogen_production_rate = min_hydrogen_production_rate_hour / 3600  # [Nl/s]
    max_hydrogen_production_rate = max_hydrogen_production_rate_hour / 3600  # [Nl/s]
    pressure_hydrogen_output = 30  # [bar]     --> max pressure mode at 35 bar

    """
    The production rate can be converted to an efficiency.
    eff_electrolyzer = (production_rate_hour * hydrogen_specific_heat_capacity_per_kg[kWh/kg]) / (Power_this_timestep[kWh] * hydrogen_specific_volume [m³kg])

    in the component electrolyzer:
    hydrogen_output = Power_this_timestep[kWh] * eff_electrolyzer / hydrogen_specific_heat_capacity_per_kg[kWh/kg]

    I think its overengineering because the providers give the needed information and we try to calculate it back and forth

    --> Solution: efficiency of the electrolyzer is calculated and is an Output
    """


class PVConfig:
    """PV config class."""

    peak_power = 20_000  # [W]


@dataclass_json
@dataclass
class ExtendedControllerConfig(ConfigBase):
    """Extended controller config class."""

    building_name: str
    name: str
    # Active Components
    chp: bool
    gas_heater: bool
    electrolyzer: bool
    # electrolyzer: bool

    # power mode chp
    # chp_mode: str
    chp_mode: str
    chp_power_states_possible: int
    maximum_autarky: bool

    @classmethod
    def get_default_config(
        cls,
        building_name: str = "BUI1",
    ) -> Any:
        """Gets a default ExtendedControllerConfig."""
        return ExtendedControllerConfig(
            building_name=building_name,
            name="Example Component",
            chp=True,
            gas_heater=True,
            electrolyzer=True,
            # electrolyzer = False,
            # power mode chp,
            # chp_mode = "heat",
            chp_mode="power",
            chp_power_states_possible=10,
            maximum_autarky=False,
        )


@dataclass_json
@dataclass
class PhysicsConfig:
    """Physics config class.

    Returns physical and chemical properties of different energy carries.

    Sources:
    Schmidt 2020: Wasserstofftechnik  S.170ff
    https://gammel.de/de/lexikon/heizwert---brennwert/4838.
    Values are taken at standard conditions (25°C)
    https://energyfaculty.com/physical-and-thermal-properties/

    Brennwert: Higher heating value gross caloric value, Heizwert: Lower heating value or net caloric value.
    """

    # Init
    density_in_kg_per_m3: float
    lower_heating_value_in_joule_per_m3: float
    higher_heating_value_in_joule_per_m3: float
    specific_heat_capacity_in_joule_per_kg_per_kelvin: float

    # Post-Init
    specific_volume_in_m3_per_kg: float = field(init=False)
    lower_heating_value_in_joule_per_kg: float = field(init=False)
    higher_heating_value_in_joule_per_kg: float = field(init=False)
    specific_heat_capacity_in_watthour_per_kg_per_kelvin: float = field(init=False)

    def __post_init__(self):
        """Post init function.

        These variables are calculated automatically based on init values.
        """

        self.specific_volume_in_m3_per_kg = 1 / self.density_in_kg_per_m3
        self.lower_heating_value_in_joule_per_kg = self.lower_heating_value_in_joule_per_m3 / self.density_in_kg_per_m3
        self.higher_heating_value_in_joule_per_kg = (
            self.higher_heating_value_in_joule_per_m3 / self.density_in_kg_per_m3
        )
        self.specific_heat_capacity_in_watthour_per_kg_per_kelvin = (
            self.specific_heat_capacity_in_joule_per_kg_per_kelvin / 3600
        )

    @classmethod
    def get_properties_for_energy_carrier(cls, energy_carrier: LoadTypes) -> "PhysicsConfig":
        """Get physical and chemical properties from specific energy carrier."""
        if energy_carrier == LoadTypes.GAS:
            # natural gas (here we use the values of methane because this is what natural gas for residential heating mostly consists of)
            return PhysicsConfig(
                density_in_kg_per_m3=0.71750,
                lower_heating_value_in_joule_per_m3=35.895 * 1e6,
                higher_heating_value_in_joule_per_m3=39.819 * 1e6,
                specific_heat_capacity_in_joule_per_kg_per_kelvin=2190,
            )
        if energy_carrier == LoadTypes.GREEN_HYDROGEN:
            return PhysicsConfig(
                density_in_kg_per_m3=0.08989,
                lower_heating_value_in_joule_per_m3=10.783 * 1e6,
                higher_heating_value_in_joule_per_m3=12.745 * 1e6,
                specific_heat_capacity_in_joule_per_kg_per_kelvin=14200,
            )
        if energy_carrier == LoadTypes.OIL:
            return PhysicsConfig(
                density_in_kg_per_m3=0.83 * 1e3,
                lower_heating_value_in_joule_per_m3=35.358 * 1e9,
                higher_heating_value_in_joule_per_m3=37.682 * 1e9,
                specific_heat_capacity_in_joule_per_kg_per_kelvin=1970,
            )
        if energy_carrier == LoadTypes.PELLETS:
            # density here = bulk density (Schüttdichte)
            # source: https://www.chemie.de/lexikon/Holzpellet.html
            # higher heating value of pellets unknown -> set to lower heating value
            return PhysicsConfig(
                density_in_kg_per_m3=650,
                lower_heating_value_in_joule_per_m3=11.7 * 1e9,
                higher_heating_value_in_joule_per_m3=11.7 * 1e9,
                specific_heat_capacity_in_joule_per_kg_per_kelvin=2500,
            )
        if energy_carrier == LoadTypes.WOOD_CHIPS:
            # density here = bulk density (Schüttdichte)
            # source density and heating value: https://www.umweltbundesamt.de/sites/default/files/medien/479/publikationen/
            # factsheet_ansatz_zur_neubewertung_von_co2-emissionen_aus_der_holzverbrennung_0.pdf
            # source heat capacity: https://www.schweizer-fn.de/stoff/wkapazitaet/wkapazitaet_baustoff_erde.php
            # higher heating value of wood chips unknown -> set to lower heating value
            return PhysicsConfig(
                density_in_kg_per_m3=250,  # approximate value based on different wood types
                lower_heating_value_in_joule_per_m3=15.6 * 1e9,
                higher_heating_value_in_joule_per_m3=15.6 * 1e9,
                specific_heat_capacity_in_joule_per_kg_per_kelvin=2000,  # estimated based on values for different woods
            )
        if energy_carrier == LoadTypes.WATER:
            return PhysicsConfig(
                density_in_kg_per_m3=1000,
                lower_heating_value_in_joule_per_m3=0,
                higher_heating_value_in_joule_per_m3=0,
                specific_heat_capacity_in_joule_per_kg_per_kelvin=4180,
            )

        raise ValueError(f"Energy carrier {energy_carrier} not implemented in PhysicsConfig yet.")

    # Schmidt 2020: Wasserstofftechnik  S.170ff
    # fuel value H2:    10.782 MJ/m³    (S.172)
    # density H2:       0.08989 kg/m³   (S. 23) -> standard conditions
    # hydrogen_density_in_kg_per_m3 = 0.08989  # [kg/m³]
    # hydrogen_specific_volume_in_m3_per_kg = 1 / hydrogen_density_in_kg_per_m3  # [m^3/kg]
    # hydrogen_specific_fuel_value_in_joule_per_m3 = 10.782 * 10**6  # [J/m³]
    # hydrogen_specific_fuel_value_in_joule_per_kg = hydrogen_specific_fuel_value_in_joule_per_m3 / hydrogen_density_in_kg_per_m3  # [J/kg]

    # Schmidt 2020: Wasserstofftechnik  S.170ff
    # fuel value Methan:    35.894 MJ/m³    (S.172)
    # density Methan:       0.71750 kg/m³   (S. 23) -> standard conditions
    # natural_gas_density = 0.71750  # [kg/m³]
    # natural_gas_specific_volume = 1 / hydrogen_density_in_kg_per_m3  # [m^3/kg]
    # natural_gas_specific_fuel_value_per_m_3 = 35.894 * 10**6  # [J/m³]
    # natural_gas_specific_fuel_value_per_kg = natural_gas_specific_fuel_value_per_m_3 / natural_gas_density  # [J/kg]<|MERGE_RESOLUTION|>--- conflicted
+++ resolved
@@ -5,15 +5,12 @@
 from typing import Any, Optional
 from dataclasses import dataclass, field
 from dataclasses_json import dataclass_json
-<<<<<<< HEAD
 from hisim.loadtypes import LoadTypes, ComponentType, Units
-=======
-from hisim.loadtypes import LoadTypes, ComponentType
->>>>>>> c0d69b54
 from hisim.component import ConfigBase
 from hisim import log
 
 """
+Sources for opex techno-economic parameters:
 Sources for opex techno-economic parameters:
         [1]: https://de.statista.com/statistik/daten/studie/914784/umfrage/entwicklung-der-strompreise-in-deutschland-verivox-verbraucherpreisindex/
         [2]: https://echtsolar.de/einspeiseverguetung/  (average of monthly injection revenue)
@@ -235,7 +232,6 @@
 
         if year not in opex_techno_economic_parameters:
             raise KeyError(f"No Emission and cost factors implemented yet for the year {year}.")
-<<<<<<< HEAD
 
         return EmissionFactorsAndCostsForFuelsConfig(**opex_techno_economic_parameters[year])
 
@@ -436,170 +432,6 @@
         capex_techno_economic_values = cls(**capex_techno_economic_parameters[year][unit][device])
 
         return capex_techno_economic_values
-=======
-
-        return EmissionFactorsAndCostsForFuelsConfig(**opex_techno_economic_parameters[year])
-
-
-"""
-Sources for capex techno-economic parameters:
-        [18]: http://dx.doi.org/10.1016/j.enbuild.2017.04.079
-        [19]: /hisim/modular_household/emission_factors_and_costs_devices.csv
-        (values are taken from WHY-project: https://cordis.europa.eu/project/id/891943/results but no concrete source was found)
-        [20]: https://www.gebaeudeforum.de/service/downloads/ -> search for "Wärmeerzeugung im Bestand mit EE", January 2024
-        [21]: https://  doi.org/10.3390/su13041938
-        [22]: https://www.duh.de/fileadmin/user_upload/download/Projektinformation/Energieeffizienz/Wärmepumpen/300623_Waermepumpen_Faktenpapier_Neuauflage_Digital.pdf
-        [23]: VDI2067-1
-        [24]: https://doi.org/10.1016/j.renene.2023.01.117
-        [25]: https://solarenergie.de/stromspeicher/preise
-        [26]: https://www.ostrom.de/en/post/how-much-does-a-smart-meter-cost-in-2025
-        [27]: https://mcsmeters.com/collections/gas-meters
-        [28]: https://www.gasag.de/magazin/energiesparen/energiemanagementsystem-privathaushalt/
-        [29]: https://www.adac.de/rund-ums-haus/energie/spartipps/energiemanagementsystem-zuhause/
-        [30]: https://www.co2online.de/modernisieren-und-bauen/solarthermie/solarthermie-preise-kosten-amortisation/
-        [31]: https://www.finanztip.de/photovoltaik/pv-anlage-finanzieren/
-        [31]: https://www.kfw.de/inlandsfoerderung/Unternehmen/Energie-Umwelt/F%C3%B6rderprodukte/Erneuerbare-Energien-Standard-(270)/
-"""
-capex_techno_economic_parameters = {
-    2024: {
-        ComponentType.HEAT_PUMP: {
-            "investment_costs_in_euro_per_kw": 1600,  # Source: [22]
-            "maintenance_costs_as_percentage_of_investment_per_year": 0.015,  # Source: [20]
-            "technical_lifetime_in_years": 18,  # Source: [20]
-            "co2_footprint_in_kg_per_kw": 165.84,  # Source: [19]
-            "subsidy_as_percentage_of_investment_costs": 0.3,  # Source: [20]
-        },
-        ComponentType.GAS_HEATER: {
-            "investment_costs_in_euro_per_kw": 0.36 * 1600,  # 36% of heat pump costs, Source: [20]
-            "maintenance_costs_as_percentage_of_investment_per_year": 0.032,  # Source: [20]
-            "technical_lifetime_in_years": 18,  # Source: [20]
-            "co2_footprint_in_kg_per_kw": 49.47,  # Source: [19]
-            "subsidy_as_percentage_of_investment_costs": 0,
-        },
-        ComponentType.OIL_HEATER: {
-            "investment_costs_in_euro_per_kw": 0.75 * 0.36 * 1600,  # 75% of gas heater costs, Source: [19]
-            "maintenance_costs_as_percentage_of_investment_per_year": 0.03,  # Source: [23]
-            "technical_lifetime_in_years": 18,  # assume same as gas heater based on [19]
-            "co2_footprint_in_kg_per_kw": 19.4,  # Source: [19]
-            "subsidy_as_percentage_of_investment_costs": 0,
-        },
-        ComponentType.PELLET_HEATER: {
-            "investment_costs_in_euro_per_kw": 0.96 * 1600,  # 96% of heat pump costs, Source: [20]
-            "maintenance_costs_as_percentage_of_investment_per_year": 0.047,  # Source: [20]
-            "technical_lifetime_in_years": 18,  # Source: [20]
-            "co2_footprint_in_kg_per_kw": 49.47,  # assume similar to gas heater based on [19]
-            "subsidy_as_percentage_of_investment_costs": 0.3,
-        },
-        ComponentType.WOOD_CHIP_HEATER: {
-            "investment_costs_in_euro_per_kw": 0.96 * 1600,  # 96% of heat pump costs, Source: [20]
-            "maintenance_costs_as_percentage_of_investment_per_year": 0.047,  # Source: [20]
-            "technical_lifetime_in_years": 18,  # Source: [20]
-            "co2_footprint_in_kg_per_kw": 49.47,  # assume similar to gas heater based on [19]
-            "subsidy_as_percentage_of_investment_costs": 0.3,
-        },
-        ComponentType.DISTRICT_HEATING: {
-            "investment_costs_in_euro_per_kw": 0.636 * 1600,  # 63.6% of heat pump costs, Source: [20]
-            "maintenance_costs_as_percentage_of_investment_per_year": 0.026,  # Source: [20]
-            "technical_lifetime_in_years": 20,  # Source: [20]
-            "co2_footprint_in_kg_per_kw": 35.09,  # Source: [19], biomass district heating
-            "subsidy_as_percentage_of_investment_costs": 0.3,
-        },
-        ComponentType.ELECTRIC_HEATER: {
-            "investment_costs_in_euro_per_kw": 0.196 * 1600,  # 19.6% of heat pump costs, Source: [20]
-            "maintenance_costs_as_percentage_of_investment_per_year": 0.01,  # Source: [20]
-            "technical_lifetime_in_years": 22,  # Source: [20]
-            "co2_footprint_in_kg_per_kw": 1.21,  # Source: [19]
-            "subsidy_as_percentage_of_investment_costs": 0,  # Source: [20]
-        },
-        ComponentType.HYDROGEN_HEATER: {
-            "investment_costs_in_euro_per_kw": 0.36 * 1600,  # 36% of heat pump costs, Source: [20], same as gas heater
-            "maintenance_costs_as_percentage_of_investment_per_year": 0.032,  # Source: [20]
-            "technical_lifetime_in_years": 18,  # Source: [20]
-            "co2_footprint_in_kg_per_kw": 49.47,  # Source: [19]
-            "subsidy_as_percentage_of_investment_costs": 0.3,  # green hydrogen, source: [20]
-        },
-        ComponentType.THERMAL_ENERGY_STORAGE: {
-            "investment_costs_in_euro_per_liter": 14.51,  # EUR/liter, Source: [19]
-            "maintenance_costs_as_percentage_of_investment_per_year": 0.01,  # Source: [20]
-            "technical_lifetime_in_years": 20,  # Source: [20]
-            "co2_footprint_in_kg_per_kw": 29.79,  # Source: [19]
-            "subsidy_as_percentage_of_investment_costs": 0.15,
-        },
-        ComponentType.SOLAR_THERMAL_SYSTEM: {
-            "investment_costs_in_euro_per_m2": 797,  # Source: [30]
-            "maintenance_costs_as_percentage_of_investment_per_year": 0.01,  # Source: [20]
-            "technical_lifetime_in_years": 20,
-            "co2_footprint_in_kg_per_m2": 92.4,  # kgCO2eq/m2, source: [24]
-            "subsidy_as_percentage_of_investment_costs": 0.3,  # Source: [30]
-        },
-        ComponentType.BATTERY: {
-            "investment_costs_in_euro_per_kw": 546,  # Source: [21]
-            "maintenance_costs_as_percentage_of_investment_per_year": 0.032,  # Source: [20]
-            "technical_lifetime_in_years": 10,  # Source: [19]
-            "co2_footprint_in_kg_per_kw": 130.7,  # Source: [19]
-            "subsidy_as_percentage_of_investment_costs": 0,  # there is a cheaper KfW loan for PV and batteries but it depends on several factors (bank, risk class etc.),
-            # that's why we assume 0% subsidy here, source: [31,32]
-        },
-        ComponentType.PV: {
-            "investment_costs_in_euro_per_kw": 794.41,  # Source: [19]
-            "maintenance_costs_as_percentage_of_investment_per_year": 0.01,  # Source: [25]
-            "technical_lifetime_in_years": 25,  # Source: [19]
-            "co2_footprint_in_kg_per_kw": 330.51,  # Source: [19]
-            "subsidy_as_percentage_of_investment_costs": 0,  # there is a cheaper KfW loan for PV and batteries but it depends on several factors (bank, risk class etc.),
-            # that's why we assume 0% subsidy here, source: [31,32]
-        },
-        ComponentType.ELECTRICITY_METER: {
-            "investment_costs_in_euro": 100,  # EUR, Source: [26]
-            "maintenance_costs_as_percentage_of_investment_per_year": 0.3,  # Source: [26]
-            "technical_lifetime_in_years": 20,  # no idea, assumption
-            "co2_footprint_in_kg_per_kw": 0,  # no idea, assume 0
-            "subsidy_as_percentage_of_investment_costs": 0,
-        },
-        ComponentType.GAS_METER: {
-            "investment_costs_in_euro": 200,  # EUR, Source: [27]
-            "maintenance_costs_as_percentage_of_investment_per_year": 0.15,  # assume around 30€ per year
-            "technical_lifetime_in_years": 20,  # no idea, assumption
-            "co2_footprint_in_kg_per_kw": 0,  # no idea, assume 0
-            "subsidy_as_percentage_of_investment_costs": 0,
-        },
-        ComponentType.ENERGY_MANAGEMENT_SYSTEM: {
-            "investment_costs_in_euro": 3500,  # EUR/kW, Source: [28]
-            "maintenance_costs_as_percentage_of_investment_per_year": 0.028,  # Source: [28]
-            "technical_lifetime_in_years": 20,  # no idea, assumption
-            "co2_footprint_in_kg_per_kw": 0,  # no idea, assume 0
-            "subsidy_as_percentage_of_investment_costs": 0.15,  # Source: [29]
-        },
-    }
-}
-
-
-@dataclass_json
-@dataclass
-class EmissionFactorsAndCostsForDevicesConfig:
-    """Emission factors and costs for devices config class."""
-
-    investment_costs_in_euro_per_kw: Optional[float] = None
-    investment_costs_in_euro_per_liter: Optional[float] = None
-    investment_costs_in_euro_per_m2: Optional[float] = None
-    investment_costs_in_euro: Optional[float] = None
-    maintenance_costs_as_percentage_of_investment_per_year: Optional[float] = None
-    technical_lifetime_in_years: Optional[float] = None
-    co2_footprint_in_kg_per_kw: Optional[float] = None
-    co2_footprint_in_kg_per_m2: Optional[float] = None
-    subsidy_as_percentage_of_investment_costs: Optional[float] = None
-
-    @classmethod
-    def get_values_for_year(cls, year: int, device: ComponentType) -> "EmissionFactorsAndCostsForDevicesConfig":
-        """Get emission factors and costs for a given year and device."""
-
-        if year not in capex_techno_economic_parameters:
-            raise KeyError(f"No data available for year {year}.")
-
-        if device not in capex_techno_economic_parameters[year]:
-            raise KeyError(f"No data available for device '{device}' in year {year}.")
-
-        return cls(**capex_techno_economic_parameters[year][device])
->>>>>>> c0d69b54
 
 
 @dataclass_json
