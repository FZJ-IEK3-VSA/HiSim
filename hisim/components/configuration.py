--- conflicted
+++ resolved
@@ -2,27 +2,16 @@
 from dataclasses_json import dataclass_json
 from hisim.component import ConfigBase
 
-<<<<<<< HEAD
-=======
-
->>>>>>> 957c96c4
+
 @dataclass_json
 @dataclass
 class WarmWaterStorageConfig(ConfigBase):
     name: str
-<<<<<<< HEAD
-    tank_diameter: float      # [m]
-    tank_height: float             # [m]
-    tank_start_temperature: float  # [°C]
-    temperature_difference: float # [°C]
-    tank_u_value: float               # [W/m^2*K]
-=======
     tank_diameter: float  # [m]
     tank_height: float  # [m]
     tank_start_temperature: float  # [°C]
     temperature_difference: float  # [°C]
     tank_u_value: float  # [W/m^2*K]
->>>>>>> 957c96c4
     slice_height_minimum: float  # [m]
 
     @classmethod
@@ -30,7 +19,19 @@
         """Gets a default config."""
         return WarmWaterStorageConfig(
             name="WarmWaterStorage",
-<<<<<<< HEAD
+            tank_diameter=1,  # 0.9534        # [m]
+            tank_height=2,  # 3.15              # [m]
+            tank_start_temperature=65,  # [°C]
+            temperature_difference=0.3,  # [°C]
+            tank_u_value=0,  # 0.35                 # [W/m^2*K]
+            slice_height_minimum=0.05,  # [m]
+        )
+
+    @classmethod
+    def get_default_config(cls):
+        """Gets a default config."""
+        return WarmWaterStorageConfig(
+            name="WarmWaterStorage",
             tank_diameter = 1,  # 0.9534        # [m]
             tank_height = 2,  # 3.15              # [m]
             tank_start_temperature= 65,  # [°C]
@@ -38,16 +39,6 @@
             tank_u_value = 0,  # 0.35                 # [W/m^2*K]
             slice_height_minimum = 0.05, # [m]
         )
-=======
-            tank_diameter=1,  # 0.9534        # [m]
-            tank_height=2,  # 3.15              # [m]
-            tank_start_temperature=65,  # [°C]
-            temperature_difference=0.3,  # [°C]
-            tank_u_value=0,  # 0.35                 # [W/m^2*K]
-            slice_height_minimum=0.05,  # [m]
-        )
-
->>>>>>> 957c96c4
 
 class CHPControllerConfig:
     """
@@ -187,11 +178,7 @@
 @dataclass_json
 @dataclass
 class ExtendedControllerConfig(ConfigBase):
-<<<<<<< HEAD
-    
-=======
-
->>>>>>> 957c96c4
+
     name: str
     # Active Components
     chp: bool
@@ -210,18 +197,6 @@
         """Gets a default ExtendedControllerConfig."""
         return ExtendedControllerConfig(
             name="Example Component",
-<<<<<<< HEAD
-            chp = True,
-            gas_heater = True,
-            electrolyzer = True,
-            # electrolyzer = False,
-
-            # power mode chp,
-            # chp_mode = "heat",
-            chp_mode = "power",
-            chp_power_states_possible = 10,
-            maximum_autarky = False,
-=======
             chp=True,
             gas_heater=True,
             electrolyzer=True,
@@ -231,7 +206,6 @@
             chp_mode="power",
             chp_power_states_possible=10,
             maximum_autarky=False,
->>>>>>> 957c96c4
         )
 
 
