--- conflicted
+++ resolved
@@ -165,24 +165,13 @@
             mandatory=True,
         )
 
-<<<<<<< HEAD
-        if self.clever:
-            self.electricity_target_channel: cp.ComponentInput = self.add_input(
-                self.component_name,
-                self.ElectricityTarget,
-                lt.LoadTypes.ELECTRICITY,
-                lt.Units.WATT,
-                mandatory=True,
-            )
-=======
-        self.electricity_target: cp.ComponentInput = self.add_input(
+        self.electricity_target_channel: cp.ComponentInput = self.add_input(
             self.component_name,
             self.ElectricityTarget,
             lt.LoadTypes.ELECTRICITY,
             lt.Units.WATT,
             mandatory=False,
         )
->>>>>>> 3beeaaa2
 
         # add outputs
         self.p_set_channel: cp.ComponentOutput = self.add_output(
@@ -286,19 +275,11 @@
         if force_convergence:
             self.state = self.processed_state.clone()
         else:
-<<<<<<< HEAD
             car_location = int(stsv.get_input_value(self.car_location_channel))
             car_consumption = stsv.get_input_value(self.car_consumption_channel)
             soc = stsv.get_input_value(self.state_of_charge_channel)
-            if self.clever:
+            if self.electricity_target.source_output is not None:
                 electricity_target = stsv.get_input_value(self.electricity_target_channel)
-=======
-            car_location = int(stsv.get_input_value(self.car_location))
-            car_consumption = stsv.get_input_value(self.car_consumption)
-            soc = stsv.get_input_value(self.state_of_charge)
-            if self.electricity_target.source_output is not None:
-                electricity_target = stsv.get_input_value(self.electricity_target)
->>>>>>> 3beeaaa2
             else:
                 electricity_target = 0
             self.state.power = self.control(
