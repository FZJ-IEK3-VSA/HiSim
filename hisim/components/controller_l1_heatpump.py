# -*- coding: utf-8 -*-
# clean
""" Generic heating controller. """

from dataclasses import dataclass

# Owned
from typing import List, Any, Optional

# Generic/Built-in

from dataclasses_json import dataclass_json

from hisim.component import ConfigBase
from hisim import utils
from hisim import component as cp
from hisim import log
from hisim.components import generic_hot_water_storage_modular
from hisim.components import building
from hisim.components import controller_l2_energy_management_system
from hisim.loadtypes import LoadTypes, Units
from hisim.simulationparameters import SimulationParameters

__authors__ = "edited Johanna Ganglbauer"
__copyright__ = "Copyright 2021, the House Infrastructure Project"
__credits__ = ["Noah Pflugradt"]
__license__ = "MIT"
__version__ = "0.1"
__maintainer__ = "Vitor Hugo Bellotto Zago"
__email__ = "vitor.zago@rwth-aachen.de"
__status__ = "development"


@dataclass_json
@dataclass
class L1HeatPumpConfig(ConfigBase):

    """L1 Controller Config."""

    name: str
    source_weight: int
    t_min_heating_in_celsius: float
    t_max_heating_in_celsius: float
    cooling_considered: bool
    day_of_heating_season_begin: Optional[int]
    day_of_heating_season_end: Optional[int]
<<<<<<< HEAD

    def __init__(
        self,
        name: str,
        source_weight: int,
        t_min_heating_in_celsius: float,
        t_max_heating_in_celsius: float,
        cooling_considered: bool,
        t_min_cooling_in_celsius: Optional[float],
        t_max_cooling_in_celsius: Optional[float],
        day_of_heating_season_begin: Optional[int],
        day_of_heating_season_end: Optional[int],
        min_operation_time_in_seconds: int,
        min_idle_time_in_seconds: int,
    ):
        """Initializes config."""
        super().__init__(name=name)
        self.name = name
        self.source_weight = source_weight
        self.t_min_heating_in_celsius = t_min_heating_in_celsius
        self.t_max_heating_in_celsius = t_max_heating_in_celsius
        self.cooling_considered = cooling_considered
        self.t_min_cooling_in_celsius = t_min_cooling_in_celsius
        self.t_max_cooling_in_celsius = t_max_cooling_in_celsius
        self.day_of_heating_season_begin = day_of_heating_season_begin
        self.day_of_heating_season_end = day_of_heating_season_end
        self.min_operation_time_in_seconds = min_operation_time_in_seconds
        self.min_idle_time_in_seconds = min_idle_time_in_seconds

    @staticmethod
    def get_default_config_heat_source_controller(name: str) -> Any:
        """Default Config for the buffer temperature."""
        config = L1HeatPumpConfig(
            name=name,
            source_weight=1,
            t_min_heating_in_celsius=20.0,
            t_max_heating_in_celsius=22.0,
            cooling_considered=True,
            t_min_cooling_in_celsius=23,
            t_max_cooling_in_celsius=25,
            day_of_heating_season_begin=270,
            day_of_heating_season_end=150,
            min_operation_time_in_seconds=1800,
            min_idle_time_in_seconds=1800,
        )
=======
    min_operation_time_in_seconds: int
    min_idle_time_in_seconds: int

    @staticmethod
    def get_default_config_heat_source_controller(name: str) -> Any:
        """ Default Config for the buffer temperature. """
        config = L1HeatPumpConfig(name=name, source_weight=1, t_min_heating_in_celsius=20.0, t_max_heating_in_celsius=22.0,
                                  cooling_considered=True, day_of_heating_season_begin=270, day_of_heating_season_end=150,
                                  min_operation_time_in_seconds=1800, min_idle_time_in_seconds=1800)
>>>>>>> 0d8b4081
        return config

    @staticmethod
    def get_default_config_heat_source_controller_buffer(name: str) -> Any:
        """Default Config for the buffer temperature."""
        # minus - 1 in heating season, so that buffer heats up one day ahead, and modelling to building works.
<<<<<<< HEAD
        config = L1HeatPumpConfig(
            name=name,
            source_weight=1,
            t_min_heating_in_celsius=30.0,
            t_max_heating_in_celsius=50.0,
            cooling_considered=True,
            t_min_cooling_in_celsius=23,
            t_max_cooling_in_celsius=25,
            day_of_heating_season_begin=270 - 1,
            day_of_heating_season_end=150,
            min_operation_time_in_seconds=1800,
            min_idle_time_in_seconds=1800,
        )
=======
        config = L1HeatPumpConfig(name=name, source_weight=1, t_min_heating_in_celsius=30.0, t_max_heating_in_celsius=50.0,
                                  cooling_considered=True, day_of_heating_season_begin=270 - 1, day_of_heating_season_end=150,
                                  min_operation_time_in_seconds=1800, min_idle_time_in_seconds=1800)
>>>>>>> 0d8b4081
        return config

    @staticmethod
    def get_default_config_heat_source_controller_dhw(name: str) -> Any:
<<<<<<< HEAD
        """Default Config for the buffer temperature."""
        config = L1HeatPumpConfig(
            name=name,
            source_weight=1,
            t_min_heating_in_celsius=40.0,
            t_max_heating_in_celsius=60.0,
            cooling_considered=False,
            t_min_cooling_in_celsius=23,
            t_max_cooling_in_celsius=25,
            day_of_heating_season_begin=270,
            day_of_heating_season_end=150,
            min_operation_time_in_seconds=1800,
            min_idle_time_in_seconds=1800,
        )
=======
        """ Default Config for the buffer temperature. """
        config = L1HeatPumpConfig(name=name, source_weight=1, t_min_heating_in_celsius=40.0, t_max_heating_in_celsius=60.0,
                                  cooling_considered=False, day_of_heating_season_begin=270, day_of_heating_season_end=150,
                                  min_operation_time_in_seconds=1800, min_idle_time_in_seconds=1800)
>>>>>>> 0d8b4081
        return config


class L1HeatPumpControllerState:

    """Data class that saves the state of the controller."""

    def __init__(
        self,
        on_off: int,
        activation_time_step: int,
        deactivation_time_step: int,
        percentage: float,
    ) -> None:
        """Initializes the heat pump controller state."""
        self.on_off: int = on_off
        self.activation_time_step: int = activation_time_step
        self.deactivation_time_step: int = deactivation_time_step
        self.percentage: float = percentage

    def clone(self) -> Any:
        """Copies the current instance."""
        return L1HeatPumpControllerState(
            on_off=self.on_off,
            activation_time_step=self.activation_time_step,
            deactivation_time_step=self.deactivation_time_step,
            percentage=self.percentage,
        )

    def i_prepare_simulation(self) -> None:
        """Prepares the simulation."""
        pass

    def activate(self, timestep: int) -> None:
        """Activates the heat pump and remembers the time step."""
        self.on_off = 1
        self.activation_time_step = timestep

    def deactivate(self, timestep: int) -> None:
        """Deactivates the heat pump and remembers the time step."""
        self.on_off = 0
        self.deactivation_time_step = timestep


class L1HeatPumpController(cp.Component):

    """L1 building controller. Processes signals ensuring comfort temperature of building.

    Gets available surplus electricity and the temperature of the storage or building to control as input,
    and outputs control signal 0/1 for turn off/switch on based on comfort temperature limits and available electricity.
    It optionally has different modes for cooling and heating selected by the time of the year.

    """

    # Inputs
    StorageTemperature = "StorageTemperature"
    StorageTemperatureModifier = "StorageTemperatureModifier"
    FlexibileElectricity = "FlexibleElectricity"
    # Outputs
    HeatControllerTargetPercentage = "HeatControllerTargetPercentage"
    OnOffState = "OnOffState"

    @utils.measure_execution_time
    def __init__(
        self, my_simulation_parameters: SimulationParameters, config: L1HeatPumpConfig
    ) -> None:
        """For initializing."""
        if not config.__class__.__name__ == L1HeatPumpConfig.__name__:
            raise ValueError("Wrong config class. Got a " + config.__class__.__name__)
        super().__init__(
            name=config.name + "_w" + str(config.source_weight),
            my_simulation_parameters=my_simulation_parameters,
        )
        self.config: L1HeatPumpConfig = config
        self.minimum_runtime_in_timesteps = int(
            config.min_operation_time_in_seconds
            / self.my_simulation_parameters.seconds_per_timestep
        )
        self.minimum_resting_time_in_timesteps = int(
            config.min_idle_time_in_seconds
            / self.my_simulation_parameters.seconds_per_timestep
        )
        """ Initializes the class. """
        self.source_weight: int = config.source_weight
        self.cooling_considered: bool = config.cooling_considered
        if self.cooling_considered:
            if config.day_of_heating_season_begin is None:
                raise ValueError("Day of heating season begin was None")
            if config.day_of_heating_season_end is None:
                raise ValueError("Day of heating season end was None")
            self.heating_season_begin = (
                config.day_of_heating_season_begin
                * 24
                * 3600
                / self.my_simulation_parameters.seconds_per_timestep
            )
            self.heating_season_end = (
                config.day_of_heating_season_end
                * 24
                * 3600
                / self.my_simulation_parameters.seconds_per_timestep
            )
        self.state: L1HeatPumpControllerState = L1HeatPumpControllerState(0, 0, 0, 0)
        self.previous_state: L1HeatPumpConfig = self.state.clone()
        self.processed_state: L1HeatPumpConfig = self.state.clone()

        # Component Outputs
        self.heat_pump_target_percentage_channel: cp.ComponentOutput = self.add_output(
            self.component_name,
            self.HeatControllerTargetPercentage,
            LoadTypes.ANY,
            Units.PERCENT,
        )
        self.on_off_channel: cp.ComponentOutput = self.add_output(
            self.component_name, self.OnOffState, LoadTypes.ANY, Units.ANY
        )

        # Component Inputs
        self.storage_temperature_channel: cp.ComponentInput = self.add_input(
            self.component_name,
            self.StorageTemperature,
            LoadTypes.TEMPERATURE,
            Units.CELSIUS,
            mandatory=True,
        )
        self.storage_temperature_modifier_channel: cp.ComponentInput = self.add_input(
            self.component_name,
            self.StorageTemperatureModifier,
            LoadTypes.TEMPERATURE,
            Units.CELSIUS,
            mandatory=False,
        )

        self.flexible_electricity_input: cp.ComponentInput = self.add_input(
            self.component_name,
            self.FlexibileElectricity,
            LoadTypes.ELECTRICITY,
            Units.WATT,
            mandatory=False,
        )

        self.add_default_connections(
            self.get_default_connections_generic_hot_water_storage_modular()
        )
        self.add_default_connections(self.get_default_connections_from_building())
        self.add_default_connections(
            self.get_default_connections_from_controller_l2_energy_management_system()
        )

    def get_default_connections_from_controller_l2_energy_management_system(self):
        """Sets the default connections for the building."""
        log.information(
            "setting building default connections in L1 building Controller"
        )
        connections = []
        ems_classname = (
            controller_l2_energy_management_system.L2GenericEnergyManagementSystem.get_classname()
        )
        connections.append(
            cp.ComponentConnection(
                L1HeatPumpController.FlexibileElectricity,
                ems_classname,
                controller_l2_energy_management_system.L2GenericEnergyManagementSystem.FlexibleElectricity,
            )
        )
        return connections

    def get_default_connections_generic_hot_water_storage_modular(self):
        """Sets default connections for the boiler."""
        log.information("setting buffer default connections in L1 building Controller")
        connections = []
        boiler_classname = (
            generic_hot_water_storage_modular.HotWaterStorage.get_classname()
        )
        connections.append(
            cp.ComponentConnection(
                L1HeatPumpController.StorageTemperature,
                boiler_classname,
                generic_hot_water_storage_modular.HotWaterStorage.TemperatureMean,
            )
        )
        return connections

    def get_default_connections_from_building(self):
        """Sets default connections for the boiler."""
        log.information("setting buffer default connections in L1 building Controller")
        connections = []
        building_classname = building.Building.get_classname()
        connections.append(
            cp.ComponentConnection(
                L1HeatPumpController.StorageTemperature,
                building_classname,
                building.Building.TemperatureMean,
            )
        )
        return connections

    def i_prepare_simulation(self) -> None:
        """Prepares the simulation."""
        pass

    def i_save_state(self) -> None:
        """Saves the state."""
        self.previous_state = self.state.clone()

    def i_restore_state(self) -> None:
        """Restores previous state."""
        self.state = self.previous_state.clone()

    def i_doublecheck(self, timestep: int, stsv: cp.SingleTimeStepValues) -> None:
        """For double checking results."""
        pass

    def i_simulate(
        self, timestep: int, stsv: cp.SingleTimeStepValues, force_convergence: bool
    ) -> None:
        """Core Simulation function."""
        if force_convergence:
            # states are saved after each timestep, outputs after each iteration
            # outputs have to be in line with states, so if convergence is forced outputs are aligned to last known state.
            self.state = self.processed_state.clone()
        else:
            self.calculate_state(timestep, stsv)
            self.processed_state = self.state.clone()
        modulating_signal = self.state.percentage * self.state.on_off
        stsv.set_output_value(
            self.heat_pump_target_percentage_channel, modulating_signal
        )
        stsv.set_output_value(self.on_off_channel, self.state.on_off)

    def calc_percentage(self, t_storage: float, temperature_modifier: float) -> None:
        """Calculate the heat pump target percentage."""
        if t_storage < self.config.t_min_heating_in_celsius:
            self.state.percentage = 1
            return
        if (
            t_storage < self.config.t_max_heating_in_celsius
            and temperature_modifier == 0
        ):
            self.state.percentage = 0.75
            return
        if (
            t_storage >= self.config.t_max_heating_in_celsius
            and temperature_modifier == 0
        ):
            self.state.percentage = 0.5
            return
        t_max_target = self.config.t_min_heating_in_celsius + temperature_modifier
        if t_storage < t_max_target:
            self.state.percentage = 0.5
            return

    def calculate_state(self, timestep: int, stsv: cp.SingleTimeStepValues) -> None:
        """Calculate the heat pump state and activate / deactives."""
        t_storage = stsv.get_input_value(self.storage_temperature_channel)
        temperature_modifier = stsv.get_input_value(
            self.storage_temperature_modifier_channel
        )
        # return device on if minimum operation time is not fulfilled and device was on in previous state
        if (
            self.state.on_off == 1
            and self.state.activation_time_step + self.minimum_runtime_in_timesteps
            >= timestep
        ):
            # mandatory on, minimum runtime not reached
            self.calc_percentage(t_storage, temperature_modifier)
            return
        if (
            self.state.on_off == 0
            and self.state.deactivation_time_step
            + self.minimum_resting_time_in_timesteps
            >= timestep
        ):
            # mandatory off, minimum resting time not reached
            self.calc_percentage(t_storage, temperature_modifier)
            return
        # check signals and turn on or off if it is necessary
        t_min_target = self.config.t_min_heating_in_celsius + temperature_modifier
        # prevent heating in summer
        if self.cooling_considered:
            if (
                self.heating_season_begin > timestep > self.heating_season_end
                and t_storage >= t_min_target - 40
            ):
                self.state.deactivate(timestep)
                return
        if t_storage < t_min_target:
            self.state.activate(timestep)
            self.calc_percentage(t_storage, temperature_modifier)
            return
        t_max_target = self.config.t_max_heating_in_celsius + temperature_modifier
        if t_storage > t_max_target:
            self.calc_percentage(t_storage, temperature_modifier)
            self.state.deactivate(timestep)
            return
        if temperature_modifier > 0 and t_storage < self.config.t_max_heating_in_celsius:
            self.state.activate(timestep)
            self.calc_percentage(t_storage, temperature_modifier)
            return


    def write_to_report(self) -> List[str]:
        """Writes the information of the current component to the report."""
        lines: List[str] = []
        lines.append(f"Name: {self.component_name + str(self.config.source_weight)}")
        lines.append(self.config.get_string_dict())  # type: ignore
        return lines<|MERGE_RESOLUTION|>--- conflicted
+++ resolved
@@ -44,53 +44,6 @@
     cooling_considered: bool
     day_of_heating_season_begin: Optional[int]
     day_of_heating_season_end: Optional[int]
-<<<<<<< HEAD
-
-    def __init__(
-        self,
-        name: str,
-        source_weight: int,
-        t_min_heating_in_celsius: float,
-        t_max_heating_in_celsius: float,
-        cooling_considered: bool,
-        t_min_cooling_in_celsius: Optional[float],
-        t_max_cooling_in_celsius: Optional[float],
-        day_of_heating_season_begin: Optional[int],
-        day_of_heating_season_end: Optional[int],
-        min_operation_time_in_seconds: int,
-        min_idle_time_in_seconds: int,
-    ):
-        """Initializes config."""
-        super().__init__(name=name)
-        self.name = name
-        self.source_weight = source_weight
-        self.t_min_heating_in_celsius = t_min_heating_in_celsius
-        self.t_max_heating_in_celsius = t_max_heating_in_celsius
-        self.cooling_considered = cooling_considered
-        self.t_min_cooling_in_celsius = t_min_cooling_in_celsius
-        self.t_max_cooling_in_celsius = t_max_cooling_in_celsius
-        self.day_of_heating_season_begin = day_of_heating_season_begin
-        self.day_of_heating_season_end = day_of_heating_season_end
-        self.min_operation_time_in_seconds = min_operation_time_in_seconds
-        self.min_idle_time_in_seconds = min_idle_time_in_seconds
-
-    @staticmethod
-    def get_default_config_heat_source_controller(name: str) -> Any:
-        """Default Config for the buffer temperature."""
-        config = L1HeatPumpConfig(
-            name=name,
-            source_weight=1,
-            t_min_heating_in_celsius=20.0,
-            t_max_heating_in_celsius=22.0,
-            cooling_considered=True,
-            t_min_cooling_in_celsius=23,
-            t_max_cooling_in_celsius=25,
-            day_of_heating_season_begin=270,
-            day_of_heating_season_end=150,
-            min_operation_time_in_seconds=1800,
-            min_idle_time_in_seconds=1800,
-        )
-=======
     min_operation_time_in_seconds: int
     min_idle_time_in_seconds: int
 
@@ -100,57 +53,23 @@
         config = L1HeatPumpConfig(name=name, source_weight=1, t_min_heating_in_celsius=20.0, t_max_heating_in_celsius=22.0,
                                   cooling_considered=True, day_of_heating_season_begin=270, day_of_heating_season_end=150,
                                   min_operation_time_in_seconds=1800, min_idle_time_in_seconds=1800)
->>>>>>> 0d8b4081
         return config
 
     @staticmethod
     def get_default_config_heat_source_controller_buffer(name: str) -> Any:
         """Default Config for the buffer temperature."""
         # minus - 1 in heating season, so that buffer heats up one day ahead, and modelling to building works.
-<<<<<<< HEAD
-        config = L1HeatPumpConfig(
-            name=name,
-            source_weight=1,
-            t_min_heating_in_celsius=30.0,
-            t_max_heating_in_celsius=50.0,
-            cooling_considered=True,
-            t_min_cooling_in_celsius=23,
-            t_max_cooling_in_celsius=25,
-            day_of_heating_season_begin=270 - 1,
-            day_of_heating_season_end=150,
-            min_operation_time_in_seconds=1800,
-            min_idle_time_in_seconds=1800,
-        )
-=======
         config = L1HeatPumpConfig(name=name, source_weight=1, t_min_heating_in_celsius=30.0, t_max_heating_in_celsius=50.0,
                                   cooling_considered=True, day_of_heating_season_begin=270 - 1, day_of_heating_season_end=150,
                                   min_operation_time_in_seconds=1800, min_idle_time_in_seconds=1800)
->>>>>>> 0d8b4081
         return config
 
     @staticmethod
     def get_default_config_heat_source_controller_dhw(name: str) -> Any:
-<<<<<<< HEAD
-        """Default Config for the buffer temperature."""
-        config = L1HeatPumpConfig(
-            name=name,
-            source_weight=1,
-            t_min_heating_in_celsius=40.0,
-            t_max_heating_in_celsius=60.0,
-            cooling_considered=False,
-            t_min_cooling_in_celsius=23,
-            t_max_cooling_in_celsius=25,
-            day_of_heating_season_begin=270,
-            day_of_heating_season_end=150,
-            min_operation_time_in_seconds=1800,
-            min_idle_time_in_seconds=1800,
-        )
-=======
         """ Default Config for the buffer temperature. """
         config = L1HeatPumpConfig(name=name, source_weight=1, t_min_heating_in_celsius=40.0, t_max_heating_in_celsius=60.0,
                                   cooling_considered=False, day_of_heating_season_begin=270, day_of_heating_season_end=150,
                                   min_operation_time_in_seconds=1800, min_idle_time_in_seconds=1800)
->>>>>>> 0d8b4081
         return config
 
 
