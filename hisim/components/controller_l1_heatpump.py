--- conflicted
+++ resolved
@@ -258,18 +258,8 @@
         log.information("setting buffer default connections in L1 building Controller")
         connections = []
         building_classname = building.Building.get_classname()
-<<<<<<< HEAD
         connections.append(cp.ComponentConnection(L1HeatPumpController.StorageTemperature, building_classname,
                                                   building.Building.TemperatureIndoorAir))
-=======
-        connections.append(
-            cp.ComponentConnection(
-                L1HeatPumpController.StorageTemperature,
-                building_classname,
-                building.Building.TemperatureMean,
-            )
-        )
->>>>>>> c22a8f2c
         return connections
 
     def i_prepare_simulation(self) -> None:
