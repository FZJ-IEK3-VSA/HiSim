""" Iterative Energy Surplus Controller.

It received the electricity consumption
of all components and the PV production. According to the balance it
sends activation/deactivation siganls to components.
The component with the lowest source weight is activated first.
"""

# clean
from dataclasses import dataclass

from typing import Any, List

from dataclasses_json import dataclass_json

from hisim import component as cp
from hisim import dynamic_component
from hisim import loadtypes as lt
from hisim import utils
from hisim.component import ComponentInput, ComponentOutput
from hisim.simulationparameters import SimulationParameters

__authors__ = "Maximilian Hillen"
__copyright__ = "Copyright 2021, the House Infrastructure Project"
__credits__ = ["Noah Pflugradt"]
__license__ = "MIT"
__version__ = "0.1"
__maintainer__ = "Maximilian Hillen"
__email__ = "maximilian.hillen@rwth-aachen.de"
__status__ = "development"


@dataclass_json
@dataclass
class EMSConfig(cp.ConfigBase):

    """L1 Controller Config."""

    @classmethod
    def get_main_classname(cls):
        """Return the full class name of the base class."""
        return L2GenericEnergyManagementSystem.get_full_classname()

    #: name of the device
    name: str
    # control strategy, more or less obsolete because only "optimize_own_consumption" is used at the moment.
    strategy: str
    # limit for peak shaving option, more or less obsolete because only "optimize_own_consumption" is used at the moment.
    limit_to_shave: float
    # increase in buiding set temperatures when PV surplus is available for heating
    building_temperature_offset_value: float
    # increase in buffer set temperatures when PV surplus is available for heating
    storage_temperature_offset_value: float

    @classmethod
    def get_default_config_ems(cls) -> "EMSConfig":
        """Default Config for Energy Management System."""
        config = EMSConfig(
            name="EMS L2EMSElectricityController",
            strategy="optimize_own_consumption",
            limit_to_shave=0,
            building_temperature_offset_value=2,
            storage_temperature_offset_value=10,
        )
        return config


class L2GenericEnergyManagementSystem(dynamic_component.DynamicComponent):

    """Surplus electricity controller - time step based.

    Iteratively goes through hierachy of devices given by
    source weights of components and passes available surplus
    electricity to each device. Needs to be configured with
    dynamic In- and Outputs.
    """

    # Inputs
    ElectricityToElectrolyzerUnused = "ElectricityToElectrolyzerUnused"

    # Outputs
    ElectricityToElectrolyzerTarget = "ElectricityToElectrolyzerTarget"

    ElectricityToOrFromGrid = "ElectricityToOrFromGrid"
    TotalElectricityConsumption = "TotalElectricityConsumption"
    FlexibleElectricity = "FlexibleElectricity"
    BuildingTemperatureModifier = "BuildingTemperatureModifier"
    StorageTemperatureModifier = "StorageTemperatureModifier"

    CheckPeakShaving = "CheckPeakShaving"

    @utils.measure_execution_time
    def __init__(
        self, my_simulation_parameters: SimulationParameters, config: EMSConfig
    ):
        """Initializes."""
        self.my_component_inputs: List[dynamic_component.DynamicConnectionInput] = []
        self.my_component_outputs: List[dynamic_component.DynamicConnectionOutput] = []
        self.ems_config = config
        super().__init__(
            my_component_inputs=self.my_component_inputs,
            my_component_outputs=self.my_component_outputs,
            name=self.ems_config.name,
            my_simulation_parameters=my_simulation_parameters,
            my_config=config,
        )

        self.components_sorted: List[lt.ComponentType] = []
        self.inputs_sorted: List[ComponentInput] = []
        self.outputs_sorted: List[ComponentOutput] = []
        self.production_inputs: List[ComponentInput] = []
        self.consumption_uncontrolled_inputs: List[ComponentInput] = []
        self.consumption_ems_controlled_inputs: List[ComponentInput] = []

        self.mode: Any
        self.strategy = self.ems_config.strategy
        self.limit_to_shave = self.ems_config.limit_to_shave
        self.building_temperature_offset_value = (
            self.ems_config.building_temperature_offset_value
        )
        self.storage_temperature_offset_value = (
            self.ems_config.storage_temperature_offset_value
        )

        # Inputs
        self.electricity_to_electrolyzer_unused: cp.ComponentInput = self.add_input(
            object_name=self.component_name,
            field_name=self.ElectricityToElectrolyzerUnused,
            load_type=lt.LoadTypes.ELECTRICITY,
            unit=lt.Units.WATT,
            mandatory=False,
        )

        # Outputs
        self.electricity_to_or_from_grid: cp.ComponentOutput = self.add_output(
            object_name=self.component_name,
            field_name=self.ElectricityToOrFromGrid,
            load_type=lt.LoadTypes.ELECTRICITY,
            unit=lt.Units.WATT,
            sankey_flow_direction=False,
            output_description=f"here a description for {self.ElectricityToOrFromGrid} will follow.",
        )

        self.total_electricity_consumption_channel: cp.ComponentOutput = self.add_output(
            object_name=self.component_name,
            field_name=self.TotalElectricityConsumption,
            load_type=lt.LoadTypes.ELECTRICITY,
            unit=lt.Units.WATT,
            sankey_flow_direction=False,
            output_description=f"here a description for {self.TotalElectricityConsumption} will follow.",
        )

        self.flexible_electricity: cp.ComponentOutput = self.add_output(
            object_name=self.component_name,
            field_name=self.FlexibleElectricity,
            load_type=lt.LoadTypes.ELECTRICITY,
            unit=lt.Units.WATT,
            sankey_flow_direction=False,
            output_description=f"here a description for {self.FlexibleElectricity} will follow.",
        )

        self.building_temperature_modifier: cp.ComponentOutput = self.add_output(
            object_name=self.component_name,
            field_name=self.BuildingTemperatureModifier,
            load_type=lt.LoadTypes.TEMPERATURE,
            unit=lt.Units.CELSIUS,
            sankey_flow_direction=False,
            output_description=f"here a description for {self.BuildingTemperatureModifier} will follow.",
        )

        self.storage_temperature_modifier: cp.ComponentOutput = self.add_output(
            object_name=self.component_name,
            field_name=self.StorageTemperatureModifier,
            load_type=lt.LoadTypes.TEMPERATURE,
            unit=lt.Units.CELSIUS,
            sankey_flow_direction=False,
            output_description=f"here a description for {self.StorageTemperatureModifier} will follow.",
        )

        self.check_peak_shaving: cp.ComponentOutput = self.add_output(
            object_name=self.component_name,
            field_name=self.CheckPeakShaving,
            load_type=lt.LoadTypes.ANY,
            unit=lt.Units.ANY,
            sankey_flow_direction=False,
            output_description=f"here a description for {self.CheckPeakShaving} will follow.",
        )

    def sort_source_weights_and_components(self) -> None:
        """Sorts dynamic Inputs and Outputs according to source weights."""
        inputs = [
            elem for elem in self.my_component_inputs if elem.source_weight != 999
        ]
        source_tags = [elem.source_tags[0] for elem in inputs]
        source_weights = [elem.source_weight for elem in inputs]
        sortindex = sorted(range(len(source_weights)), key=lambda k: source_weights[k])
        source_weights = [source_weights[i] for i in sortindex]
        self.components_sorted = [source_tags[i] for i in sortindex]
        self.inputs_sorted = [
            getattr(self, inputs[i].source_component_class) for i in sortindex
        ]
        self.outputs_sorted = []
        for ind in range(len(source_weights)): # noqa
            output = self.get_dynamic_output(
                tags=[
                    self.components_sorted[ind],
                    lt.InandOutputType.ELECTRICITY_TARGET,
                ],
                weight_counter=source_weights[ind],
            )
            if output is not None:
                self.outputs_sorted.append(output)
            else:
                raise Exception("Danamic input is not conncted to dynamic output")

        self.production_inputs = self.get_dynamic_inputs(
            tags=[lt.InandOutputType.ELECTRICITY_PRODUCTION]
        )
        self.consumption_uncontrolled_inputs = self.get_dynamic_inputs(
            tags=[lt.InandOutputType.ELECTRICITY_CONSUMPTION_UNCONTROLLED]
        )
        self.consumption_ems_controlled_inputs = self.get_dynamic_inputs(
            tags=[lt.InandOutputType.ELECTRICITY_REAL]
        )

    def write_to_report(self):
        """Writes relevant information to report."""
        return self.ems_config.get_string_dict()

    def i_save_state(self) -> None:
        """Saves the state."""
        # abändern, siehe Storage
        pass  # self.previous_state = self.state

    def i_restore_state(self) -> None:
<<<<<<< HEAD
        """ Restores the state. """
=======
        """Restores the state."""
>>>>>>> 6e3390b6
        pass  # self.state = self.previous_state

    def i_prepare_simulation(self) -> None:
        """Prepares the simulation."""
        pass

    def i_doublecheck(self, timestep: int, stsv: cp.SingleTimeStepValues) -> None:
        """Doublechecks values."""
        pass

    def control_electricity_component_iterative(
        self,
        deltademand: float,
        stsv: cp.SingleTimeStepValues,
        component_type: lt.ComponentType,
        input_channel: cp.ComponentInput,
        output: cp.ComponentOutput,
    ) -> Any:
<<<<<<< HEAD
        """ Calculates available surplus electricity.
=======
        """Calculates available surplus electricity.
>>>>>>> 6e3390b6

        Subtracts the electricity consumption signal of the component from the previous iteration,
        and sends updated signal back.
        """
        is_battery = None
        # get previous signal and substract from total balance
        previous_signal = stsv.get_input_value(component_input=input_channel)

        # control from substracted balance
        if component_type == lt.ComponentType.BATTERY:
            stsv.set_output_value(output=output, value=deltademand)
            deltademand = deltademand - previous_signal

        elif component_type == lt.ComponentType.FUEL_CELL:
            if deltademand < 0:
                stsv.set_output_value(output=output, value=deltademand)
                deltademand = deltademand + previous_signal
                if deltademand > 0:
                    is_battery = self.components_sorted.index(lt.ComponentType.BATTERY)
            else:
                stsv.set_output_value(output=output, value=0)

        elif component_type in [
            lt.ComponentType.ELECTROLYZER,
            lt.ComponentType.HEAT_PUMP,
            lt.ComponentType.SMART_DEVICE,
            lt.ComponentType.CAR_BATTERY,
        ]:

            if deltademand > 0:
                stsv.set_output_value(output=output, value=deltademand)
                deltademand = deltademand - previous_signal
            else:
                stsv.set_output_value(output=output, value=deltademand)

        return deltademand, is_battery

    def postprocess_battery(
        self, deltademand: float, stsv: cp.SingleTimeStepValues, ind: int
    ) -> Any:
<<<<<<< HEAD
        """ Updates battery signal and total demand, if behaviour of battery changed in given iteration. """
=======
        """Updates battery signal and total demand, if behaviour of battery changed in given iteration."""
>>>>>>> 6e3390b6
        previous_signal = stsv.get_input_value(component_input=self.inputs_sorted[ind])
        stsv.set_output_value(
            output=self.outputs_sorted[ind], value=deltademand + previous_signal
        )
        return deltademand - previous_signal

    def optimize_own_consumption_iterative(
        self, delta_demand: float, stsv: cp.SingleTimeStepValues
    ) -> None:
        """Evaluates available suplus electricity component by component, iteratively, and sends updated signals back."""
        skip_chp = False
        for ind in range(len(self.inputs_sorted)):  # noqa
            component_type = self.components_sorted[ind]
            single_input = self.inputs_sorted[ind]
            output = self.outputs_sorted[ind]
            if component_type in [
                lt.ComponentType.BATTERY,
                lt.ComponentType.FUEL_CELL,
                lt.ComponentType.ELECTROLYZER,
                lt.ComponentType.HEAT_PUMP,
                lt.ComponentType.SMART_DEVICE,
                lt.ComponentType.CAR_BATTERY,
            ]:
                if not skip_chp or component_type in [
                    lt.ComponentType.BATTERY,
                    lt.ComponentType.ELECTROLYZER,
                    lt.ComponentType.HEAT_PUMP,
                    lt.ComponentType.SMART_DEVICE,
                    lt.ComponentType.CAR_BATTERY,
                ]:
                    (
                        delta_demand,
                        is_battery,
                    ) = self.control_electricity_component_iterative(
                        deltademand=delta_demand,
                        stsv=stsv,
                        component_type=component_type,
                        input_channel=single_input,
                        output=output,
                    )
                else:
                    stsv.set_output_value(output=output, value=0)
                if is_battery is not None:
                    delta_demand = self.postprocess_battery(
                        deltademand=delta_demand, stsv=stsv, ind=is_battery
                    )
                    skip_chp = True

    def i_simulate(
        self, timestep: int, stsv: cp.SingleTimeStepValues, force_convergence: bool
    ) -> None:
<<<<<<< HEAD
        """ Simulates iteration of surplus controller. """
=======
        """Simulates iteration of surplus controller."""
>>>>>>> 6e3390b6
        if force_convergence:
            return

        if timestep == 0:
            self.sort_source_weights_and_components()

        # ELECTRICITY #

        # get production
        production = sum(
            [
                stsv.get_input_value(component_input=elem)
                for elem in self.production_inputs
            ]
        )
        consumption_uncontrolled = sum(
            [
                stsv.get_input_value(component_input=elem)
                for elem in self.consumption_uncontrolled_inputs
            ]
        )
        consumption_ems_controlled = sum(
            [
                stsv.get_input_value(component_input=elem)
                for elem in self.consumption_ems_controlled_inputs
            ]
        )

        # Production of Electricity positve sign
        # Consumption of Electricity negative sign
        flexible_electricity = production - consumption_uncontrolled
        electricity_to_grid = (
            production - consumption_uncontrolled - consumption_ems_controlled
        )
        if self.strategy == "optimize_own_consumption":
            self.optimize_own_consumption_iterative(
                delta_demand=flexible_electricity, stsv=stsv
            )
            stsv.set_output_value(self.electricity_to_or_from_grid, electricity_to_grid)
            stsv.set_output_value(self.flexible_electricity, flexible_electricity)
        stsv.set_output_value(
            self.total_electricity_consumption_channel,
            consumption_uncontrolled + consumption_ems_controlled,
        )
        if flexible_electricity > 0:
            stsv.set_output_value(
                self.building_temperature_modifier,
                self.building_temperature_offset_value,
            )
            stsv.set_output_value(
                self.storage_temperature_modifier, self.storage_temperature_offset_value
            )
        else:
            stsv.set_output_value(self.building_temperature_modifier, 0)
            stsv.set_output_value(self.storage_temperature_modifier, 0)
        """
        elif self.strategy == "seasonal_storage":
            self.seasonal_storage(delta_demand=delta_demand, stsv=stsv)
        elif self.strategy == "peak_shaving_into_grid":
            self.peak_shaving_into_grid(delta_demand=delta_demand, limit_to_shave=limit_to_shave,stsv=stsv)
        elif self.strategy == "peak_shaving_from_grid":
            self.peak_shaving_from_grid(delta_demand=delta_demand, limit_to_shave=limit_to_shave,stsv=stsv)
        """

        # HEAT #
        # If comftortable temperature of building is to low heat with WarmWaterStorage the building
        # Solution with Control Signal Residence
        # not perfect solution!
        """
        if self.temperature_residence<self.min_comfortable_temperature_residence:
            #heat
            #here has to be added how "strong" HeatingWater Storage can be discharged
            #Working with upper boarder?
        elif self.temperature_residence > self.max_comfortable_temperature_residence:
            #cool
        elif self.temperature_residence>self.min_comfortable_temperature_residence and self.temperature_residence<self.max_comfortable_temperature_residence:
        """<|MERGE_RESOLUTION|>--- conflicted
+++ resolved
@@ -200,7 +200,7 @@
             getattr(self, inputs[i].source_component_class) for i in sortindex
         ]
         self.outputs_sorted = []
-        for ind in range(len(source_weights)): # noqa
+        for ind in range(len(source_weights)):  # noqa
             output = self.get_dynamic_output(
                 tags=[
                     self.components_sorted[ind],
@@ -233,11 +233,7 @@
         pass  # self.previous_state = self.state
 
     def i_restore_state(self) -> None:
-<<<<<<< HEAD
-        """ Restores the state. """
-=======
         """Restores the state."""
->>>>>>> 6e3390b6
         pass  # self.state = self.previous_state
 
     def i_prepare_simulation(self) -> None:
@@ -256,11 +252,7 @@
         input_channel: cp.ComponentInput,
         output: cp.ComponentOutput,
     ) -> Any:
-<<<<<<< HEAD
-        """ Calculates available surplus electricity.
-=======
         """Calculates available surplus electricity.
->>>>>>> 6e3390b6
 
         Subtracts the electricity consumption signal of the component from the previous iteration,
         and sends updated signal back.
@@ -301,11 +293,7 @@
     def postprocess_battery(
         self, deltademand: float, stsv: cp.SingleTimeStepValues, ind: int
     ) -> Any:
-<<<<<<< HEAD
-        """ Updates battery signal and total demand, if behaviour of battery changed in given iteration. """
-=======
         """Updates battery signal and total demand, if behaviour of battery changed in given iteration."""
->>>>>>> 6e3390b6
         previous_signal = stsv.get_input_value(component_input=self.inputs_sorted[ind])
         stsv.set_output_value(
             output=self.outputs_sorted[ind], value=deltademand + previous_signal
@@ -357,11 +345,7 @@
     def i_simulate(
         self, timestep: int, stsv: cp.SingleTimeStepValues, force_convergence: bool
     ) -> None:
-<<<<<<< HEAD
-        """ Simulates iteration of surplus controller. """
-=======
         """Simulates iteration of surplus controller."""
->>>>>>> 6e3390b6
         if force_convergence:
             return
 
