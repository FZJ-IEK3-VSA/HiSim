""" Iterative Energy Surplus Controller.

It received the electricity consumption
of all components and the PV production. According to the balance it
sends activation/deactivation siganls to components.
The component with the lowest source weight is activated first.
"""

# clean
from dataclasses import dataclass

from typing import Any, List, Tuple

from dataclasses_json import dataclass_json

from hisim import component as cp
from hisim import dynamic_component
from hisim import loadtypes as lt
from hisim import utils
from hisim.component import ComponentInput, ComponentOutput
from hisim.simulationparameters import SimulationParameters

__authors__ = "Maximilian Hillen"
__copyright__ = "Copyright 2021, the House Infrastructure Project"
__credits__ = ["Noah Pflugradt"]
__license__ = "MIT"
__version__ = "0.1"
__maintainer__ = "Maximilian Hillen"
__email__ = "maximilian.hillen@rwth-aachen.de"
__status__ = "development"


@dataclass_json
@dataclass
class EMSConfig(cp.ConfigBase):

    """L1 Controller Config."""

    @classmethod
    def get_main_classname(cls):
        """Return the full class name of the base class."""
        return L2GenericEnergyManagementSystem.get_full_classname()

    #: name of the device
    name: str
    # control strategy, more or less obsolete because only "optimize_own_consumption" is used at the moment.
    strategy: str
    # limit for peak shaving option, more or less obsolete because only "optimize_own_consumption" is used at the moment.
    limit_to_shave: float
    # increase building set temperatures for heating when PV surplus is available.
    # Must be smaller than difference of set_heating_temperature and set_cooling_temperature
    building_indoor_temperature_offset_value: float
    # increase in dhw buffer set temperatures when PV surplus is available for heating
    domestic_hot_water_storage_temperature_offset_value: float
    # increase in SimpleHotWaterStorage set temperatures when PV surplus is available for heating
    space_heating_water_storage_temperature_offset_value: float

    @classmethod
    def get_default_config_ems(cls) -> "EMSConfig":
        """Default Config for Energy Management System."""
        config = EMSConfig(
            name="L2EMSElectricityController",
            strategy="optimize_own_consumption",
            limit_to_shave=0,
            building_indoor_temperature_offset_value=2,
            domestic_hot_water_storage_temperature_offset_value=10,
            space_heating_water_storage_temperature_offset_value=10,
        )
        return config


class EMSState:

    """Saves the state of the Energy Management System."""

    def __init__(
        self,
        production: float,
        consumption_uncontrolled: float,
        consumption_ems_controlled: float,
    ) -> None:
        """Initialize the heat pump controller state."""
        self.production_in_watt = production
        self.consumption_uncontrolled_in_watt = consumption_uncontrolled
        self.consumption_ems_controlled_in_watt = consumption_ems_controlled

    def clone(self) -> "EMSState":
        """Copy EMSState efficiently."""
        return EMSState(
            production=self.production_in_watt,
            consumption_uncontrolled=self.consumption_uncontrolled_in_watt,
            consumption_ems_controlled=self.consumption_ems_controlled_in_watt,
        )


class L2GenericEnergyManagementSystem(dynamic_component.DynamicComponent):

    """Surplus electricity controller - time step based.

    Iteratively goes through connected inputs by hierachy of
    source weights of inputs and passes available surplus
    electricity to each device. Needs to be configured with
    dynamic In- and Outputs.

    Recognises production of any component when dynamic input
    is labeled with the flag "CONSUMPTION" and the
    related source weight is set to 999.

    Recognised non controllable consumption of any component
    when dynamic input is labeld with the flag
    "CONSUMPTION_UNCONTROLLED" and the related source weight
    is set to 999.

    For each component, which should receive signals from the
    EMS, the EMS needs to be connected with one dynamic input
    with the tag "ELECTRICITY_REAL" and the source weight of
    the related component. This signal reflects the real
    consumption/production of the device, which is needed to
    update the energy balance in the EMS.
    In addition, the EMS needs to be connected with one dynamic
    output with the tag "ELECTRICITY_TARGET" with the
    source weight of the related component. This signal sends
    information on the available surplus electricity to the
    component, which receives signals from the EMS.

    """

    # Inputs
    ElectricityToElectrolyzerUnused = "ElectricityToElectrolyzerUnused"
    ElectricityToBuildingFromDistrict = "ElectricityToBuildingFromDistrict"

    # Outputs
    ElectricityToElectrolyzerTarget = "ElectricityToElectrolyzerTarget"

    TotalElectricityToOrFromGrid = "TotalElectricityToOrFromGrid"
    TotalElectricityConsumption = "TotalElectricityConsumption"
<<<<<<< HEAD
    FlexibleElectricity = "FlexibleElectricity"
    BuildingTemperatureModifier = "BuildingTemperatureModifier"  # connect to HDS controller and Building
    StorageTemperatureModifier = "DHWStorageTemperatureModifier"  # used for L1HeatPumpController
    SimpleHotWaterStorageTemperatureModifier = "SHStorageTemperatureModifier"  # used for HeatPumpHplibController
    ElectricityToBuildingFromDistrictEMSOutput = "ElectricityToBuildingFromDistrictEMSOutput"
=======
    ElectricityAvailable = "ElectricityAvailable"
    BuildingIndoorTemperatureModifier = "BuildingIndoorTemperatureModifier"  # connect to HDS controller and Building
    DomesticHotWaterStorageTemperatureModifier = (
        "DomesticHotWaterStorageTemperatureModifier"  # used for L1HeatPumpController  # Todo: change name?
    )
    SpaceHeatingWaterStorageTemperatureModifier = (
        "SpaceHeatingWaterStorageTemperatureModifier"  # used for HeatPumpHplibController
    )
>>>>>>> 7ae883a7

    CheckPeakShaving = "CheckPeakShaving"

    @utils.measure_execution_time
    def __init__(
        self,
        my_simulation_parameters: SimulationParameters,
        config: EMSConfig,
        my_display_config: cp.DisplayConfig = cp.DisplayConfig(),
    ):
        """Initializes."""
        self.my_component_inputs: List[dynamic_component.DynamicConnectionInput] = []
        self.my_component_outputs: List[dynamic_component.DynamicConnectionOutput] = []
        self.ems_config = config
        super().__init__(
            my_component_inputs=self.my_component_inputs,
            my_component_outputs=self.my_component_outputs,
            name=self.ems_config.name,
            my_simulation_parameters=my_simulation_parameters,
            my_config=config,
            my_display_config=my_display_config,
        )

        self.state = EMSState(production=0, consumption_uncontrolled=0, consumption_ems_controlled=0)
        self.previous_state = self.state.clone()

        self.component_types_sorted: List[lt.ComponentType] = []
        self.inputs_sorted: List[ComponentInput] = []
        self.outputs_sorted: List[ComponentOutput] = []
        self.production_inputs: List[ComponentInput] = []
        self.consumption_uncontrolled_inputs: List[ComponentInput] = []
        self.consumption_ems_controlled_inputs: List[ComponentInput] = []

        self.mode: Any
        self.strategy = self.ems_config.strategy
        self.limit_to_shave = self.ems_config.limit_to_shave
        self.building_indoor_temperature_offset_value = self.ems_config.building_indoor_temperature_offset_value
        self.domestic_hot_water_storage_temperature_offset_value = (
            self.ems_config.domestic_hot_water_storage_temperature_offset_value
        )
        self.space_heating_water_storage_temperature_offset_value = (
            self.ems_config.space_heating_water_storage_temperature_offset_value
        )

        # Inputs
        self.electricity_to_electrolyzer_unused: cp.ComponentInput = self.add_input(
            object_name=self.component_name,
            field_name=self.ElectricityToElectrolyzerUnused,
            load_type=lt.LoadTypes.ELECTRICITY,
            unit=lt.Units.WATT,
            mandatory=False,
        )

        self.electricity_to_building_from_district: cp.ComponentInput = self.add_input(
            object_name=self.component_name,
            field_name=self.ElectricityToBuildingFromDistrict,
            load_type=lt.LoadTypes.ELECTRICITY,
            unit=lt.Units.WATT,
            mandatory=False,
        )

        # Outputs
        self.total_electricity_to_or_from_grid: cp.ComponentOutput = self.add_output(
            object_name=self.component_name,
            field_name=self.TotalElectricityToOrFromGrid,
            load_type=lt.LoadTypes.ELECTRICITY,
            unit=lt.Units.WATT,
            sankey_flow_direction=False,
            output_description=f"here a description for {self.TotalElectricityToOrFromGrid} will follow.",
        )

        self.total_electricity_consumption_channel: cp.ComponentOutput = self.add_output(
            object_name=self.component_name,
            field_name=self.TotalElectricityConsumption,
            load_type=lt.LoadTypes.ELECTRICITY,
            unit=lt.Units.WATT,
            sankey_flow_direction=False,
            output_description=f"here a description for {self.TotalElectricityConsumption} will follow.",
        )

        self.electricity_available_channel: cp.ComponentOutput = self.add_output(
            object_name=self.component_name,
            field_name=self.ElectricityAvailable,
            load_type=lt.LoadTypes.ELECTRICITY,
            unit=lt.Units.WATT,
            sankey_flow_direction=False,
            output_description=f"here a description for {self.ElectricityAvailable} will follow.",
        )

        self.building_indoor_temperature_modifier: cp.ComponentOutput = self.add_output(
            object_name=self.component_name,
            field_name=self.BuildingIndoorTemperatureModifier,
            load_type=lt.LoadTypes.TEMPERATURE,
            unit=lt.Units.CELSIUS,
            sankey_flow_direction=False,
            output_description=f"here a description for {self.BuildingIndoorTemperatureModifier} will follow.",
        )

        self.domestic_hot_water_storage_temperature_modifier: cp.ComponentOutput = self.add_output(
            object_name=self.component_name,
            field_name=self.DomesticHotWaterStorageTemperatureModifier,
            load_type=lt.LoadTypes.TEMPERATURE,
            unit=lt.Units.CELSIUS,
            sankey_flow_direction=False,
            output_description=f"here a description for {self.DomesticHotWaterStorageTemperatureModifier} will follow.",
        )

        self.space_heating_water_storage_temperature_modifier: cp.ComponentOutput = self.add_output(
            object_name=self.component_name,
            field_name=self.SpaceHeatingWaterStorageTemperatureModifier,
            load_type=lt.LoadTypes.TEMPERATURE,
            unit=lt.Units.CELSIUS,
            sankey_flow_direction=False,
            output_description=f"here a description for {self.SpaceHeatingWaterStorageTemperatureModifier} will follow.",
        )

        self.check_peak_shaving: cp.ComponentOutput = self.add_output(
            object_name=self.component_name,
            field_name=self.CheckPeakShaving,
            load_type=lt.LoadTypes.ANY,
            unit=lt.Units.ANY,
            sankey_flow_direction=False,
            output_description=f"here a description for {self.CheckPeakShaving} will follow.",
        )

        self.electricity_to_building_from_district_output: cp.ComponentOutput = self.add_output(
            object_name=self.component_name,
            field_name=self.ElectricityToBuildingFromDistrictEMSOutput,
            load_type=lt.LoadTypes.ELECTRICITY,
            unit=lt.Units.WATT,
            sankey_flow_direction=False,
            output_description=f"here a description for {self.ElectricityToBuildingFromDistrictEMSOutput} will follow.",
        )

        self.add_dynamic_default_connections(self.get_default_connections_from_utsp_occupancy())
        self.add_dynamic_default_connections(self.get_default_connections_from_pv_system())
        self.add_dynamic_default_connections(self.get_default_connections_from_dhw_heat_pump())
        self.add_dynamic_default_connections(self.get_default_connections_from_advanced_heat_pump())
        self.add_dynamic_default_connections(self.get_default_connections_from_advanced_battery())

    def get_default_connections_from_utsp_occupancy(
        self,
    ):
        """Get utsp occupancy default connections."""

        from hisim.components.loadprofilegenerator_utsp_connector import (  # pylint: disable=import-outside-toplevel
            UtspLpgConnector,
        )

        dynamic_connections = []
        occupancy_class_name = UtspLpgConnector.get_classname()
        dynamic_connections.append(
            dynamic_component.DynamicComponentConnection(
                source_component_class=UtspLpgConnector,
                source_class_name=occupancy_class_name,
                source_component_field_name=UtspLpgConnector.ElectricityOutput,
                source_load_type=lt.LoadTypes.ELECTRICITY,
                source_unit=lt.Units.WATT,
                source_tags=[lt.InandOutputType.ELECTRICITY_CONSUMPTION_UNCONTROLLED],
                source_weight=999,
            )
        )
        return dynamic_connections

    def get_default_connections_from_pv_system(
        self,
    ):
        """Get pv system default connections."""

        from hisim.components.generic_pv_system import PVSystem  # pylint: disable=import-outside-toplevel

        dynamic_connections = []
        pv_class_name = PVSystem.get_classname()
        dynamic_connections.append(
            dynamic_component.DynamicComponentConnection(
                source_component_class=PVSystem,
                source_class_name=pv_class_name,
                source_component_field_name=PVSystem.ElectricityOutput,
                source_load_type=lt.LoadTypes.ELECTRICITY,
                source_unit=lt.Units.WATT,
                source_tags=[
                    lt.ComponentType.PV,
                    lt.InandOutputType.ELECTRICITY_PRODUCTION,
                ],
                source_weight=999,
            )
        )
        return dynamic_connections

    def get_default_connections_from_dhw_heat_pump(
        self,
    ):
        """Get dhw heat pump default connections."""

        from hisim.components.generic_heat_pump_modular import (  # pylint: disable=import-outside-toplevel
            ModularHeatPump,
        )

        dynamic_connections = []
        dhw_heat_pump_class_name = ModularHeatPump.get_classname()
        dynamic_connections.append(
            dynamic_component.DynamicComponentConnection(
                source_component_class=ModularHeatPump,
                source_class_name=dhw_heat_pump_class_name,
                source_component_field_name=ModularHeatPump.ElectricityOutput,
                source_load_type=lt.LoadTypes.ELECTRICITY,
                source_unit=lt.Units.WATT,
                source_tags=[lt.ComponentType.HEAT_PUMP_DHW, lt.InandOutputType.ELECTRICITY_CONSUMPTION_UNCONTROLLED],
                source_weight=1,
            )
        )

        self.add_component_output(
            source_output_name=f"ElectricityToOrFromGridOf{dhw_heat_pump_class_name}_",
            source_tags=[
                lt.ComponentType.HEAT_PUMP_DHW,
                lt.InandOutputType.ELECTRICITY_TARGET,
            ],
            # source_weight=my_domnestic_hot_water_heatpump.config.source_weight,
            source_weight=1,
            source_load_type=lt.LoadTypes.ELECTRICITY,
            source_unit=lt.Units.WATT,
            output_description="Target electricity for dhw heat pump.",
        )
        return dynamic_connections

    def get_default_connections_from_advanced_heat_pump(
        self,
    ):
        """Get advanced heat pump default connections."""

        from hisim.components.advanced_heat_pump_hplib import HeatPumpHplib  # pylint: disable=import-outside-toplevel

        dynamic_connections = []
        advanced_heat_pump_class_name = HeatPumpHplib.get_classname()
        dynamic_connections.append(
            dynamic_component.DynamicComponentConnection(
                source_component_class=HeatPumpHplib,
                source_class_name=advanced_heat_pump_class_name,
                source_component_field_name=HeatPumpHplib.ElectricalInputPower,
                source_load_type=lt.LoadTypes.ELECTRICITY,
                source_unit=lt.Units.WATT,
                source_tags=[lt.ComponentType.HEAT_PUMP_BUILDING, lt.InandOutputType.ELECTRICITY_REAL],
                source_weight=2,
            )
        )
        self.add_component_output(
            source_output_name=f"ElectricityToOrFromGridOf{advanced_heat_pump_class_name}_",
            source_tags=[
                lt.ComponentType.HEAT_PUMP_BUILDING,
                lt.InandOutputType.ELECTRICITY_TARGET,
            ],
            source_weight=2,
            source_load_type=lt.LoadTypes.ELECTRICITY,
            source_unit=lt.Units.WATT,
            output_description="Target electricity for Heating Heat Pump. ",
        )
        return dynamic_connections

    def get_default_connections_from_advanced_battery(
        self,
    ):
        """Get advanced battery default connections."""

        from hisim.components.advanced_battery_bslib import Battery  # pylint: disable=import-outside-toplevel

        dynamic_connections = []
        advanced_battery_class_name = Battery.get_classname()
        dynamic_connections.append(
            dynamic_component.DynamicComponentConnection(
                source_component_class=Battery,
                source_class_name=advanced_battery_class_name,
                source_component_field_name=Battery.AcBatteryPowerUsed,
                source_load_type=lt.LoadTypes.ELECTRICITY,
                source_unit=lt.Units.WATT,
                source_tags=[lt.ComponentType.BATTERY, lt.InandOutputType.ELECTRICITY_REAL],
                source_weight=3,
            )
        )

        return dynamic_connections

    def sort_source_weights_and_components(
        self,
    ) -> Tuple[
        List[ComponentInput],
        List[lt.ComponentType],
        List[ComponentOutput],
        List[ComponentInput],
        List[ComponentInput],
        List[ComponentInput],
    ]:
        """Sorts dynamic Inputs and Outputs according to source weights."""
        inputs = [elem for elem in self.my_component_inputs if elem.source_weight != 999]
        source_tags = [elem.source_tags[0] for elem in inputs]
        source_weights = [elem.source_weight for elem in inputs]
        sortindex = sorted(range(len(source_weights)), key=lambda k: source_weights[k])
        source_weights = [source_weights[i] for i in sortindex]

        component_types_sorted = [source_tags[i] for i in sortindex]
        inputs_sorted = [getattr(self, inputs[i].source_component_class) for i in sortindex]
        outputs_sorted = []

        for ind, source_weight in enumerate(source_weights):
            outputs = self.get_all_dynamic_outputs(
                tags=[
                    component_types_sorted[ind],
                    lt.InandOutputType.ELECTRICITY_TARGET,
                ],
                weight_counter=source_weight,
            )

<<<<<<< HEAD
            for output in outputs:
                if output is not None:
                    self.outputs_sorted.append(output)
                else:
                    raise Exception("Dynamic input is not conncted to dynamic output")
        self.production_inputs = self.get_dynamic_inputs(tags=[lt.InandOutputType.ELECTRICITY_PRODUCTION])
        self.consumption_uncontrolled_inputs = self.get_dynamic_inputs(
=======
            if output is not None:
                outputs_sorted.append(output)
            else:
                raise Exception("Dynamic input is not conncted to dynamic output")

        production_inputs = self.get_dynamic_inputs(tags=[lt.InandOutputType.ELECTRICITY_PRODUCTION])
        consumption_uncontrolled_inputs = self.get_dynamic_inputs(
>>>>>>> 7ae883a7
            tags=[lt.InandOutputType.ELECTRICITY_CONSUMPTION_UNCONTROLLED]
        )
        consumption_ems_controlled_inputs = self.get_dynamic_inputs(tags=[lt.InandOutputType.ELECTRICITY_REAL])
        return (
            inputs_sorted,
            component_types_sorted,
            outputs_sorted,
            production_inputs,
            consumption_uncontrolled_inputs,
            consumption_ems_controlled_inputs,
        )

    def write_to_report(self):
        """Writes relevant information to report."""
        return self.ems_config.get_string_dict()

    def i_save_state(self) -> None:
        """Saves the state."""
        # abändern, siehe Storage
        self.previous_state = self.state

    def i_restore_state(self) -> None:
        """Restores the state."""
        self.state = self.previous_state

    def i_prepare_simulation(self) -> None:
        """Prepares the simulation."""
        pass

    def i_doublecheck(self, timestep: int, stsv: cp.SingleTimeStepValues) -> None:
        """Doublechecks values."""
        pass

    def control_electricity_component_iterative(
        self,
        available_surplus_electricity_in_watt: float,
        stsv: cp.SingleTimeStepValues,
        current_component_type: lt.ComponentType,
        current_input: cp.ComponentInput,
        current_output: cp.ComponentOutput,
    ) -> float:
        """Calculates available surplus electricity.

        Subtracts the electricity consumption signal of the component from the previous iteration,
        and sends updated signal back.
        """
        # get electricity demand from input component and substract from available surplus electricity
        electricity_demand_from_current_input_component_in_watt = stsv.get_input_value(component_input=current_input)

        # if available_surplus_electricity > 0: electricity is fed into battery
        # if available_surplus_electricity < 0: electricity is taken from battery
        if current_component_type == lt.ComponentType.BATTERY:
            stsv.set_output_value(output=current_output, value=available_surplus_electricity_in_watt)
            # difference between what is fed into battery and what battery really used
            available_surplus_electricity_in_watt = (
                available_surplus_electricity_in_watt - electricity_demand_from_current_input_component_in_watt
            )

        # CHP produces electricity which is added to available surplus electricity
        elif current_component_type == lt.ComponentType.CHP:
            available_surplus_electricity_in_watt = (
                available_surplus_electricity_in_watt + electricity_demand_from_current_input_component_in_watt
            )
            stsv.set_output_value(output=current_output, value=available_surplus_electricity_in_watt)

        elif current_component_type in [
            lt.ComponentType.HEAT_PUMP_DHW,
            lt.ComponentType.HEAT_PUMP,
        ]:  # Todo: lt.ComponentType.HEAT_PUMP is from old version, kept here just to avoid errors
            if available_surplus_electricity_in_watt > 0:
                stsv.set_output_value(
                    self.domestic_hot_water_storage_temperature_modifier,
                    self.domestic_hot_water_storage_temperature_offset_value,
                )
                available_surplus_electricity_in_watt = (
                    available_surplus_electricity_in_watt - electricity_demand_from_current_input_component_in_watt
                )
                stsv.set_output_value(output=current_output, value=available_surplus_electricity_in_watt)

            else:
                stsv.set_output_value(self.domestic_hot_water_storage_temperature_modifier, 0)
                stsv.set_output_value(
                    output=current_output, value=-electricity_demand_from_current_input_component_in_watt
                )

        elif current_component_type == lt.ComponentType.HEAT_PUMP_BUILDING:
            if available_surplus_electricity_in_watt > 0:
                stsv.set_output_value(
                    self.building_indoor_temperature_modifier,
                    self.building_indoor_temperature_offset_value,
                )
                stsv.set_output_value(
                    self.space_heating_water_storage_temperature_modifier,
                    self.space_heating_water_storage_temperature_offset_value,
                )
                available_surplus_electricity_in_watt = (
                    available_surplus_electricity_in_watt - electricity_demand_from_current_input_component_in_watt
                )
                stsv.set_output_value(output=current_output, value=available_surplus_electricity_in_watt)

            else:
                stsv.set_output_value(self.building_indoor_temperature_modifier, 0)
                stsv.set_output_value(self.space_heating_water_storage_temperature_modifier, 0)
                stsv.set_output_value(
                    output=current_output, value=-electricity_demand_from_current_input_component_in_watt
                )

        elif current_component_type == lt.ComponentType.ELECTROLYZER:
            if available_surplus_electricity_in_watt > 0:
                available_surplus_electricity_in_watt = (
                    available_surplus_electricity_in_watt - electricity_demand_from_current_input_component_in_watt
                )
                stsv.set_output_value(output=current_output, value=available_surplus_electricity_in_watt)
            else:
                stsv.set_output_value(
                    output=current_output, value=-electricity_demand_from_current_input_component_in_watt
                )

        elif current_component_type in [
            lt.ComponentType.SMART_DEVICE,
            lt.ComponentType.CAR_BATTERY,
        ]:
            if available_surplus_electricity_in_watt > 0:
                available_surplus_electricity_in_watt = (
                    available_surplus_electricity_in_watt - electricity_demand_from_current_input_component_in_watt
                )
                stsv.set_output_value(output=current_output, value=available_surplus_electricity_in_watt)
            else:
                stsv.set_output_value(
                    output=current_output, value=-electricity_demand_from_current_input_component_in_watt
                )

<<<<<<< HEAD
        elif component_type == lt.ComponentType.SURPLUS_CONTROLLER_DISTRICT:
            if deltademand > 0:
                stsv.set_output_value(output=output, value=deltademand)
                deltademand = deltademand - previous_signal
            else:
                stsv.set_output_value(output=output, value=deltademand)

        return deltademand
=======
        return available_surplus_electricity_in_watt
>>>>>>> 7ae883a7

    def optimize_own_consumption_iterative(
        self,
        available_surplus_electricity_in_watt: float,
        stsv: cp.SingleTimeStepValues,
        inputs_sorted: List[ComponentInput],
        component_types_sorted: List[lt.ComponentType],
        outputs_sorted: List[ComponentOutput],
    ) -> None:
        """Evaluates available suplus electricity component by component, iteratively, and sends updated signals back."""

        for index, single_input_sorted in enumerate(inputs_sorted):
            single_component_type_sorted = component_types_sorted[index]
            single_output_sorted = outputs_sorted[index]

            available_surplus_electricity_in_watt = self.control_electricity_component_iterative(
                available_surplus_electricity_in_watt=available_surplus_electricity_in_watt,
                stsv=stsv,
                current_component_type=single_component_type_sorted,
                current_input=single_input_sorted,
                current_output=single_output_sorted,
            )

    def i_simulate(self, timestep: int, stsv: cp.SingleTimeStepValues, force_convergence: bool) -> None:
        """Simulates iteration of surplus controller."""
        if timestep == 0:
<<<<<<< HEAD
            self.sort_source_weights_and_components()

        district_electricity_unused = stsv.get_input_value(component_input=self.electricity_to_building_from_district)

        stsv.set_output_value(self.electricity_to_building_from_district_output, district_electricity_unused)

        # get production
        self.state.production = (
            sum([stsv.get_input_value(component_input=elem) for elem in self.production_inputs])
            + district_electricity_unused
        )
        self.state.consumption_uncontrolled = sum(
=======
            (
                self.inputs_sorted,
                self.component_types_sorted,
                self.outputs_sorted,
                self.production_inputs,
                self.consumption_uncontrolled_inputs,
                self.consumption_ems_controlled_inputs,
            ) = self.sort_source_weights_and_components()

        # get total production and consumptions
        self.state.production_in_watt = sum(
            [stsv.get_input_value(component_input=elem) for elem in self.production_inputs]
        )
        self.state.consumption_uncontrolled_in_watt = sum(
>>>>>>> 7ae883a7
            [stsv.get_input_value(component_input=elem) for elem in self.consumption_uncontrolled_inputs]
        )
        self.state.consumption_ems_controlled_in_watt = sum(
            [stsv.get_input_value(component_input=elem) for elem in self.consumption_ems_controlled_inputs]
        )

        # Production of Electricity positve sign
        # Consumption of Electricity negative sign
        available_surplus_electricity_in_watt = (
            self.state.production_in_watt - self.state.consumption_uncontrolled_in_watt
        )
        if self.strategy == "optimize_own_consumption":
            self.optimize_own_consumption_iterative(
                available_surplus_electricity_in_watt=available_surplus_electricity_in_watt,
                stsv=stsv,
                inputs_sorted=self.inputs_sorted,
                component_types_sorted=self.component_types_sorted,
                outputs_sorted=self.outputs_sorted,
            )

        # Set other output values
        total_electricity_to_or_from_grid_in_watt = (
            self.state.production_in_watt
            - self.state.consumption_uncontrolled_in_watt
            - self.state.consumption_ems_controlled_in_watt
        )
        stsv.set_output_value(self.total_electricity_to_or_from_grid, total_electricity_to_or_from_grid_in_watt)
        stsv.set_output_value(self.electricity_available_channel, available_surplus_electricity_in_watt)
        stsv.set_output_value(
            self.total_electricity_consumption_channel,
            self.state.consumption_uncontrolled_in_watt + self.state.consumption_ems_controlled_in_watt,
        )
        """
        elif self.strategy == "seasonal_storage":
            self.seasonal_storage(delta_demand=delta_demand, stsv=stsv)
        elif self.strategy == "peak_shaving_into_grid":
            self.peak_shaving_into_grid(delta_demand=delta_demand, limit_to_shave=limit_to_shave,stsv=stsv)
        elif self.strategy == "peak_shaving_from_grid":
            self.peak_shaving_from_grid(delta_demand=delta_demand, limit_to_shave=limit_to_shave,stsv=stsv)
        """

        # HEAT #
        # If comftortable temperature of building is to low heat with WarmWaterStorage the building
        # Solution with Control Signal Residence
        # not perfect solution!
        """
        if self.temperature_residence<self.min_comfortable_temperature_residence:
            #heat
            #here has to be added how "strong" HeatingWater Storage can be discharged
            #Working with upper boarder?
        elif self.temperature_residence > self.max_comfortable_temperature_residence:
            #cool
        elif self.temperature_residence>self.min_comfortable_temperature_residence and self.temperature_residence<self.max_comfortable_temperature_residence:
        """<|MERGE_RESOLUTION|>--- conflicted
+++ resolved
@@ -134,13 +134,6 @@
 
     TotalElectricityToOrFromGrid = "TotalElectricityToOrFromGrid"
     TotalElectricityConsumption = "TotalElectricityConsumption"
-<<<<<<< HEAD
-    FlexibleElectricity = "FlexibleElectricity"
-    BuildingTemperatureModifier = "BuildingTemperatureModifier"  # connect to HDS controller and Building
-    StorageTemperatureModifier = "DHWStorageTemperatureModifier"  # used for L1HeatPumpController
-    SimpleHotWaterStorageTemperatureModifier = "SHStorageTemperatureModifier"  # used for HeatPumpHplibController
-    ElectricityToBuildingFromDistrictEMSOutput = "ElectricityToBuildingFromDistrictEMSOutput"
-=======
     ElectricityAvailable = "ElectricityAvailable"
     BuildingIndoorTemperatureModifier = "BuildingIndoorTemperatureModifier"  # connect to HDS controller and Building
     DomesticHotWaterStorageTemperatureModifier = (
@@ -149,7 +142,8 @@
     SpaceHeatingWaterStorageTemperatureModifier = (
         "SpaceHeatingWaterStorageTemperatureModifier"  # used for HeatPumpHplibController
     )
->>>>>>> 7ae883a7
+    ElectricityToBuildingFromDistrictEMSOutput = "ElectricityToBuildingFromDistrictEMSOutput"
+
 
     CheckPeakShaving = "CheckPeakShaving"
 
@@ -444,6 +438,7 @@
     ]:
         """Sorts dynamic Inputs and Outputs according to source weights."""
         inputs = [elem for elem in self.my_component_inputs if elem.source_weight != 999]
+
         source_tags = [elem.source_tags[0] for elem in inputs]
         source_weights = [elem.source_weight for elem in inputs]
         sortindex = sorted(range(len(source_weights)), key=lambda k: source_weights[k])
@@ -462,23 +457,13 @@
                 weight_counter=source_weight,
             )
 
-<<<<<<< HEAD
             for output in outputs:
                 if output is not None:
-                    self.outputs_sorted.append(output)
+                    outputs_sorted.append(output)
                 else:
                     raise Exception("Dynamic input is not conncted to dynamic output")
-        self.production_inputs = self.get_dynamic_inputs(tags=[lt.InandOutputType.ELECTRICITY_PRODUCTION])
-        self.consumption_uncontrolled_inputs = self.get_dynamic_inputs(
-=======
-            if output is not None:
-                outputs_sorted.append(output)
-            else:
-                raise Exception("Dynamic input is not conncted to dynamic output")
-
         production_inputs = self.get_dynamic_inputs(tags=[lt.InandOutputType.ELECTRICITY_PRODUCTION])
         consumption_uncontrolled_inputs = self.get_dynamic_inputs(
->>>>>>> 7ae883a7
             tags=[lt.InandOutputType.ELECTRICITY_CONSUMPTION_UNCONTROLLED]
         )
         consumption_ems_controlled_inputs = self.get_dynamic_inputs(tags=[lt.InandOutputType.ELECTRICITY_REAL])
@@ -610,19 +595,17 @@
                 stsv.set_output_value(
                     output=current_output, value=-electricity_demand_from_current_input_component_in_watt
                 )
-
-<<<<<<< HEAD
-        elif component_type == lt.ComponentType.SURPLUS_CONTROLLER_DISTRICT:
-            if deltademand > 0:
-                stsv.set_output_value(output=output, value=deltademand)
-                deltademand = deltademand - previous_signal
+        elif current_component_type == lt.ComponentType.SURPLUS_CONTROLLER_DISTRICT:
+            if available_surplus_electricity_in_watt > 0:
+                available_surplus_electricity_in_watt = (
+                        available_surplus_electricity_in_watt - electricity_demand_from_current_input_component_in_watt
+                )
+                stsv.set_output_value(output=current_output, value=available_surplus_electricity_in_watt)
             else:
-                stsv.set_output_value(output=output, value=deltademand)
-
-        return deltademand
-=======
+                stsv.set_output_value(
+                    output=current_output, value=-electricity_demand_from_current_input_component_in_watt
+                )
         return available_surplus_electricity_in_watt
->>>>>>> 7ae883a7
 
     def optimize_own_consumption_iterative(
         self,
@@ -649,20 +632,6 @@
     def i_simulate(self, timestep: int, stsv: cp.SingleTimeStepValues, force_convergence: bool) -> None:
         """Simulates iteration of surplus controller."""
         if timestep == 0:
-<<<<<<< HEAD
-            self.sort_source_weights_and_components()
-
-        district_electricity_unused = stsv.get_input_value(component_input=self.electricity_to_building_from_district)
-
-        stsv.set_output_value(self.electricity_to_building_from_district_output, district_electricity_unused)
-
-        # get production
-        self.state.production = (
-            sum([stsv.get_input_value(component_input=elem) for elem in self.production_inputs])
-            + district_electricity_unused
-        )
-        self.state.consumption_uncontrolled = sum(
-=======
             (
                 self.inputs_sorted,
                 self.component_types_sorted,
@@ -672,12 +641,16 @@
                 self.consumption_ems_controlled_inputs,
             ) = self.sort_source_weights_and_components()
 
+        district_electricity_unused = stsv.get_input_value(component_input=self.electricity_to_building_from_district)
+
+        stsv.set_output_value(self.electricity_to_building_from_district_output, district_electricity_unused)
+
         # get total production and consumptions
         self.state.production_in_watt = sum(
             [stsv.get_input_value(component_input=elem) for elem in self.production_inputs]
+            + district_electricity_unused
         )
         self.state.consumption_uncontrolled_in_watt = sum(
->>>>>>> 7ae883a7
             [stsv.get_input_value(component_input=elem) for elem in self.consumption_uncontrolled_inputs]
         )
         self.state.consumption_ems_controlled_in_watt = sum(
