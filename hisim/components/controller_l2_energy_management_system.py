--- conflicted
+++ resolved
@@ -69,15 +69,6 @@
         return config
 
 
-<<<<<<< HEAD
-class EMSState():
-    """This dataclass saves the state of the Energy Management System."""
-    def __init__(self, production: float, consumption_uncontrolled: float, consumption_ems_controlled: float, ) -> None:
-            """Initialize the heat pump controller state."""
-            self.production= production
-            self.consumption_uncontrolled = consumption_uncontrolled
-            self.consumption_ems_controlled = consumption_ems_controlled
-=======
 class EMSState:
 
     """Saves the state of the Energy Management System."""
@@ -92,7 +83,6 @@
         self.production = production
         self.consumption_uncontrolled = consumption_uncontrolled
         self.consumption_ems_controlled = consumption_ems_controlled
->>>>>>> 0fdeee01
 
     def clone(self) -> "EMSState":
         """Copy EMSState efficiently."""
@@ -402,13 +392,9 @@
 
 
     def optimize_own_consumption_iterative(
-<<<<<<< HEAD
-        self, delta_demand: float, stsv: cp.SingleTimeStepValues
-=======
         self,
         delta_demand: float,
         stsv: cp.SingleTimeStepValues,
->>>>>>> 0fdeee01
     ) -> None:
         """Evaluates available suplus electricity component by component, iteratively, and sends updated signals back."""
         for ind in range(len(self.inputs_sorted)):  # noqa
@@ -427,11 +413,7 @@
     def i_simulate(
         self, timestep: int, stsv: cp.SingleTimeStepValues, force_convergence: bool
     ) -> None:
-<<<<<<< HEAD
-        """ Simulates iteration of surplus controller. """
-=======
         """Simulates iteration of surplus controller."""
->>>>>>> 0fdeee01
         if timestep == 0:
             self.sort_source_weights_and_components()
 
