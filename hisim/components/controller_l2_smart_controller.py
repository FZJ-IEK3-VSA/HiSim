"""L2 Smart Controller Module."""

# clean
# Generic/Built-in

# Owned
<<<<<<< HEAD
from typing import List, Any, Dict, Optional
=======
from typing import List, Any, Dict
>>>>>>> b183a135
from hisim.component import Component, SingleTimeStepValues
from hisim.components.generic_heat_pump import HeatPumpController
from hisim.components.generic_ev_charger import EVChargerController
from hisim.simulationparameters import SimulationParameters


class SmartController(Component):

<<<<<<< HEAD
    def __init__(self, my_simulation_parameters: SimulationParameters, controllers: Optional[Dict[str,list[str]]])  -> None:
=======
    def __init__(self, my_simulation_parameters: SimulationParameters, controllers: Dict[str, List[str]] = {"HeatPump":["mode"], "EVCharger":["mode"]})  -> None:
>>>>>>> b183a135
        super().__init__(name="SmartController", my_simulation_parameters=my_simulation_parameters)
        if controllers is None:
            controllers = {"HeatPump":["mode"], "EVCharger":["mode"]}
        self.WrappedControllers:List[Any] = []
        self.build(controllers)

<<<<<<< HEAD
    def build(self, controllers: Dict[str, list[str]]) -> None:
=======
    def build(self, controllers: Dict[str, List[str]]) -> None:
>>>>>>> b183a135
        """Build wrapped controllers."""
        for controller_name in controllers:
            if "HeatPump" in controller_name:
                self.WrappedControllers.append(
                    HeatPumpController(
                        my_simulation_parameters=self.my_simulation_parameters
                    )
                )
            elif "EVCharger" in controller_name:
                self.WrappedControllers.append(
                    EVChargerController(
                        my_simulation_parameters=self.my_simulation_parameters
                    )
                )
        self.add_io()

    def connect_similar_inputs(self, components: List[Any]) -> None:
        """Connect similar inputs."""
        if len(self.inputs) == 0:
            raise Exception("The component " + self.component_name + " has no inputs.")

        if isinstance(components, list) is False:
            components = [components]

        for component in components:
            if isinstance(component, Component) is False:
                raise Exception("Input variable is not a component")
            has_not_been_connected = True
            index = None
            for index, _ in enumerate(self.WrappedControllers):
                for input_channel in self.WrappedControllers[index].inputs:
                    for output in component.outputs:
                        if input_channel.field_name == output.field_name:
                            has_not_been_connected = False
                            self.WrappedControllers[index].connect_input(
                                self.WrappedControllers[index].field_name,
                                component.component_name,
                                output.field_name,
                            )
            if has_not_been_connected and index is not None:
                raise Exception(
                    f"No similar inputs from {self.WrappedControllers[index].component_name} are compatible with the outputs of {component.component_name}!"
                )

    def add_io(self) -> None:
        """Add inputs and outputs."""
        for controller in self.WrappedControllers:
            for input_channel in controller.inputs:
                self.inputs.append(input_channel)
            for output in controller.outputs:
                self.outputs.append(output)

    def i_save_state(self) -> None:
        """Save the current state."""
        for index, _ in enumerate(self.WrappedControllers):
            self.WrappedControllers[index].i_save_state()

    def i_restore_state(self) -> None:
        """Restore the previous state."""
        for index, _ in enumerate(self.WrappedControllers):
            self.WrappedControllers[index].i_restore_state()

    def i_doublecheck(self, timestep: int, stsv: SingleTimeStepValues) -> None:
        """Doublecheck."""
        pass

    def i_simulate(
        self, timestep: int, stsv: SingleTimeStepValues, force_convergence: bool
    ) -> None:
        """Simulate the Smart Controller class."""
        for index, _ in enumerate(self.WrappedControllers):
            self.WrappedControllers[index].i_simulate(
                timestep=timestep, stsv=stsv, force_convergence=force_convergence
            )

    def connect_electricity(self, component: Any) -> None:
        """Connect Electricity input."""
        for index, _ in enumerate(self.WrappedControllers):
            if hasattr(self.WrappedControllers[index], "ElectricityInput"):
                if isinstance(component, Component) is False:
                    raise Exception("Input has to be a component!")
                if hasattr(component, "ElectricityOutput") is False:
                    raise Exception("Input Component does not have Electricity Output!")
                self.connect_input(
                    self.WrappedControllers[index].ELECTRICITY_INPUT,
                    component.component_name,
                    component.ElectricityOutput,
                )<|MERGE_RESOLUTION|>--- conflicted
+++ resolved
@@ -4,11 +4,7 @@
 # Generic/Built-in
 
 # Owned
-<<<<<<< HEAD
 from typing import List, Any, Dict, Optional
-=======
-from typing import List, Any, Dict
->>>>>>> b183a135
 from hisim.component import Component, SingleTimeStepValues
 from hisim.components.generic_heat_pump import HeatPumpController
 from hisim.components.generic_ev_charger import EVChargerController
@@ -17,36 +13,39 @@
 
 class SmartController(Component):
 
-<<<<<<< HEAD
-    def __init__(self, my_simulation_parameters: SimulationParameters, controllers: Optional[Dict[str,list[str]]])  -> None:
-=======
-    def __init__(self, my_simulation_parameters: SimulationParameters, controllers: Dict[str, List[str]] = {"HeatPump":["mode"], "EVCharger":["mode"]})  -> None:
->>>>>>> b183a135
-        super().__init__(name="SmartController", my_simulation_parameters=my_simulation_parameters)
+    """Smart Controller class."""
+
+    def __init__(
+        self,
+        my_simulation_parameters: SimulationParameters,
+        controllers: Optional[Dict[str, list[str]]],
+    ) -> None:
+        """Construct all necessary attributes."""
+        super().__init__(
+            name="SmartController", my_simulation_parameters=my_simulation_parameters
+        )
         if controllers is None:
-            controllers = {"HeatPump":["mode"], "EVCharger":["mode"]}
-        self.WrappedControllers:List[Any] = []
+            controllers = {"HeatPump": ["mode"], "EVCharger": ["mode"]}
+        self.wrapped_controllers: List[Any] = []
         self.build(controllers)
 
-<<<<<<< HEAD
     def build(self, controllers: Dict[str, list[str]]) -> None:
-=======
-    def build(self, controllers: Dict[str, List[str]]) -> None:
->>>>>>> b183a135
         """Build wrapped controllers."""
         for controller_name in controllers:
             if "HeatPump" in controller_name:
-                self.WrappedControllers.append(
+                self.wrapped_controllers.append(
                     HeatPumpController(
                         my_simulation_parameters=self.my_simulation_parameters
                     )
                 )
+
             elif "EVCharger" in controller_name:
-                self.WrappedControllers.append(
+                self.wrapped_controllers.append(
                     EVChargerController(
                         my_simulation_parameters=self.my_simulation_parameters
                     )
                 )
+
         self.add_io()
 
     def connect_similar_inputs(self, components: List[Any]) -> None:
@@ -62,24 +61,24 @@
                 raise Exception("Input variable is not a component")
             has_not_been_connected = True
             index = None
-            for index, _ in enumerate(self.WrappedControllers):
-                for input_channel in self.WrappedControllers[index].inputs:
+            for index, _ in enumerate(self.wrapped_controllers):
+                for input_channel in self.wrapped_controllers[index].inputs:
                     for output in component.outputs:
                         if input_channel.field_name == output.field_name:
                             has_not_been_connected = False
-                            self.WrappedControllers[index].connect_input(
-                                self.WrappedControllers[index].field_name,
+                            self.wrapped_controllers[index].connect_input(
+                                self.wrapped_controllers[index].field_name,
                                 component.component_name,
                                 output.field_name,
                             )
             if has_not_been_connected and index is not None:
                 raise Exception(
-                    f"No similar inputs from {self.WrappedControllers[index].component_name} are compatible with the outputs of {component.component_name}!"
+                    f"No similar inputs from {self.wrapped_controllers[index].component_name} are compatible with the outputs of {component.component_name}!"
                 )
 
     def add_io(self) -> None:
         """Add inputs and outputs."""
-        for controller in self.WrappedControllers:
+        for controller in self.wrapped_controllers:
             for input_channel in controller.inputs:
                 self.inputs.append(input_channel)
             for output in controller.outputs:
@@ -87,13 +86,13 @@
 
     def i_save_state(self) -> None:
         """Save the current state."""
-        for index, _ in enumerate(self.WrappedControllers):
-            self.WrappedControllers[index].i_save_state()
+        for index, _ in enumerate(self.wrapped_controllers):
+            self.wrapped_controllers[index].i_save_state()
 
     def i_restore_state(self) -> None:
         """Restore the previous state."""
-        for index, _ in enumerate(self.WrappedControllers):
-            self.WrappedControllers[index].i_restore_state()
+        for index, _ in enumerate(self.wrapped_controllers):
+            self.wrapped_controllers[index].i_restore_state()
 
     def i_doublecheck(self, timestep: int, stsv: SingleTimeStepValues) -> None:
         """Doublecheck."""
@@ -103,21 +102,21 @@
         self, timestep: int, stsv: SingleTimeStepValues, force_convergence: bool
     ) -> None:
         """Simulate the Smart Controller class."""
-        for index, _ in enumerate(self.WrappedControllers):
-            self.WrappedControllers[index].i_simulate(
+        for index, _ in enumerate(self.wrapped_controllers):
+            self.wrapped_controllers[index].i_simulate(
                 timestep=timestep, stsv=stsv, force_convergence=force_convergence
             )
 
     def connect_electricity(self, component: Any) -> None:
         """Connect Electricity input."""
-        for index, _ in enumerate(self.WrappedControllers):
-            if hasattr(self.WrappedControllers[index], "ElectricityInput"):
+        for index, _ in enumerate(self.wrapped_controllers):
+            if hasattr(self.wrapped_controllers[index], "ElectricityInput"):
                 if isinstance(component, Component) is False:
                     raise Exception("Input has to be a component!")
                 if hasattr(component, "ElectricityOutput") is False:
                     raise Exception("Input Component does not have Electricity Output!")
                 self.connect_input(
-                    self.WrappedControllers[index].ELECTRICITY_INPUT,
+                    self.wrapped_controllers[index].ELECTRICITY_INPUT,
                     component.component_name,
                     component.ElectricityOutput,
                 )