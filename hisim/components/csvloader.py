from typing import List
import pandas as pd
import os

from hisim import loadtypes as lt
from hisim import utils
from hisim import component as cp
from hisim.simulationparameters import SimulationParameters
from dataclasses import dataclass
from dataclasses_json import dataclass_json


@dataclass_json
@dataclass
class CSVLoaderConfig(cp.ConfigBase):
    component_name: str
    csv_filename: str
    column: int
    loadtype: lt.LoadTypes
    unit: lt.Units
    column_name: str
    sep: str
    decimal: str
    multiplier: float

    @classmethod
    def get_main_classname(cls):
        """Return the full class name of the base class."""
        return CSVLoader.get_full_classname()
<<<<<<< HEAD
=======

>>>>>>> 957c96c4

class CSVLoader(cp.Component):
    """
    Class component loads CSV file containing some
    load profile relevant to the applied setup
    function

    Parameters
    --------------------------
    component_name: str
        Name of load profile from CSV file
    csv_filename: str
        Name of CSV filename containing the load profile data
    column: int
        Column number where the load profile data is stored
        inside of the CSV file
    loadtype: LoadTypes,
        Load type corresponded to the data loaded
    unit: lt.Units
        Units of data loaded
    column_name: str
        Name of column where the load profile data is stored
        inside of the CSV File
    simulation_parameters: cp.SimulationParameters
        Simulation parameters used by the setup function
    sep: str
        Separator used CSV file
    decimal: str
        Decimal indicator used in the CSV file
    multiplier: float
        Multiplication factor, in case an amplification of
        the data is required
    """

    Output1: str = "CSV Profile"

    def __init__(
        self, config: CSVLoaderConfig, my_simulation_parameters: SimulationParameters
    ):
        self.csvconfig = config
        super().__init__(
            name=self.csvconfig.component_name,
            my_simulation_parameters=my_simulation_parameters,
<<<<<<< HEAD
            my_config=config
=======
            my_config=config,
>>>>>>> 957c96c4
        )

        self.output1: cp.ComponentOutput = self.add_output(
            self.component_name,
            self.Output1,
            self.csvconfig.loadtype,
            self.csvconfig.unit,
        )
        self.output1.display_name = self.csvconfig.column_name
        self.multiplier = self.csvconfig.multiplier

        # ? self.column = column
        df = pd.read_csv(
            os.path.join(utils.HISIMPATH["inputs"], self.csvconfig.csv_filename),
            sep=self.csvconfig.sep,
            decimal=self.csvconfig.decimal,
        )
        if self.csvconfig.column >= len(df.columns):
            raise RuntimeError(
                f"Invalid column number for the csv file: {self.csvconfig.column}. Found {len(df.columns)} columns."
            )
        dfcolumn = df.iloc[:, [self.csvconfig.column]]
        self.column_name = self.csvconfig.column_name
        if len(dfcolumn) < self.my_simulation_parameters.timesteps:
            raise Exception(
                "Timesteps: "
                + str(self.my_simulation_parameters.timesteps)
                + " vs. Lines in CSV "
                + self.csvconfig.csv_filename
                + ": "
                + str(len(self.column_name))
            )

        self.column = dfcolumn.to_numpy(dtype=float)
        self.values: List[float] = []

    def i_restore_state(self) -> None:
        pass

    def i_simulate(
        self, timestep: int, stsv: cp.SingleTimeStepValues, force_convergence: bool
    ) -> None:
        stsv.set_output_value(
            self.output1, float(self.column[timestep]) * self.multiplier
        )

    def i_save_state(self) -> None:
        pass

    def i_doublecheck(self, timestep: int, stsv: cp.SingleTimeStepValues) -> None:
        pass<|MERGE_RESOLUTION|>--- conflicted
+++ resolved
@@ -27,10 +27,7 @@
     def get_main_classname(cls):
         """Return the full class name of the base class."""
         return CSVLoader.get_full_classname()
-<<<<<<< HEAD
-=======
 
->>>>>>> 957c96c4
 
 class CSVLoader(cp.Component):
     """
@@ -74,11 +71,7 @@
         super().__init__(
             name=self.csvconfig.component_name,
             my_simulation_parameters=my_simulation_parameters,
-<<<<<<< HEAD
-            my_config=config
-=======
             my_config=config,
->>>>>>> 957c96c4
         )
 
         self.output1: cp.ComponentOutput = self.add_output(
