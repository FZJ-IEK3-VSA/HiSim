--- conflicted
+++ resolved
@@ -434,17 +434,10 @@
             if output.component_name == self.component_name:
                 if output.field_name == self.ElectricityToGrid:
                     # Todo: check component name from system_setups: find another way of using the correct outputs
-<<<<<<< HEAD
                     total_energy_to_grid_in_kwh = round(postprocessing_results.iloc[:, index].sum() * 1e-3, 2)
 
                 elif output.field_name == self.ElectricityFromGrid:
                     total_energy_from_grid_in_kwh = round(postprocessing_results.iloc[:, index].sum() * 1e-3, 2)
-=======
-                    self.config.total_energy_to_grid_in_kwh = round(postprocessing_results.iloc[:, index].sum() * 1e-3, 2)
-
-                elif output.field_name == self.ElectricityFromGrid:
-                    self.config.total_energy_from_grid_in_kwh = round(postprocessing_results.iloc[:, index].sum() * 1e-3, 2)
->>>>>>> 2a647954
 
         emissions_and_cost_factors = EmissionFactorsAndCostsForFuelsConfig.get_values_for_year(
             self.my_simulation_parameters.year
@@ -456,22 +449,13 @@
         opex_cost_per_simulated_period_in_euro = (
             total_energy_from_grid_in_kwh * euro_per_unit - total_energy_to_grid_in_kwh * revenue_euro_per_unit
         )
-<<<<<<< HEAD
         co2_per_simulated_period_in_kg = total_energy_from_grid_in_kwh * co2_per_unit
-        opex_cost_data_class = OpexCostDataClass(
-            opex_cost=opex_cost_per_simulated_period_in_euro,
-            co2_footprint=co2_per_simulated_period_in_kg,
-            consumption=total_energy_from_grid_in_kwh,
-=======
-        co2_per_simulated_period_in_kg = self.config.total_energy_from_grid_in_kwh * co2_per_unit
-
         opex_cost_data_class = OpexCostDataClass(
             opex_energy_cost_in_euro=opex_cost_per_simulated_period_in_euro,
             opex_maintenance_cost_in_euro=0,
             co2_footprint_in_kg=co2_per_simulated_period_in_kg,
-            consumption_in_kwh=self.config.total_energy_from_grid_in_kwh,
+            consumption_in_kwh=total_energy_from_grid_in_kwh,
             loadtype=lt.LoadTypes.ELECTRICITY
->>>>>>> 2a647954
         )
 
         return opex_cost_data_class
