--- conflicted
+++ resolved
@@ -135,11 +135,7 @@
         super().__init__(
             self.componentnameconfig.name,
             my_simulation_parameters=my_simulation_parameters,
-<<<<<<< HEAD
-            my_config=config
-=======
             my_config=config,
->>>>>>> 957c96c4
         )
 
         # If a component requires states, this can be implemented here.
