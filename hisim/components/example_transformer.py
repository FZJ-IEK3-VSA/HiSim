"""Example Transformer."""

# clean

# Import packages from standard library or the environment e.g. pandas, numpy etc.
from typing import List
from dataclasses import dataclass
from dataclasses_json import dataclass_json

# Import modules from HiSim
from hisim.component import (
    Component,
    SingleTimeStepValues,
    ComponentInput,
    ComponentOutput,
)
from hisim import loadtypes as lt
from hisim.simulationparameters import SimulationParameters
from hisim.component import ConfigBase


@dataclass_json
@dataclass
class ExampleTransformerConfig(ConfigBase):

    """Configuration of the Example Transformer."""

    @classmethod
    def get_main_classname(cls):
        """Returns the full class name of the base class."""
        return ExampleTransformer.get_full_classname()

    # parameter_string: str
    # my_simulation_parameters: SimulationParameters
    name: str
    loadtype: lt.LoadTypes
    unit: lt.Units

    @classmethod
    def get_default_transformer(cls):
        """Gets a default Transformer."""
        return ExampleTransformerConfig(
            name="Example Transformer default",
            loadtype=lt.LoadTypes.ANY,
            unit=lt.Units.ANY,
        )


class ExampleTransformer(Component):

    """The Example Transformer class.

    It is used to modify input values and return them as new output values.

    Parameters
    ----------
    component_name : str
        Passed to initialize :py:class:`~hisim.component.Component`.

    loadtype : LoadType
        A :py:class:`~hisim.loadtypes.LoadTypes` object that represents
        the type of the loaded data.

    unit: LoadTypes.Units
        A :py:class:`~hisim.loadtypes.Units` object that represents
        the unit of the loaded data.

    """

    TransformerInput = "Input1"
    TransformerInput2 = "Optional Input1"
    TransformerOutput = "MyTransformerOutput"
    TransformerOutput2 = "MyTransformerOutput2"

    def __init__(
        self,
        my_simulation_parameters: SimulationParameters,
        config: ExampleTransformerConfig,
    ) -> None:
        """Constructs all the neccessary attributes."""
        self.transformerconfig = config
        super().__init__(
            self.transformerconfig.name,
            my_simulation_parameters=my_simulation_parameters,
<<<<<<< HEAD
            my_config=config
=======
            my_config=config,
>>>>>>> 957c96c4
        )
        self.input1: ComponentInput = self.add_input(
            self.transformerconfig.name,
            ExampleTransformer.TransformerInput,
            lt.LoadTypes.ANY,
            lt.Units.ANY,
            True,
        )
        self.input2: ComponentInput = self.add_input(
            self.transformerconfig.name,
            ExampleTransformer.TransformerInput2,
            lt.LoadTypes.ANY,
            lt.Units.ANY,
            False,
        )
        self.output1: ComponentOutput = self.add_output(
            self.transformerconfig.name,
            ExampleTransformer.TransformerOutput,
            lt.LoadTypes.ANY,
            lt.Units.ANY,
            output_description="Output 1",
        )
        self.output2: ComponentOutput = self.add_output(
            self.transformerconfig.name,
            ExampleTransformer.TransformerOutput2,
            lt.LoadTypes.ANY,
            lt.Units.ANY,
            output_description="Output 2",
        )

    def i_save_state(self) -> None:
        """Saves the current state."""
        pass

    def i_doublecheck(self, timestep: int, stsv: SingleTimeStepValues) -> None:
        """Doublechecks."""
        pass

    def i_restore_state(self) -> None:
        """Restores previous state."""
        pass

    def i_prepare_simulation(self) -> None:
        """Prepares the simulation."""
        pass

    def i_simulate(
        self, timestep: int, stsv: SingleTimeStepValues, force_convergence: bool
    ) -> None:
        """Simulates the transformer."""
        startval_1 = stsv.get_input_value(self.input1)
        startval_2 = stsv.get_input_value(self.input2)
        stsv.set_output_value(self.output1, startval_1 * 5)
        stsv.set_output_value(self.output2, startval_2 * 1000)

    def write_to_report(self) -> List[str]:
        """Writes a report."""
        lines = []
        lines.append("Transformer: " + self.component_name)
        return lines<|MERGE_RESOLUTION|>--- conflicted
+++ resolved
@@ -82,11 +82,7 @@
         super().__init__(
             self.transformerconfig.name,
             my_simulation_parameters=my_simulation_parameters,
-<<<<<<< HEAD
-            my_config=config
-=======
             my_config=config,
->>>>>>> 957c96c4
         )
         self.input1: ComponentInput = self.add_input(
             self.transformerconfig.name,
