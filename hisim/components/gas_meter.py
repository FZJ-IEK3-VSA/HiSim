--- conflicted
+++ resolved
@@ -34,6 +34,7 @@
 
     building_name: str
     name: str
+    total_energy_from_grid_in_kwh: None
 
     @classmethod
     def get_gas_meter_default_config(
@@ -44,6 +45,7 @@
         return GasMeterConfig(
             building_name=building_name,
             name="GasMeter",
+            total_energy_from_grid_in_kwh=None,
         )
 
 
@@ -297,11 +299,7 @@
         for index, output in enumerate(all_outputs):
             if output.component_name == self.component_name:
                 if output.field_name == self.GasFromGrid:
-<<<<<<< HEAD
                     total_energy_from_grid_in_kwh = postprocessing_results.iloc[:, index].sum() * 1e-3
-=======
-                    self.config.total_energy_from_grid_in_kwh = round(postprocessing_results.iloc[:, index].sum() * 1e-3, 2)
->>>>>>> 2a647954
 
         emissions_and_cost_factors = EmissionFactorsAndCostsForFuelsConfig.get_values_for_year(
             self.my_simulation_parameters.year
@@ -312,17 +310,11 @@
         opex_cost_per_simulated_period_in_euro = total_energy_from_grid_in_kwh * euro_per_unit
         co2_per_simulated_period_in_kg = total_energy_from_grid_in_kwh * co2_per_unit
         opex_cost_data_class = OpexCostDataClass(
-<<<<<<< HEAD
-            opex_cost=opex_cost_per_simulated_period_in_euro,
-            co2_footprint=co2_per_simulated_period_in_kg,
-            consumption=total_energy_from_grid_in_kwh,
-=======
             opex_energy_cost_in_euro=opex_cost_per_simulated_period_in_euro,
             opex_maintenance_cost_in_euro=0,
             co2_footprint_in_kg=co2_per_simulated_period_in_kg,
             consumption_in_kwh=self.config.total_energy_from_grid_in_kwh,
             loadtype=lt.LoadTypes.GAS
->>>>>>> 2a647954
         )
 
         return opex_cost_data_class
