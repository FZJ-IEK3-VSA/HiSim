--- conflicted
+++ resolved
@@ -6,10 +6,6 @@
 from hisim import component as cp
 from hisim import loadtypes as lt
 from hisim import log
-<<<<<<< HEAD
-from hisim import utils
-=======
->>>>>>> 6e3390b6
 from hisim.components import controller_l2_generic_heat_simple
 from hisim.components import generic_hydrogen_storage
 from hisim.simulationparameters import SimulationParameters
@@ -26,11 +22,7 @@
 
 @dataclass_json
 @dataclass
-<<<<<<< HEAD
-class GCHPConfig:
-=======
 class GCHPConfig(cp.ConfigBase):
->>>>>>> 6e3390b6
     """
     GCHP Config
     """
@@ -41,17 +33,6 @@
     p_th: float
     p_fuel: float
 
-<<<<<<< HEAD
-    def __init__(
-        self, name: str, source_weight: int, p_el: float, p_th: float, p_fuel: float
-    ):
-        self.name = name
-        self.source_weight = source_weight
-        self.p_el = p_el
-        self.p_th = p_th
-        self.p_fuel = p_fuel
-=======
->>>>>>> 6e3390b6
 
     @staticmethod
     def get_default_config() -> Any:
@@ -112,11 +93,7 @@
             load_type=lt.LoadTypes.HEATING,
             unit=lt.Units.WATT,
             postprocessing_flag=[lt.InandOutputType.THERMAL_PRODUCTION],
-<<<<<<< HEAD
-            output_description="Thermal Power Delivered"
-=======
             output_description="Thermal Power Delivered",
->>>>>>> 6e3390b6
         )
         self.ElectricityOutputC: cp.ComponentOutput = self.add_output(
             object_name=self.component_name,
@@ -127,22 +104,14 @@
                 lt.InandOutputType.ELECTRICITY_PRODUCTION,
                 lt.ComponentType.FUEL_CELL,
             ],
-<<<<<<< HEAD
-            output_description="Electricity Output"
-=======
             output_description="Electricity Output",
->>>>>>> 6e3390b6
         )
         self.FuelDeliveredC: cp.ComponentOutput = self.add_output(
             self.component_name,
             self.FuelDelivered,
             lt.LoadTypes.HYDROGEN,
             lt.Units.KG_PER_SEC,
-<<<<<<< HEAD
-            output_description="Fuel Delivered"
-=======
             output_description="Fuel Delivered",
->>>>>>> 6e3390b6
         )
         self.add_default_connections(
             self.get_default_connections_from_l1_generic_chp_runtime_controller()
@@ -214,11 +183,7 @@
 
 @dataclass_json
 @dataclass
-<<<<<<< HEAD
-class L1CHPConfig:
-=======
 class L1CHPConfig(cp.ConfigBase):
->>>>>>> 6e3390b6
     """
     L1CHP Config
     """
@@ -229,24 +194,6 @@
     min_idle_time: int
     min_h2_soc: float
 
-<<<<<<< HEAD
-    def __init__(
-        self,
-        name: str,
-        source_weight: int,
-        min_operation_time: int,
-        min_idle_time: int,
-        min_h2_soc: float,
-    ) -> None:
-        self.name = name
-        self.source_weight = source_weight
-        self.min_operation_time = min_operation_time
-        self.min_idle_time = min_idle_time
-        self.min_h2_soc = min_h2_soc
-
-    @staticmethod
-    def get_default_config() -> Any:
-=======
     @classmethod
     def get_main_classname(cls):
         """Returns the full class name of the base class."""
@@ -254,7 +201,6 @@
 
     @classmethod
     def get_default_config(cls) -> Any:
->>>>>>> 6e3390b6
         config = L1CHPConfig(
             name="L1CHPRunTimeController",
             source_weight=1,
@@ -336,10 +282,7 @@
         super().__init__(
             name=config.name + "_w" + str(config.source_weight),
             my_simulation_parameters=my_simulation_parameters,
-<<<<<<< HEAD
-=======
             my_config=config,
->>>>>>> 6e3390b6
         )
 
         self.build(config)
@@ -381,11 +324,7 @@
             self.L1DeviceSignal,
             lt.LoadTypes.ON_OFF,
             lt.Units.BINARY,
-<<<<<<< HEAD
-            output_description="L1 Device Signal C"
-=======
             output_description="L1 Device Signal C",
->>>>>>> 6e3390b6
         )
         self.state0: L1GenericCHPControllerState
         self.state: L1GenericCHPControllerState
