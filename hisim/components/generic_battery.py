# Generic/Built-in
import copy
from dataclasses import dataclass
from dataclasses_json import dataclass_json
<<<<<<< HEAD
=======

>>>>>>> 957c96c4
# Owned
from hisim import component as cp
from hisim import loadtypes as lt
from hisim import utils
from hisim.components.generic_ev_charger import SimpleStorageState
from hisim.simulationparameters import SimulationParameters

__authors__ = "Vitor Hugo Bellotto Zago"
__copyright__ = "Copyright 2021, the House Infrastructure Project"
__credits__ = ["Noah Pflugradt"]
__license__ = "MIT"
__version__ = "0.1"
__maintainer__ = "Vitor Hugo Bellotto Zago"
__email__ = "vitor.zago@rwth-aachen.de"
__status__ = "development"


class GenericBatteryState:
    def __init__(
        self,
        init_stored_energy=0,
        max_stored_energy=None,
        min_stored_energy=None,
        max_var_stored_energy=None,
        min_var_stored_energy=None,
    ):
        self.stored_energy = init_stored_energy
        self.max_stored_energy = max_stored_energy
        self.min_stored_energy = min_stored_energy
        self.max_var_stored_energy = max_var_stored_energy
        self.min_var_stored_energy = min_var_stored_energy
        self.chargeWh: float

    def charge(self, energy):
        energy = abs(energy)
        if self.stored_energy + energy < self.max_stored_energy:
            charge = energy
        else:
            charge = self.max_stored_energy - self.stored_energy

        if charge > self.max_var_stored_energy:
            charge = self.max_var_stored_energy

        self.stored_energy = charge + self.stored_energy
        self.chargeWh = charge

    def discharge(self, energy):
        energy = -abs(energy)
        if self.stored_energy + energy > self.min_stored_energy:
            discharge = energy
        else:
            discharge = self.stored_energy - self.min_stored_energy

        if discharge < self.min_var_stored_energy:
            discharge = self.min_var_stored_energy

        self.stored_energy = discharge + self.stored_energy
        self.chargeWh = discharge

@dataclass_json
@dataclass
class GenericBatteryConfig(cp.ConfigBase):

    """Configuration of the Generic Battery."""

    @classmethod
    def get_main_classname(cls):
        """Returns the full class name of the base class."""
        return GenericBattery.get_full_classname()

    name: str
    manufacturer: str
    model: str
    soc: float
    base: bool

    @classmethod
    def get_default_config(cls):
        """Gets a default config."""
        return GenericBatteryConfig(
            name="Generic Battery",
            manufacturer= "sonnen",
            model= "sonnenBatterie 10 - 11,5 kWh",
            soc= 10 / 15,
            base= False,
        )

@dataclass_json
@dataclass
class BatteryControllerConfig(cp.ConfigBase):

    """Configuration of the Generic Battery Controller."""

    @classmethod
    def get_main_classname(cls):
        """Returns the full class name of the base class."""
        return BatteryController.get_full_classname()

    name: str

    @classmethod
    def get_default_config(cls):
        """Gets a default config."""
        return BatteryControllerConfig(
            name="Battery Controller",
        )

@dataclass_json
@dataclass
class GenericBatteryConfig(cp.ConfigBase):

    """Configuration of the Generic Battery."""

    @classmethod
    def get_main_classname(cls):
        """Returns the full class name of the base class."""
        return GenericBattery.get_full_classname()

    name: str
    manufacturer: str
    model: str
    soc: float
    base: bool

    @classmethod
    def get_default_config(cls):
        """Gets a default config."""
        return GenericBatteryConfig(
            name="Generic Battery",
            manufacturer="sonnen",
            model="sonnenBatterie 10 - 11,5 kWh",
            soc=10 / 15,
            base=False,
        )


@dataclass_json
@dataclass
class BatteryControllerConfig(cp.ConfigBase):

    """Configuration of the Generic Battery Controller."""

    @classmethod
    def get_main_classname(cls):
        """Returns the full class name of the base class."""
        return BatteryController.get_full_classname()

    name: str

    @classmethod
    def get_default_config(cls):
        """Gets a default config."""
        return BatteryControllerConfig(
            name="Battery Controller",
        )


class GenericBattery(cp.Component):
    # Imports
    ElectricityInput = "ElectricityInput"
    State = "State"

    # Outputs
    StoredEnergy = "StoredEnergy"
    StateOfCharge = "StateOfCharge"
    ElectricityOutput = "ElectricityOutput"

    def __init__(
        self,
        my_simulation_parameters: SimulationParameters,
<<<<<<< HEAD
        config: GenericBatteryConfig
    ) -> None:
        super().__init__("Battery", my_simulation_parameters, my_config=config)

        self.build(manufacturer=config.manufacturer, model=config.model, base=config.base)
=======
        config: GenericBatteryConfig,
    ) -> None:
        super().__init__("Battery", my_simulation_parameters, my_config=config)

        self.build(
            manufacturer=config.manufacturer, model=config.model, base=config.base
        )
>>>>>>> 957c96c4

        self.state = SimpleStorageState(
            max_var_val=self.max_var_stored_energy,
            min_var_val=self.min_var_stored_energy,
            stored_energy=self.max_stored_energy * config.soc,
        )
        self.previous_state = copy.deepcopy(self.state)

        self.inputC: cp.ComponentInput = self.add_input(
            self.component_name,
            self.ElectricityInput,
            lt.LoadTypes.ELECTRICITY,
            lt.Units.WATT,
            True,
        )
        self.stateC: cp.ComponentInput = self.add_input(
            self.component_name, self.State, lt.LoadTypes.ANY, lt.Units.ANY, True
        )

        self.state_of_chargeC: cp.ComponentOutput = self.add_output(
            self.component_name, self.StateOfCharge, lt.LoadTypes.ANY, lt.Units.ANY
        )

        self.stored_energyC: cp.ComponentOutput = self.add_output(
            self.component_name,
            self.StoredEnergy,
            lt.LoadTypes.ELECTRICITY,
            lt.Units.WATT_HOUR,
        )

        self.electricity_outputC: cp.ComponentOutput = self.add_output(
            self.component_name,
            self.ElectricityOutput,
            lt.LoadTypes.ELECTRICITY,
            lt.Units.WATT,
        )

    def build(self, manufacturer, model, base):
        self.base = base
        self.time_correction_factor = (
            1 / self.my_simulation_parameters.seconds_per_timestep
        )
        self.seconds_per_timestep = self.my_simulation_parameters.seconds_per_timestep

        # Gets flexibilities, including heat pump
        battery_database = utils.load_smart_appliance("Battery")

        battery_found = False
        battery = None
        for battery in battery_database:
            if battery["Manufacturer"] == manufacturer and battery["Model"] == model:
                battery_found = True
                break

        if battery is None or not battery_found:
            raise Exception("Heat pump model not registered in the database")

        self.max_stored_energy = battery["Capacity"] * 1e3
        self.min_stored_energy = self.max_stored_energy * 0.0
        self.efficiency = battery["Efficiency"]
        self.efficiency_inverter = battery["Inverter Efficiency"]
        self.max_var_stored_energy = (
            battery["Maximal Charging Power"] * 1e3 * self.time_correction_factor
        )
        if "Maximal Discharging Power" in battery:
            self.min_var_stored_energy = (
                -battery["Maximal Discharging Power"]
                * 1e3
                * self.time_correction_factor
            )
        else:
            self.min_var_stored_energy = -self.max_var_stored_energy

    def write_to_report(self):
        lines = []
        lines.append("MaxStoredEnergy: {}".format(self.max_stored_energy))
        return lines

    # def i_save_state(self):
    #    self.previous_state = copy.copy(self.state)

    # def i_restore_state(self):
    #    self.state = copy.copy(self.previous_state)
    def i_save_state(self) -> None:
        self.previous_state = copy.deepcopy(self.state)

    def i_prepare_simulation(self) -> None:
        """Prepares the simulation."""
        pass

    def i_restore_state(self) -> None:
        self.state = copy.deepcopy(self.previous_state)

    def i_doublecheck(self, timestep: int, stsv: cp.SingleTimeStepValues) -> None:
        pass

    def i_simulate(
        self, timestep: int, stsv: cp.SingleTimeStepValues, force_convergence: bool
    ) -> None:
        load = stsv.get_input_value(self.inputC)
        state = stsv.get_input_value(self.stateC)

        load = -load / self.seconds_per_timestep

        capacity = self.state.stored_energy
        max_capacity = self.max_stored_energy
        min_capacity = self.min_stored_energy

        if state == 1:
            charging_delta, after_capacity = self.state.store(
                max_capacity=max_capacity,
                current_capacity=capacity,
                val=load,
                efficiency=self.efficiency_inverter,
            )
        elif state == -1:
            charging_delta, after_capacity = self.state.withdraw(
                min_capacity=min_capacity,
                current_capacity=capacity,
                val=load,
                efficiency=self.efficiency_inverter * self.efficiency,
            )
        else:
            charging_delta = 0
            after_capacity = capacity

        stsv.set_output_value(self.state_of_chargeC, after_capacity / max_capacity)
        stsv.set_output_value(self.stored_energyC, after_capacity)
        stsv.set_output_value(self.electricity_outputC, charging_delta)


class BatteryController(cp.Component):
    ElectricityInput = "ElectricityInput"
    State = "State"

<<<<<<< HEAD
    def __init__(self, my_simulation_parameters: SimulationParameters, config: BatteryControllerConfig) -> None:
        super().__init__(
            name=config.name, my_simulation_parameters=my_simulation_parameters, my_config=config
=======
    def __init__(
        self,
        my_simulation_parameters: SimulationParameters,
        config: BatteryControllerConfig,
    ) -> None:
        super().__init__(
            name=config.name,
            my_simulation_parameters=my_simulation_parameters,
            my_config=config,
>>>>>>> 957c96c4
        )

        self.inputC: cp.ComponentInput = self.add_input(
            self.component_name,
            self.ElectricityInput,
            lt.LoadTypes.ELECTRICITY,
            lt.Units.WATT,
            True,
        )
        self.stateC: cp.ComponentOutput = self.add_output(
            self.component_name, self.State, lt.LoadTypes.ANY, lt.Units.ANY
        )

    def i_save_state(self) -> None:
        pass

    def i_restore_state(self) -> None:
        pass

    def i_prepare_simulation(self) -> None:
        """Prepares the simulation."""
        pass

    def i_doublecheck(self, timestep: int, stsv: cp.SingleTimeStepValues) -> None:
        pass

    def i_simulate(
        self, timestep: int, stsv: cp.SingleTimeStepValues, force_convergence: bool
    ) -> None:
        load = stsv.get_input_value(self.inputC)
        state: float = 0
        if load < 0.0:
            state = 1
        elif load > 0.0:
            state = -1
        else:
            state = 0.0

        stsv.set_output_value(self.stateC, state)<|MERGE_RESOLUTION|>--- conflicted
+++ resolved
@@ -2,10 +2,7 @@
 import copy
 from dataclasses import dataclass
 from dataclasses_json import dataclass_json
-<<<<<<< HEAD
-=======
-
->>>>>>> 957c96c4
+
 # Owned
 from hisim import component as cp
 from hisim import loadtypes as lt
@@ -113,54 +110,6 @@
             name="Battery Controller",
         )
 
-@dataclass_json
-@dataclass
-class GenericBatteryConfig(cp.ConfigBase):
-
-    """Configuration of the Generic Battery."""
-
-    @classmethod
-    def get_main_classname(cls):
-        """Returns the full class name of the base class."""
-        return GenericBattery.get_full_classname()
-
-    name: str
-    manufacturer: str
-    model: str
-    soc: float
-    base: bool
-
-    @classmethod
-    def get_default_config(cls):
-        """Gets a default config."""
-        return GenericBatteryConfig(
-            name="Generic Battery",
-            manufacturer="sonnen",
-            model="sonnenBatterie 10 - 11,5 kWh",
-            soc=10 / 15,
-            base=False,
-        )
-
-
-@dataclass_json
-@dataclass
-class BatteryControllerConfig(cp.ConfigBase):
-
-    """Configuration of the Generic Battery Controller."""
-
-    @classmethod
-    def get_main_classname(cls):
-        """Returns the full class name of the base class."""
-        return BatteryController.get_full_classname()
-
-    name: str
-
-    @classmethod
-    def get_default_config(cls):
-        """Gets a default config."""
-        return BatteryControllerConfig(
-            name="Battery Controller",
-        )
 
 
 class GenericBattery(cp.Component):
@@ -176,13 +125,6 @@
     def __init__(
         self,
         my_simulation_parameters: SimulationParameters,
-<<<<<<< HEAD
-        config: GenericBatteryConfig
-    ) -> None:
-        super().__init__("Battery", my_simulation_parameters, my_config=config)
-
-        self.build(manufacturer=config.manufacturer, model=config.model, base=config.base)
-=======
         config: GenericBatteryConfig,
     ) -> None:
         super().__init__("Battery", my_simulation_parameters, my_config=config)
@@ -190,7 +132,6 @@
         self.build(
             manufacturer=config.manufacturer, model=config.model, base=config.base
         )
->>>>>>> 957c96c4
 
         self.state = SimpleStorageState(
             max_var_val=self.max_var_stored_energy,
@@ -326,11 +267,6 @@
     ElectricityInput = "ElectricityInput"
     State = "State"
 
-<<<<<<< HEAD
-    def __init__(self, my_simulation_parameters: SimulationParameters, config: BatteryControllerConfig) -> None:
-        super().__init__(
-            name=config.name, my_simulation_parameters=my_simulation_parameters, my_config=config
-=======
     def __init__(
         self,
         my_simulation_parameters: SimulationParameters,
@@ -340,7 +276,6 @@
             name=config.name,
             my_simulation_parameters=my_simulation_parameters,
             my_config=config,
->>>>>>> 957c96c4
         )
 
         self.inputC: cp.ComponentInput = self.add_input(
