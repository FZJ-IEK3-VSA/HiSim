"""Simple Car (LPG connected) and configuration.
Evaluates diesel or electricity consumption based on driven kilometers and processes Car Location for charging stations."""

# -*- coding: utf-8 -*-
from typing import List, Any
from os import listdir, path
from dataclasses import dataclass
import datetime as dt
import json
from dataclasses_json import dataclass_json

import pandas as pd
import numpy as np

from hisim import component as cp
from hisim import loadtypes as lt
from hisim.simulationparameters import SimulationParameters
from hisim import utils

__authors__ = "Johanna Ganglbauer"
__copyright__ = "Copyright 2021, the House Infrastructure Project"
__credits__ = ["Noah Pflugradt"]
__license__ = ""
__version__ = ""
__maintainer__ = "Johanna Ganglbauer"
__email__ = "johanna.ganglbauer@4wardenergy.at"
__status__ = "development"


@dataclass_json
@dataclass
class CarConfig(cp.ConfigBase):

    """Definition of configuration of Car."""

    #: name of the car
    name: str
    #: priority of the component in hierachy: the higher the number the lower the priority
    source_weight: int
    #: type of fuel, either Electricity or Diesel
    fuel: lt.LoadTypes
    #: consumption per kilometer driven, either in kWh/km or l/km
    consumption_per_km: float

    @classmethod
    def get_main_classname(cls):
        """Returns the full class name of the base class."""
        return Car.get_full_classname()

    @classmethod
    def get_default_diesel_config(cls) -> Any:
        """Defines default configuration for diesel vehicle."""
        config = CarConfig(
            name="Car",
            source_weight=1,
            fuel=lt.LoadTypes.DIESEL,
            consumption_per_km=0.06,
        )
        return config

    @classmethod
    def get_default_ev_config(cls) -> Any:
        """Defines default configuration for electric vehicle."""
        config = CarConfig(
            name="Car",
            source_weight=1,
            fuel=lt.LoadTypes.ELECTRICITY,
            consumption_per_km=0.15,
        )
        return config


def most_frequent(input_list: List) -> Any:
    """Returns most frequent value - needed for down sampling Location information from 1 minute resoultion to lower."""
    counter = 0
    num = input_list[0]

    for i in input_list:
        curr_frequency = input_list.count(i)
        if curr_frequency > counter:
            counter = curr_frequency
            num = i
    return num


class Car(cp.Component):

    """Simulates car with constant consumption. Car usage (driven kilometers and state) orginate from LPG."""

    # Outputs
    FuelConsumption = "FuelConsumption"
    ElectricityOutput = "ElectricityOutput"
    CarLocation = "CarLocation"

    def __init__(
        self,
        my_simulation_parameters: SimulationParameters,
        config: CarConfig,
        occupancy_config: Any,
    ) -> None:
        """Initializes Car."""
        super().__init__(
            name=config.name + "_w" + str(config.source_weight),
            my_simulation_parameters=my_simulation_parameters,
<<<<<<< HEAD
            my_config=config
=======
            my_config=config,
>>>>>>> 957c96c4
        )
        self.build(config=config, occupancy_config=occupancy_config)

        if self.fuel == lt.LoadTypes.ELECTRICITY:
            self.electricity_output: cp.ComponentOutput = self.add_output(
                object_name=self.component_name,
                field_name=self.ElectricityOutput,
                load_type=lt.LoadTypes.ELECTRICITY,
                unit=lt.Units.WATT,
                postprocessing_flag=[lt.ComponentType.CAR],
                output_description="Electricity Consumption of the car while driving. [W]",
            )
            self.car_location_output: cp.ComponentOutput = self.add_output(
                object_name=self.component_name,
                field_name=self.CarLocation,
                load_type=lt.LoadTypes.ANY,
                unit=lt.Units.ANY,
                output_description="Location of the car as integer.",
            )
        elif self.fuel == lt.LoadTypes.DIESEL:
            self.fuel_consumption: cp.ComponentOutput = self.add_output(
                object_name=self.component_name,
                field_name=self.FuelConsumption,
                load_type=lt.LoadTypes.DIESEL,
                unit=lt.Units.LITER,
                postprocessing_flag=[
                    lt.InandOutputType.FUEL_CONSUMPTION,
                    lt.LoadTypes.DIESEL,
                    lt.ComponentType.CAR,
                ],
                output_description="Diesel Consumption of the car while driving [l].",
            )

    def i_save_state(self) -> None:
        """Saves actual state."""
        pass

    def i_restore_state(self) -> None:
        """Restores previous state."""
        pass

    def i_doublecheck(self, timestep: int, stsv: cp.SingleTimeStepValues) -> None:
        """Checks statements."""
        pass

    def i_prepare_simulation(self) -> None:
        """Prepares the simulation."""
        pass

    def i_simulate(
        self, timestep: int, stsv: cp.SingleTimeStepValues, force_convergence: bool
    ) -> None:
        """Returns consumption and location of car in each timestep."""

        if self.fuel == lt.LoadTypes.ELECTRICITY:
            watt_used = (
                self.meters_driven[timestep]
                * self.consumption_per_km
                * (3600 / self.my_simulation_parameters.seconds_per_timestep)
            )  # conversion Wh to W
            stsv.set_output_value(self.electricity_output, watt_used)
            stsv.set_output_value(self.car_location_output, self.car_location[timestep])

        # if not already running: check if activation makes sense
        elif self.fuel == lt.LoadTypes.DIESEL:
            liters_used = (
                self.meters_driven[timestep] * self.consumption_per_km * 1e-3
            )  # conversion meter to kilometer
            stsv.set_output_value(self.fuel_consumption, liters_used)

    def build(self, config: CarConfig, occupancy_config: Any) -> None:
        """Loads necesary data and saves config to class."""
        self.name = config.name
        self.source_weight = config.source_weight
        self.fuel = config.fuel
        self.consumption_per_km = config.consumption_per_km
        self.car_location = []
        self.meters_driven = []

        location_translator = {
            "School": 0,
            "Event Location": 0,
            "Shopping": 0,
            None: 0,
            "Home": 1,
            "Workplace": 2,
        }

        # check if caching is possible
        file_exists, cache_filepath = utils.get_cache_file(
            component_key=self.component_name,
            parameter_class=occupancy_config,
            my_simulation_parameters=self.my_simulation_parameters,
        )
        if file_exists:
            # load from cache
            dataframe = pd.read_csv(
                cache_filepath, sep=",", decimal=".", encoding="cp1252"
            )
            self.car_location = dataframe["car_location"].tolist()
            self.meters_driven = dataframe["meters_driven"].tolist()
        else:
            # load car data from LPG output
            filepaths = listdir(utils.HISIMPATH["utsp_results"])
            filepath_location = [
                elem for elem in filepaths if "CarLocation." + self.name in elem
            ][0]
            filepath_meters_driven = [
                elem for elem in filepaths if "DrivingDistance." + self.name in elem
            ][0]
            with open(
                path.join(utils.HISIMPATH["utsp_results"], filepath_location),
                encoding="utf-8",
            ) as json_file:
                car_location = json.load(json_file)
            with open(
                path.join(utils.HISIMPATH["utsp_results"], filepath_meters_driven),
                encoding="utf-8",
            ) as json_file:
                meters_driven = json.load(json_file)

            # compare time resolution of LPG to time resolution of hisim
            time_resolution_original = dt.datetime.strptime(
                car_location["TimeResolution"], "%H:%M:%S"
            )
            seconds_per_timestep_original = (
                time_resolution_original.hour * 3600
                + time_resolution_original.minute * 60
                + time_resolution_original.second
            )
            steps_ratio = int(
                self.my_simulation_parameters.seconds_per_timestep
                / seconds_per_timestep_original
            )

            # extract values for location and distance of car
            car_location = car_location["Values"]
            meters_driven = meters_driven["Values"]

            # translate car location to integers (according to location_translator)
            car_location = [location_translator[elem] for elem in car_location]

            # sum / extract most common value from data to match hisim time resolution
            for i in range(int(len(meters_driven) / steps_ratio)):
                self.meters_driven.append(
                    sum(meters_driven[i * steps_ratio : (i + 1) * steps_ratio])
                )  # sum
                location_list = car_location[
                    i * steps_ratio : (i + 1) * steps_ratio
                ]  # extract list
                occurence_count = most_frequent(
                    input_list=location_list
                )  # extract most common
                self.car_location.append(occurence_count)

            # save data in cache
            data = np.transpose([self.car_location, self.meters_driven])
            database = pd.DataFrame(data, columns=["car_location", "meters_driven"])

            database.to_csv(cache_filepath)
            del data
            del database

    def write_to_report(self) -> List[str]:
        """Writes Car values to report."""
        lines = []
        lines.append("LPG configured" + self.fuel.value + " " + self.component_name)
        return lines<|MERGE_RESOLUTION|>--- conflicted
+++ resolved
@@ -102,11 +102,7 @@
         super().__init__(
             name=config.name + "_w" + str(config.source_weight),
             my_simulation_parameters=my_simulation_parameters,
-<<<<<<< HEAD
-            my_config=config
-=======
             my_config=config,
->>>>>>> 957c96c4
         )
         self.build(config=config, occupancy_config=occupancy_config)
 
