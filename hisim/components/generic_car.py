--- conflicted
+++ resolved
@@ -36,6 +36,7 @@
 @dataclass_json
 @dataclass
 class GenericCarInformation:
+
     """Class for collecting important generic car parameters from occupancy."""
 
     def __init__(self, my_occupancy_instance: UtspLpgConnector):
@@ -154,8 +155,6 @@
     # maintenance cost as share of investment [0..1]
     maintenance_cost_as_percentage_of_investment: float
     #: consumption of the car in kWh or l
-    consumption_in_kwh: float
-    consumption_in_liter: float
 
     @classmethod
     def get_main_classname(cls):
@@ -179,8 +178,6 @@
             cost=32035.0,
             lifetime=18,
             maintenance_cost_as_percentage_of_investment=0.02,
-            consumption_in_kwh=0,
-            consumption_in_liter=0,
         )
         return config
 
@@ -200,8 +197,6 @@
             cost=44498.0,
             maintenance_cost_as_percentage_of_investment=0.02,
             lifetime=18,
-            consumption_in_kwh=0,
-            consumption_in_liter=0,
         )
         return config
 
@@ -325,48 +320,44 @@
     ) -> OpexCostDataClass:
         """Calculate OPEX costs, consisting of energy and maintenance costs."""
         co2_per_simulated_period_in_kg = None
+        consumption_in_kwh: float
+        consumption_in_liter: float
         energy_costs_in_euro = 0
         for index, output in enumerate(all_outputs):
-<<<<<<< HEAD
             if output.component_name == self.component_name:
-                if output.unit == lt.Units.LITER:
-                    self.config.consumption = round(sum(postprocessing_results.iloc[:, index]), 1)
-=======
-            if output.component_name == self.config.name + "_w" + str(self.config.source_weight):
                 if (
-                    output.field_name == self.FuelConsumption
-                    and output.unit == lt.Units.LITER
-                    and output.load_type == lt.LoadTypes.DIESEL
+                        output.field_name == self.FuelConsumption
+                        and output.unit == lt.Units.LITER
+                        and output.load_type == lt.LoadTypes.DIESEL
                 ):
-                    self.config.consumption_in_liter = round(sum(postprocessing_results.iloc[:, index]), 1)
+                    consumption_in_liter = round(sum(postprocessing_results.iloc[:, index]), 1)
                     # heating value: https://nachhaltigmobil.schule/leistung-energie-verbrauch/#:~:text=Benzin%20hat%20einen%20Heizwert%20von,9%2C8%20kWh%20pro%20Liter.
                     heating_value_of_diesel_in_kwh_per_liter = 9.8
-                    self.config.consumption_in_kwh = (
-                        heating_value_of_diesel_in_kwh_per_liter * self.config.consumption_in_liter
+                    consumption_in_kwh = (
+                            heating_value_of_diesel_in_kwh_per_liter * consumption_in_liter
                     )
->>>>>>> 2a647954
                     emissions_and_cost_factors = EmissionFactorsAndCostsForFuelsConfig.get_values_for_year(
                         self.my_simulation_parameters.year
                     )
                     co2_per_unit = emissions_and_cost_factors.diesel_footprint_in_kg_per_l
                     euro_per_unit = emissions_and_cost_factors.diesel_costs_in_euro_per_l
 
-                    energy_costs_in_euro = self.config.consumption_in_liter * euro_per_unit
-                    co2_per_simulated_period_in_kg = self.config.consumption_in_liter * co2_per_unit
+                    energy_costs_in_euro = consumption_in_liter * euro_per_unit
+                    co2_per_simulated_period_in_kg = consumption_in_liter * co2_per_unit
 
                 elif (
                     output.field_name == self.ElectricityOutput
                     and output.unit == lt.Units.WATT
                     and output.load_type == lt.LoadTypes.ELECTRICITY
                 ):
-                    self.config.consumption_in_kwh = round(
+                    consumption_in_kwh = round(
                         KpiHelperClass.compute_total_energy_from_power_timeseries(
                             power_timeseries_in_watt=postprocessing_results.iloc[:, index],
                             timeresolution=self.my_simulation_parameters.seconds_per_timestep,
                         ),
                         1,
                     )
-                    self.config.consumption_in_liter = 0
+                    consumption_in_liter = 0
                     # No electricity costs for components except for Electricity Meter, because part of electricity consumption is feed by PV
                     energy_costs_in_euro = 0
                     co2_per_simulated_period_in_kg = 0.0
@@ -378,7 +369,7 @@
             opex_energy_cost_in_euro=energy_costs_in_euro,
             opex_maintenance_cost_in_euro=self.calc_maintenance_cost(),
             co2_footprint_in_kg=co2_per_simulated_period_in_kg,
-            consumption_in_kwh=self.config.consumption_in_kwh,
+            consumption_in_kwh=consumption_in_kwh,
             loadtype=self.config.fuel,
         )
 
