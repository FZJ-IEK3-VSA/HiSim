--- conflicted
+++ resolved
@@ -202,16 +202,11 @@
             stsv.set_output_value(self.fuel_consumption, liters_used)
 
     def get_cost_opex(
-<<<<<<< HEAD
-        self, all_outputs: List, postprocessing_results: pd.DataFrame,
-    ) -> Tuple[float, float]:
-=======
         self,
         all_outputs: List,
         postprocessing_results: pd.DataFrame,
     ) -> Tuple[float, float]:
         """Calculate OPEX costs, consisting of energy and maintenance costs."""
->>>>>>> 51a57e1d
         for index, output in enumerate(all_outputs):
             if output.component_name == self.config.name + "_w" + str(
                 self.config.source_weight
@@ -220,14 +215,6 @@
                     self.config.consumption = round(
                         sum(postprocessing_results.iloc[:, index]), 1
                     )
-<<<<<<< HEAD
-                    # be careful, this is hard coded and should be placed somewhere else!
-                    co2_per_unit = 2.6
-                    euro_per_unit = 1.6
-                elif output.unit == lt.Units.WATT:
-                    co2_per_unit = 0.4
-                    euro_per_unit = 0.25
-=======
                     co2_per_unit = EmissionFactorsAndCostsForFuelsConfig.diesel_footprint_in_kg_per_l
                     euro_per_unit = EmissionFactorsAndCostsForFuelsConfig.diesel_costs_in_euro_per_l
 
@@ -235,26 +222,17 @@
                     co2_per_simulated_period_in_kg = self.config.consumption * co2_per_unit
 
                 elif output.unit == lt.Units.WATT:
->>>>>>> 51a57e1d
                     self.config.consumption = round(
                         sum(postprocessing_results.iloc[:, index])
                         * self.my_simulation_parameters.seconds_per_timestep
                         / 3.6e6,
                         1,
                     )
-<<<<<<< HEAD
-
-        return (
-            self.config.consumption * euro_per_unit,
-            self.config.consumption * co2_per_unit,
-        )
-=======
                     # No electricity costs for components except for Electricity Meter, because part of electricity consumption is feed by PV
                     opex_cost_per_simulated_period_in_euro = self.calc_maintenance_cost()
                     co2_per_simulated_period_in_kg = 0.0
 
         return opex_cost_per_simulated_period_in_euro, co2_per_simulated_period_in_kg
->>>>>>> 51a57e1d
 
     def build(self, config: CarConfig, occupancy_config: Any) -> None:
         """Loads necesary data and saves config to class."""
