--- conflicted
+++ resolved
@@ -662,10 +662,6 @@
         assert dhw_consumption_in_kwh is not None
         total_consumption_in_kwh = sh_consumption_in_kwh + dhw_consumption_in_kwh
 
-<<<<<<< HEAD
-        emissions_and_cost_factors = EmissionFactorsAndCostsForFuelsConfig.get_values_for_year(
-            self.my_simulation_parameters.year
-=======
         emissions_and_cost_factors = (
             EmissionFactorsAndCostsForFuelsConfig.get_values_for_year(
                 self.my_simulation_parameters.year, self.my_simulation_parameters.country
@@ -676,10 +672,7 @@
         )
         euro_per_unit = (
             emissions_and_cost_factors.district_heating_costs_in_euro_per_kwh
->>>>>>> b762d3ac
-        )
-        co2_per_unit = emissions_and_cost_factors.district_heating_footprint_in_kg_per_kwh
-        euro_per_unit = emissions_and_cost_factors.district_heating_costs_in_euro_per_kwh
+        )
         co2_per_simulated_period_in_kg = total_consumption_in_kwh * co2_per_unit
         opex_energy_cost_per_simulated_period_in_euro = total_consumption_in_kwh * euro_per_unit
 
