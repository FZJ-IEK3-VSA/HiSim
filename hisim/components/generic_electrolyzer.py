# -*- coding: utf-8 -*-
"""
Created on Tue Jul  5 12:39:29 2022

@author: Johanna
"""

from dataclasses import dataclass

# Owned
from typing import List, Any

from dataclasses_json import dataclass_json

from hisim import component as cp
from hisim import loadtypes as lt
from hisim import log
from hisim import utils
from hisim.components import generic_hydrogen_storage
from hisim.components.configuration import PhysicsConfig
from hisim.simulationparameters import SimulationParameters

__authors__ = "Frank Burkrad, Maximilian Hillen"
__copyright__ = "Copyright 2021, the House Infrastructure Project"
__credits__ = ["Noah Pflugradt"]
__license__ = ""
__version__ = ""
__maintainer__ = "Johanna Ganglbauer"
__email__ = "johanna.ganglbauer@4wardenergy.at"
__status__ = ""


#


@dataclass_json
@dataclass
class GenericElectrolyzerConfig(cp.ConfigBase):
    name: str
    source_weight: int
    min_power: float  # [W]
    max_power: float  # [W]
    min_hydrogen_production_rate_hour: float  # [Nl/h]
    max_hydrogen_production_rate_hour: float  # [Nl/h]

    @classmethod
    def get_main_classname(cls):
        """Returns the full class name of the base class."""
        return GenericElectrolyzer.get_full_classname()

    @classmethod
    def get_default_config(cls) -> Any:
        config = GenericElectrolyzerConfig(
            name="Electrolyzer",
            source_weight=1,
            min_power=1200,  # [W]
            max_power=2400,  # [W]
            min_hydrogen_production_rate_hour=300,  # [Nl/h]
            max_hydrogen_production_rate_hour=5000,  # [Nl/h]
        )
        return config


class ElectrolyzerState:
    """
    This data class saves the state of the electrolyzer.
    """

    def __init__(self, hydrogen: float = 0, electricity: float = 0):
        self.hydrogen = hydrogen
        self.electricity = electricity

    def clone(self) -> Any:
        return ElectrolyzerState(hydrogen=self.hydrogen, electricity=self.electricity)


class GenericElectrolyzer(cp.Component):
    ElectricityTarget = "ElectricityTarget"
    HydrogenOutput = "HydrogenOutput"

    ElectricityOutput = "ElectricityOutput"

    def __init__(
        self,
        my_simulation_parameters: SimulationParameters,
        config: GenericElectrolyzerConfig,
    ):
        """
        The electrolyzer converts electrical energy [kWh] into hydrogen [kg]
        It can work in a certain range from x to 100% or be switched off = 0%
        The conversion rate is given by the supplier and is directly used
            maybe a change to efficiency can be made but its just making things more complex with no benefit
        Between the given values, the values are calculated by an interpolation.
            --> If the load curve is linear a fixed factor could be calculated.

        Therefore it has an operational state
        All the min values and  all the max values are connected and the electrolyzer can operate between them.

        The waste energy in electolyzers is not used to provide heat for the households demand
        Output pressure may be used in the future for the
        """

        super().__init__(
            name=config.name + "_w" + str(config.source_weight),
            my_simulation_parameters=my_simulation_parameters,
<<<<<<< HEAD
            my_config=config
=======
            my_config=config,
>>>>>>> 957c96c4
        )
        self.build(config)
        self.min_hydrogen_production_rate: float
        self.ElectricityTargetC: cp.ComponentInput = self.add_input(
            self.component_name,
            GenericElectrolyzer.ElectricityTarget,
            lt.LoadTypes.ELECTRICITY,
            lt.Units.WATT,
            True,
        )
        self.HydrogenOutputC: cp.ComponentOutput = self.add_output(
            self.component_name,
            GenericElectrolyzer.HydrogenOutput,
            lt.LoadTypes.HYDROGEN,
            lt.Units.KG_PER_SEC,
            output_description="Hydrogen output",
        )
        self.ElectricityOutputC: cp.ComponentOutput = self.add_output(
            object_name=self.component_name,
            field_name=GenericElectrolyzer.ElectricityOutput,
            load_type=lt.LoadTypes.ELECTRICITY,
            unit=lt.Units.WATT,
            postprocessing_flag=[
                lt.InandOutputType.ELECTRICITY_CONSUMPTION_EMS_CONTROLLED,
                lt.ComponentType.ELECTROLYZER,
            ],
            output_description="Electricity Output",
        )
        self.add_default_connections(
            self.get_default_connections_from_L1GenericElectrolyzerController()
        )
        self.state: ElectrolyzerState
        self.previous_state: ElectrolyzerState

    def i_prepare_simulation(self) -> None:
        """Prepares the simulation."""
        pass

    def get_default_connections_from_L1GenericElectrolyzerController(
        self,
    ) -> List[cp.ComponentConnection]:
        log.information("setting l1 default connections in generic electrolyzer")
        connections: List[cp.ComponentConnection] = []
        controller_classname = L1GenericElectrolyzerController.get_classname()
        connections.append(
            cp.ComponentConnection(
                GenericElectrolyzer.ElectricityTarget,
                controller_classname,
                L1GenericElectrolyzerController.ElectricityTarget,
            )
        )
        return connections

    def build(self, config: GenericElectrolyzerConfig) -> None:
        self.state = ElectrolyzerState()
        self.previous_state = ElectrolyzerState()

        self.name = config.name
        self.source_weight = config.source_weight
        self.min_power = config.min_power
        self.max_power = config.max_power
        self.min_hydrogen_production_rate = (
            config.min_hydrogen_production_rate_hour / 3600
        )
        self.max_hydrogen_production_rate = (
            config.max_hydrogen_production_rate_hour / 3600
        )

    def i_save_state(self) -> None:
        self.previous_state = self.state.clone()

    def i_restore_state(self) -> None:
        self.state = self.previous_state.clone()

    def i_doublecheck(self, timestep: int, stsv: cp.SingleTimeStepValues) -> None:
        pass

    def i_simulate(
        self, timestep: int, stsv: cp.SingleTimeStepValues, force_convergence: bool
    ) -> None:
        # check demand, and change state of self.has_heating_demand, and self._has_cooling_demand
        if force_convergence:
            pass

        electricity_target = stsv.get_input_value(self.ElectricityTargetC)
        if electricity_target < 0:
            raise ValueError("Target electricity needs to be positive in Electrolyzer")
        if 0 <= electricity_target < self.min_power:
            self.state.electricity = 0
            electricity_target = 0
        elif electricity_target > self.max_power:
            self.state.electricity = self.max_power
        else:
            self.state.electricity = electricity_target

        # interpolation between points
        # Nl / s
        hydrogen_output_liter: float
        if electricity_target == 0:
            hydrogen_output_liter = 0
        else:
            hydrogen_output_liter = self.min_hydrogen_production_rate + (
                (self.max_hydrogen_production_rate - self.min_hydrogen_production_rate)
                * (self.state.electricity - self.min_power)
                / (self.max_power - self.min_power)
            )
        self.state.hydrogen = (
            hydrogen_output_liter / 1000
        ) * PhysicsConfig.hydrogen_density
        stsv.set_output_value(self.HydrogenOutputC, self.state.hydrogen)
        stsv.set_output_value(self.ElectricityOutputC, self.state.electricity)

    def write_to_report(self):
        lines = []
        lines.append("Name: {}".format(self.name + str(self.source_weight)))
        lines.append("electrical power: {:4.0f} kW".format(self.max_power))
        lines.append(
            "hydrogen production rate: {:4.0f} kg / s".format(
                self.max_hydrogen_production_rate
            )
        )
        return lines


@dataclass_json
@dataclass
class L1ElectrolyzerConfig(cp.ConfigBase):
    """
    L1Electrolyzer Config
    """

    name: str
    source_weight: int
    min_operation_time: int
    min_idle_time: int
    P_min_electrolyzer: float
    SOC_max_H2: float

    @classmethod
    def get_main_classname(cls):
        """Returns the full class name of the base class."""
        return L1GenericElectrolyzerController.get_full_classname()

    @classmethod
    def get_default_config(cls) -> Any:
        config = L1ElectrolyzerConfig(
            name="L1ElectrolyzerRuntimeController",
            source_weight=1,
            min_operation_time=14400,
            min_idle_time=7200,
            P_min_electrolyzer=1200,
            SOC_max_H2=96,
        )
        return config


class L1ElectrolyzerControllerState:
    """
    This data class saves the state of the controller.
    """

    def __init__(
        self,
        timestep_actual: int = -1,
        state: int = 0,
        timestep_of_last_action: int = 0,
    ) -> None:
        self.timestep_actual = timestep_actual
        self.state = state
        self.timestep_of_last_action = timestep_of_last_action

    def clone(self) -> Any:
        return L1ElectrolyzerControllerState(
            timestep_actual=self.timestep_actual,
            state=self.state,
            timestep_of_last_action=self.timestep_of_last_action,
        )

    def is_first_iteration(self, timestep: int) -> bool:
        if self.timestep_actual + 1 == timestep:
            self.timestep_actual += 1
            return True
        return False

    def activation(self, timestep: int) -> None:
        self.state = 1
        self.timestep_of_last_action = timestep

    def deactivation(self, timestep: int) -> None:
        self.state = 0
        self.timestep_of_last_action = timestep


class L1GenericElectrolyzerController(cp.Component):
    """
    L1 CHP Controller. It takes care of the operation of the CHP only in terms of running times.

    Parameters
    --------------
    min_running_time: int, optional
        Minimal running time of device, in seconds. The default is 3600 seconds.
    min_idle_time : int, optional
        Minimal off time of device, in seconds. The default is 900 seconds.
    source_weight : int, optional
        Weight of component, relevant if there is more than one component of same type, defines hierachy in control. The default is 1.
    component type : str, optional
        Name of component to be controlled
    """

    # Inputs
    l2_ElectricityTarget = "l2_ElectricityTarget"
    HydrogenSOC = "HydrogenSOC"

    # Outputs
    ElectricityTarget = "ElectricityTarget"

    # Similar components to connect to:
    # 1. Building
    @utils.measure_execution_time
    def __init__(
        self,
        my_simulation_parameters: SimulationParameters,
        config: L1ElectrolyzerConfig,
    ) -> None:

        super().__init__(
            name=config.name + "_w" + str(config.source_weight),
            my_simulation_parameters=my_simulation_parameters,
<<<<<<< HEAD
            my_config=config
=======
            my_config=config,
>>>>>>> 957c96c4
        )

        self.build(config)
        self.state0: L1ElectrolyzerControllerState
        self.state: L1ElectrolyzerControllerState
        self.previous_state: L1ElectrolyzerControllerState
        # add inputs
        self.l2_ElectricityTargetC: cp.ComponentInput = self.add_input(
            self.component_name,
            self.l2_ElectricityTarget,
            lt.LoadTypes.ELECTRICITY,
            lt.Units.WATT,
            mandatory=True,
        )
        self.HydrogenSOCC: cp.ComponentInput = self.add_input(
            self.component_name,
            self.HydrogenSOC,
            lt.LoadTypes.HYDROGEN,
            lt.Units.PERCENT,
            mandatory=True,
        )
        # add outputs
        self.ElectricityTargetC: cp.ComponentOutput = self.add_output(
            self.component_name,
            self.ElectricityTarget,
            lt.LoadTypes.ELECTRICITY,
            lt.Units.WATT,
<<<<<<< HEAD
            output_description="Electricity Output"
=======
            output_description="Electricity Output",
>>>>>>> 957c96c4
        )

        self.add_default_connections(
            self.get_default_connections_from_hydrogenstorage()
        )

    def get_default_connections_from_hydrogenstorage(
        self,
    ) -> List[cp.ComponentConnection]:
        log.information(
            "setting generic H2 storage default connections in L1 of generic electrolyzer"
        )
        connections: List[cp.ComponentConnection] = []
        h2storage_classname = (
            generic_hydrogen_storage.GenericHydrogenStorage.get_classname()
        )
        connections.append(
            cp.ComponentConnection(
                L1GenericElectrolyzerController.HydrogenSOC,
                h2storage_classname,
                generic_hydrogen_storage.GenericHydrogenStorage.HydrogenSOC,
            )
        )
        return connections

    def i_prepare_simulation(self) -> None:
        """Prepares the simulation."""
        pass

    def build(self, config: L1ElectrolyzerConfig) -> None:

        self.on_time = int(
            config.min_operation_time
            / self.my_simulation_parameters.seconds_per_timestep
        )
        self.off_time = int(
            config.min_idle_time / self.my_simulation_parameters.seconds_per_timestep
        )
        self.name = config.name
        self.source_weight = config.source_weight
        self.Pmin = config.P_min_electrolyzer
        self.SOCmax = config.SOC_max_H2

        self.state0 = L1ElectrolyzerControllerState()
        self.state = L1ElectrolyzerControllerState()
        self.previous_state = L1ElectrolyzerControllerState()

    def i_save_state(self) -> None:
        self.previous_state = self.state.clone()

    def i_restore_state(self) -> None:
        self.state = self.previous_state.clone()

    def i_doublecheck(self, timestep: int, stsv: cp.SingleTimeStepValues) -> None:
        pass

    def i_simulate(
        self, timestep: int, stsv: cp.SingleTimeStepValues, force_convergence: bool
    ) -> None:

        l2_electricity_target = stsv.get_input_value(self.l2_ElectricityTargetC)
        H2_SOC = stsv.get_input_value(self.HydrogenSOCC)

        # save reference state state0 in first iteration
        if self.state.is_first_iteration(timestep):
            self.state0 = self.state.clone()

        # return device on if minimum operation time is not fulfilled and device was on in previous state
        if (
            self.state0.state == 1
            and self.state0.timestep_of_last_action + self.on_time >= timestep
        ):
            self.state.state = 1
            l2_electricity_target = max(
                self.Pmin, l2_electricity_target
            )  # return device off if minimum idle time is not fulfilled and device was off in previous state
        elif (
            self.state0.state == 0
            and self.state0.timestep_of_last_action + self.off_time >= timestep
        ):
            self.state.state = 0
            l2_electricity_target = 0

        # catch cases where hydrogen storage is close to maximum level and signals oscillate -> just turn off electrolyzer
        elif force_convergence:
            if self.state0.state == 0:
                self.state.state = 0
            else:
                self.state.deactivation(timestep)
            l2_electricity_target = 0
            pass

        # set point control
        else:
            # if target electricity is too low or hydrogen storage too full: turn off
            if (
                (l2_electricity_target < self.Pmin) or (H2_SOC > self.SOCmax)
            ) and self.state0.state == 1:
                self.state.deactivation(timestep)
            # turns on if electricity is high enough and there is still space in storage, only works if being off is not compulsory
            elif (
                (l2_electricity_target >= self.Pmin) and (H2_SOC <= self.SOCmax)
            ) and self.state0.state == 0:
                self.state.activation(timestep)
            else:
                pass

        stsv.set_output_value(
            self.ElectricityTargetC, self.state.state * l2_electricity_target
        )

    def prin1t_outpu1t(self, t_m: float, state: L1ElectrolyzerControllerState) -> None:
        log.information("==========================================")
        log.information("T m: {}".format(t_m))
        log.information("State: {}".format(state))

    def write_to_report(self) -> List[str]:
        lines: List[str] = []
        lines.append("L1 Controller Electrolyzer: " + self.component_name)
        return lines<|MERGE_RESOLUTION|>--- conflicted
+++ resolved
@@ -103,11 +103,7 @@
         super().__init__(
             name=config.name + "_w" + str(config.source_weight),
             my_simulation_parameters=my_simulation_parameters,
-<<<<<<< HEAD
-            my_config=config
-=======
             my_config=config,
->>>>>>> 957c96c4
         )
         self.build(config)
         self.min_hydrogen_production_rate: float
@@ -336,11 +332,7 @@
         super().__init__(
             name=config.name + "_w" + str(config.source_weight),
             my_simulation_parameters=my_simulation_parameters,
-<<<<<<< HEAD
-            my_config=config
-=======
             my_config=config,
->>>>>>> 957c96c4
         )
 
         self.build(config)
@@ -368,11 +360,7 @@
             self.ElectricityTarget,
             lt.LoadTypes.ELECTRICITY,
             lt.Units.WATT,
-<<<<<<< HEAD
-            output_description="Electricity Output"
-=======
             output_description="Electricity Output",
->>>>>>> 957c96c4
         )
 
         self.add_default_connections(
