--- conflicted
+++ resolved
@@ -8,11 +8,7 @@
     SingleTimeStepValues,
     ComponentInput,
     ComponentOutput,
-<<<<<<< HEAD
-    ConfigBase
-=======
     ConfigBase,
->>>>>>> 957c96c4
 )
 
 from hisim import loadtypes as lt
@@ -35,11 +31,7 @@
 @dataclass_json
 @dataclass
 class ElectrolyzerWithStorageConfig(ConfigBase):
-<<<<<<< HEAD
-    
-=======
-
->>>>>>> 957c96c4
+
     name: str
     waste_energy: float  # [W]
     min_power: float  # [W]
@@ -54,18 +46,10 @@
     def get_main_classname(cls):
         """Returns the full class name of the base class."""
         return AdvancedElectrolyzer.get_full_classname()
-<<<<<<< HEAD
-    
+
     @classmethod
     def get_default_config(cls):
         config = ElectrolyzerWithStorageConfig(
-            
-=======
-
-    @classmethod
-    def get_default_config(cls):
-        config = ElectrolyzerWithStorageConfig(
->>>>>>> 957c96c4
             name="ElectrolyzerWithStorage",
             waste_energy=400,  # [W]
             min_power=1_200,  # [W]
@@ -77,10 +61,7 @@
             pressure_hydrogen_output=30,  # [bar]
         )
         return config
-<<<<<<< HEAD
-=======
-
->>>>>>> 957c96c4
+
 
 @dataclass_json
 @dataclass
@@ -100,11 +81,7 @@
     def get_main_classname(cls):
         """Returns the full class name of the base class."""
         return HydrogenStorage.get_full_classname()
-<<<<<<< HEAD
-    
-=======
-
->>>>>>> 957c96c4
+
     @classmethod
     def get_default_config(cls):
         config = ElectrolyzerWithHydrogenStorageConfig(
@@ -284,13 +261,9 @@
     ):
 
         super().__init__(
-<<<<<<< HEAD
-            config.name, my_simulation_parameters=my_simulation_parameters, my_config=config
-=======
             config.name,
             my_simulation_parameters=my_simulation_parameters,
             my_config=config,
->>>>>>> 957c96c4
         )
 
         # input
@@ -403,10 +376,6 @@
         """Prepares the simulation."""
         pass
 
-<<<<<<< HEAD
-
-=======
->>>>>>> 957c96c4
     def i_save_state(self):
         self.previous_state = self.electrolyzer.state
 
@@ -670,13 +639,9 @@
         config: ElectrolyzerWithHydrogenStorageConfig,
     ):
         super().__init__(
-<<<<<<< HEAD
-            config.name, my_simulation_parameters=my_simulation_parameters, my_config=config
-=======
             config.name,
             my_simulation_parameters=my_simulation_parameters,
             my_config=config,
->>>>>>> 957c96c4
         )
         self.charging_hydrogen: ComponentInput = self.add_input(
             self.component_name,
@@ -768,10 +733,6 @@
             loss_factor=config.loss_factor_per_day,
         )
 
-<<<<<<< HEAD
-
-=======
->>>>>>> 957c96c4
     def i_save_state(self):
         self.previous_state = self.hydrogenstorage.fill
 
