--- conflicted
+++ resolved
@@ -27,10 +27,6 @@
 
 @dataclass_json
 @dataclass
-<<<<<<< HEAD
-
-=======
->>>>>>> 957c96c4
 class VehiclePureConfig(cp.ConfigBase):
 
     name: str
@@ -38,11 +34,90 @@
     model: str
     soc: float
     profile: str
-    
+
     @classmethod
     def get_main_classname(cls):
         """Returns the full class name of the base class."""
         return VehiclePure.get_full_classname()
+
+    @classmethod
+    def get_default_config(cls):
+        """Gets a default config."""
+        return VehiclePureConfig(
+            name="Electrical Charger",
+            manufacturer="Tesla",
+            model="Model 3 v3",
+            soc=1.0,
+            profile="CH01",
+        )
+
+
+@dataclass_json
+@dataclass
+class EVChargerControllerConfig(cp.ConfigBase):
+
+    name: str
+    mode: int
+
+    @classmethod
+    def get_main_classname(cls):
+        """Returns the full class name of the base class."""
+        return EVChargerController.get_full_classname()
+
+    @classmethod
+    def get_default_config(cls):
+        """Gets a default config."""
+        return EVChargerControllerConfig(name="ElectricalChargerController", mode=1)
+
+
+@dataclass_json
+@dataclass
+class VehicleConfig(cp.ConfigBase):
+
+    name: str
+    manufacturer: str
+    model: str
+    soc: float
+
+    @classmethod
+    def get_main_classname(cls):
+        """Returns the full class name of the base class."""
+        return Vehicle.get_full_classname()
+
+    @classmethod
+    def get_default_config(cls):
+        """Gets a default config."""
+        return VehicleConfig(
+            name="ElectricVehicle",
+            manufacturer="Renault",
+            model="Zoe v3",
+            soc=0.8,
+        )
+
+
+@dataclass_json
+@dataclass
+class EVChargerConfig(cp.ConfigBase):
+
+    name: str
+    manufacturer: str
+    charger_name: str
+    electric_vehicle: Any
+
+    @classmethod
+    def get_main_classname(cls):
+        """Returns the full class name of the base class."""
+        return EVCharger.get_full_classname()
+
+    @classmethod
+    def get_default_config(cls):
+        """Gets a default config."""
+        return EVChargerConfig(
+            name="EV_Charger",
+            manufacturer="myenergi",
+            charger_name="Wallbox ZAPPI 222TW",
+            electric_vehicle=None,
+        )
 
 
     @classmethod
@@ -56,26 +131,6 @@
             profile= "CH01",
         )
 
-<<<<<<< HEAD
-=======
-    @classmethod
-    def get_main_classname(cls):
-        """Returns the full class name of the base class."""
-        return VehiclePure.get_full_classname()
-
-    @classmethod
-    def get_default_config(cls):
-        """Gets a default config."""
-        return VehiclePureConfig(
-            name="Electrical Charger",
-            manufacturer="Tesla",
-            model="Model 3 v3",
-            soc=1.0,
-            profile="CH01",
-        )
-
-
->>>>>>> 957c96c4
 @dataclass_json
 @dataclass
 class EVChargerControllerConfig(cp.ConfigBase):
@@ -91,106 +146,12 @@
     @classmethod
     def get_default_config(cls):
         """Gets a default config."""
-<<<<<<< HEAD
         return EVChargerControllerConfig(
             name="ElectricalChargerController",
             mode=1
         )
-=======
-        return EVChargerControllerConfig(name="ElectricalChargerController", mode=1)
-
->>>>>>> 957c96c4
-
-@dataclass_json
-@dataclass
-class VehicleConfig(cp.ConfigBase):
-
-    name: str
-    manufacturer: str
-    model: str
-    soc: float
-<<<<<<< HEAD
-=======
-
-    @classmethod
-    def get_main_classname(cls):
-        """Returns the full class name of the base class."""
-        return Vehicle.get_full_classname()
-
-    @classmethod
-    def get_default_config(cls):
-        """Gets a default config."""
-        return VehicleConfig(
-            name="ElectricVehicle",
-            manufacturer="Renault",
-            model="Zoe v3",
-            soc=0.8,
-        )
-
-
-@dataclass_json
-@dataclass
-class EVChargerConfig(cp.ConfigBase):
-
-    name: str
-    manufacturer: str
-    charger_name: str
-    electric_vehicle: Any
-
-    @classmethod
-    def get_main_classname(cls):
-        """Returns the full class name of the base class."""
-        return EVCharger.get_full_classname()
-
-    @classmethod
-    def get_default_config(cls):
-        """Gets a default config."""
-        return EVChargerConfig(
-            name="EV_Charger",
-            manufacturer="myenergi",
-            charger_name="Wallbox ZAPPI 222TW",
-            electric_vehicle=None,
-        )
->>>>>>> 957c96c4
-
-    @classmethod
-    def get_main_classname(cls):
-        """Returns the full class name of the base class."""
-        return Vehicle.get_full_classname()
-
-    @classmethod
-    def get_default_config(cls):
-        """Gets a default config."""
-        return VehicleConfig(
-            name="ElectricVehicle",
-            manufacturer= "Renault",
-            model= "Zoe v3",
-            soc= 0.8,
-            )
-
-@dataclass_json
-@dataclass
-class EVChargerConfig(cp.ConfigBase):
-
-    name: str
-    manufacturer: str
-    charger_name: str
-    electric_vehicle: Any
-
-    @classmethod
-    def get_main_classname(cls):
-        """Returns the full class name of the base class."""
-        return EVCharger.get_full_classname()
-
-    @classmethod
-    def get_default_config(cls):
-        """Gets a default config."""
-        return EVChargerConfig(
-            name="EV_Charger",
-            manufacturer= "myenergi",
-            charger_name= "Wallbox ZAPPI 222TW",
-            electric_vehicle = None
-            )
+
+
 
 class VehiclePure(cp.Component):
     """
@@ -212,17 +173,6 @@
     """
 
     def __init__(
-<<<<<<< HEAD
-        self,
-        my_simulation_parameters: SimulationParameters,
-        config: VehiclePureConfig
-    ) -> None:
-        super().__init__(
-            name="EV_charger", my_simulation_parameters=my_simulation_parameters, my_config=config
-        )
-        self.evconfig = config
-        
-=======
         self, my_simulation_parameters: SimulationParameters, config: VehiclePureConfig
     ) -> None:
         super().__init__(
@@ -232,7 +182,6 @@
         )
         self.evconfig = config
 
->>>>>>> 957c96c4
         self.build()
 
     def build(self) -> None:
@@ -439,22 +388,12 @@
     Discharge = "Discharge"
 
     def __init__(
-<<<<<<< HEAD
-        self,
-        my_simulation_parameters: SimulationParameters,
-        config: VehicleConfig
-    ) -> None:
-        super().__init__(
-            name="ElectricVehicle", my_simulation_parameters=my_simulation_parameters,
-            my_config=config
-=======
         self, my_simulation_parameters: SimulationParameters, config: VehicleConfig
     ) -> None:
         super().__init__(
             name="ElectricVehicle",
             my_simulation_parameters=my_simulation_parameters,
             my_config=config,
->>>>>>> 957c96c4
         )
 
         self.build(manufacturer=config.manufacturer, model=config.model, soc=config.soc)
@@ -671,21 +610,12 @@
     # 2. Some ChargingInput
 
     def __init__(
-<<<<<<< HEAD
-        self,
-        my_simulation_parameters: SimulationParameters,
-        config: EVChargerConfig
-    ) -> None:
-        super().__init__(
-            name="EVCharger", my_simulation_parameters=my_simulation_parameters, my_config=config
-=======
         self, my_simulation_parameters: SimulationParameters, config: EVChargerConfig
     ) -> None:
         super().__init__(
             name="EVCharger",
             my_simulation_parameters=my_simulation_parameters,
             my_config=config,
->>>>>>> 957c96c4
         )
 
         self.build(
@@ -927,22 +857,14 @@
     # 1. Some ChargingInput
 
     def __init__(
-<<<<<<< HEAD
-        self, my_simulation_parameters: SimulationParameters, config: EVChargerControllerConfig
-=======
         self,
         my_simulation_parameters: SimulationParameters,
         config: EVChargerControllerConfig,
->>>>>>> 957c96c4
     ) -> None:
         super().__init__(
             name="EVChargerController",
             my_simulation_parameters=my_simulation_parameters,
-<<<<<<< HEAD
-            my_config=config
-=======
             my_config=config,
->>>>>>> 957c96c4
         )
         self.mode = config.mode
 
