--- conflicted
+++ resolved
@@ -1,7 +1,7 @@
 """Gas Heater Module."""
 # clean
 # Owned
-from typing import List, Any, Tuple
+from typing import List, Any
 from dataclasses import dataclass
 from dataclasses_json import dataclass_json
 from hisim.component import (
@@ -53,35 +53,25 @@
     maximal_temperature_in_celsius: float  # [°C]
     temperature_delta_in_celsius: float  # [°C]
     maximal_power_in_watt: float  # [W]
-    #: CO2 footprint of investment in kg
-    co2_footprint: float
-    #: cost for investment in Euro
-    cost: float
-    #: lifetime in years
-    lifetime: float
 
     @classmethod
     def get_default_gasheater_config(
         cls,
     ) -> Any:
         """Get a default Building."""
-        maximal_power_in_watt: float = 12_000  # W
         config = GenericGasHeaterConfig(
             name="GenericGasHeater",
             temperature_delta_in_celsius=10,
-            maximal_power_in_watt=maximal_power_in_watt,
+            maximal_power_in_watt=12_000,
             is_modulating=True,
             minimal_thermal_power_in_watt=1_000,  # [W]
-            maximal_thermal_power_in_watt=maximal_power_in_watt,  # [W]
+            maximal_thermal_power_in_watt=12_000,  # [W]
             eff_th_min=0.60,  # [-]
             eff_th_max=0.90,  # [-]
             delta_temperature_in_celsius=25,
             maximal_mass_flow_in_kilogram_per_second=12_000
             / (4180 * 25),  # kg/s ## -> ~0.07 P_th_max / (4180 * delta_T)
             maximal_temperature_in_celsius=80,  # [°C])
-            co2_footprint=maximal_power_in_watt * 1e-3 * 49.47,  # value from emission_factros_and_costs_devices.csv
-            cost=7416,  # value from emission_factros_and_costs_devices.csv
-            lifetime=20,  # value from emission_factros_and_costs_devices.csv
         )
         return config
 
@@ -282,19 +272,9 @@
             self.mass_flow_output_temperature_channel,
             mass_flow_out_temperature_in_celsius,
         )  # efficiency
-<<<<<<< HEAD
-        stsv.set_output_value(self.mass_flow_output_channel, mass_out)  # efficiency
-        stsv.set_output_value(self.gas_demand_channel, gas_power)  # gas consumption
-
-    @staticmethod
-    def get_cost_capex(config: GenericGasHeaterConfig) -> Tuple[float, float, float]:
-        """Returns investment cost, CO2 emissions and lifetime."""
-        return config.cost, config.co2_footprint, config.lifetime
-=======
         stsv.set_output_value(
             self.mass_flow_output_channel, mass_flow_out_in_kg_per_s
         )  # efficiency
         stsv.set_output_value(
             self.gas_demand_channel, gas_demand_in_kwh
-        )  # gas consumption
->>>>>>> 5d346110
+        )  # gas consumption