--- conflicted
+++ resolved
@@ -79,13 +79,8 @@
         """Get a default gasheater config."""
         config = GenericGasHeaterControllerConfig(
             name="GasheaterController",
-<<<<<<< HEAD
-            set_heating_temperature_water_boiler_in_celsius=0.0,
-            offset=0.0,
-=======
             set_heating_temperature_water_boiler_in_celsius=60.0,
             offset=2.0,
->>>>>>> 957c96c4
             mode=1,
         )
         return config
