--- conflicted
+++ resolved
@@ -29,7 +29,6 @@
 from hisim.components.weather import Weather
 from hisim.loadtypes import LoadTypes, Units
 from hisim.simulationparameters import SimulationParameters
-<<<<<<< HEAD
 #from hisim.components.extended_storage import WaterSlice
 #from hisim.components.configuration import WarmWaterStorageConfig
 #from hisim.components.configuration import PhysicsConfig
@@ -37,8 +36,6 @@
 from hisim.components.weather import Weather
 from hisim import log
 from wrappedcallgraph.callgraphwrap import graph_call_path_factory, method_pattern
-=======
->>>>>>> fc2d44fe
 
 __authors__ = "Vitor Hugo Bellotto Zago"
 __copyright__ = "Copyright 2021, the House Infrastructure Project"
@@ -460,20 +457,6 @@
         pass
 
     def write_to_report(self) -> List[str]:
-<<<<<<< HEAD
-        lines: List[str] = []
-        lines.append("Name: {}".format("Heat Pump"))
-        lines.append("Max power: {:4.0f} kW".format((self.max_heating_power)*1E-3))
-        lines.append("Max power var: {:4.0f}".format(self.max_heating_power_var))
-        #lines = []
-        #lines.append([self.ComponentName,""])
-        #lines.append(["Max power:","{:4.2f}".format(self.max_heating_power)])
-        #lines.append(["Max power var:","{:4.2f}".format(self.max_heating_power_var)])
-        return lines
-
-    # @graph_call_path_factory(method_pattern)
-    def i_simulate(self, timestep: int, stsv: cp.SingleTimeStepValues,  force_convergence: bool) -> None:
-=======
         """Write important variables to report."""
         lines = []
         lines.append(
@@ -484,11 +467,8 @@
         )
         return self.heatpump_config.get_string_dict() + lines
 
-    def i_simulate(
-        self, timestep: int, stsv: cp.SingleTimeStepValues, force_convergence: bool
-    ) -> None:
-        """Simulate heat pump."""
->>>>>>> fc2d44fe
+    # @graph_call_path_factory(method_pattern)
+    def i_simulate(self, timestep: int, stsv: cp.SingleTimeStepValues,  force_convergence: bool) -> None:
         # Inputs
         state_c = stsv.get_input_value(self.state_channel)
         temperature_outside = stsv.get_input_value(self.temperature_outside_channel)
@@ -755,16 +735,6 @@
         pass
 
     def write_to_report(self) -> List[str]:
-<<<<<<< HEAD
-        lines = []
-        lines.append("Heat Pump Controller")
-        # todo: add more useful stuff here
-        lines.append("tbd")
-        return lines
-
-    
-    def i_simulate(self, timestep: int, stsv: cp.SingleTimeStepValues,  force_convergence: bool) -> None:
-=======
         """Write important variables to report."""
         return self.heatpump_controller_config.get_string_dict()
 
@@ -772,7 +742,6 @@
         self, timestep: int, stsv: cp.SingleTimeStepValues, force_convergence: bool
     ) -> None:
         """Simulate the heat pump comtroller."""
->>>>>>> fc2d44fe
         # check demand, and change state of self.has_heating_demand, and self._has_cooling_demand
         if force_convergence:
             pass
