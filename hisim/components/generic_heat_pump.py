--- conflicted
+++ resolved
@@ -681,11 +681,7 @@
             cp.ComponentConnection(
                 GenericHeatPumpController.TemperatureMean,
                 building_classname,
-<<<<<<< HEAD
-                Building.TemperatureIndoorAir,
-=======
                 Building.TemperatureMeanThermalMass,
->>>>>>> 37f3bfcd
             )
         )
         return connections
