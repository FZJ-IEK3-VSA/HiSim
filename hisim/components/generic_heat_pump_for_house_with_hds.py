--- conflicted
+++ resolved
@@ -197,13 +197,9 @@
         """Construct all the necessary attributes."""
         self.heatpump_config = config
         super().__init__(
-<<<<<<< HEAD
-            self.heatpump_config.name, my_simulation_parameters=my_simulation_parameters, my_config=config
-=======
             self.heatpump_config.name,
             my_simulation_parameters=my_simulation_parameters,
             my_config=config,
->>>>>>> 957c96c4
         )
         self.manufacturer = self.heatpump_config.manufacturer
         self.heatpump_name = self.heatpump_config.heat_pump_name
@@ -661,11 +657,7 @@
         super().__init__(
             self.heatpump_controller_config.name,
             my_simulation_parameters=my_simulation_parameters,
-<<<<<<< HEAD
-            my_config=config
-=======
             my_config=config,
->>>>>>> 957c96c4
         )
         self.water_temperature_input_from_heat_water_storage_in_celsius: float = 35
         self.build(
