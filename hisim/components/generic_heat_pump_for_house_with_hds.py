"""Generic Heat Pump module.

This module contains the following classes:
    1. GenericHeatPump State
    2. GenericHeatPump
    3. HeatPumpController

"""
# clean

# Generic/Built-in
import copy
from typing import List, Any
from dataclasses import dataclass
from dataclasses_json import dataclass_json
import numpy as np

from hisim import component as cp
from hisim import log
from hisim import utils
from hisim.components.configuration import PhysicsConfig
from hisim.components.weather import Weather
from hisim.loadtypes import LoadTypes, Units
from hisim.simulationparameters import SimulationParameters
from hisim.sim_repository_singleton import SingletonSimRepository, SingletonDictKeyEnum

__authors__ = "Katharina Rieck"
__copyright__ = "Copyright 2021, the House Infrastructure Project"
__credits__ = ["Noah Pflugradt"]
__license__ = "MIT"
__version__ = "0.1"
__maintainer__ = "Katharina Rieck"
__email__ = "k.rieck@fz-juelich.de"
__status__ = "development"


@dataclass_json
@dataclass
class GenericHeatPumpConfigNew(cp.ConfigBase):

    """HeatPump Config Class."""

    @classmethod
    def get_main_classname(cls):
        """Returns the full class name of the base class."""
        return GenericHeatPumpNew.get_full_classname()

    name: str
    manufacturer: str
    heat_pump_name: str
    min_operation_time_in_seconds: int
    min_idle_time_in_seconds: int

    @classmethod
    def get_default_generic_heat_pump_config(cls):
        """Gets a default Generic Heat Pump."""
        return GenericHeatPumpConfigNew(
            name="HeatPump",
            heat_pump_name="Vitocal 300-A AWO-AC 301.B07",
            manufacturer="Viessmann Werke GmbH & Co KG",
            min_operation_time_in_seconds=60 * 60,
            min_idle_time_in_seconds=15 * 60,
        )


@dataclass_json
@dataclass
class HeatPumpControllerConfigNew(cp.ConfigBase):

    """HeatPump Controller Config Class."""

    @classmethod
    def get_main_classname(cls):
        """Returns the full class name of the base class."""
        return HeatPumpControllerNew.get_full_classname()

    name: str
    set_water_storage_temperature_for_heating_in_celsius: float
    set_water_storage_temperature_for_cooling_in_celsius: float
    offset: float
    mode: int

    @classmethod
    def get_default_generic_heat_pump_controller_config(cls):
        """Gets a default Generic Heat Pump Controller."""
        return HeatPumpControllerConfigNew(
            name="HeatPumpController",
<<<<<<< HEAD
            set_water_storage_temperature_for_heating_in_celsius=32,
            set_water_storage_temperature_for_cooling_in_celsius=38,
            offset=0.0,
=======
            set_water_storage_temperature_for_heating_in_celsius=49,
            set_water_storage_temperature_for_cooling_in_celsius=55,
            offset=0.5,
>>>>>>> 6e3390b6
            mode=1,
        )


class GenericHeatPumpStateNew:

    """Heat Pump State class.

    It determines the state of the heat pump.

    """

    def __init__(
        self,
        start_timestep: int = 0,
        thermal_power_delivered_in_watt: float = 0.0,
        cop: float = 1.0,
        cycle_number: int = 0,
    ) -> None:
        """Contruct all the necessary attributes."""
        self.start_timestep = start_timestep
        self.thermal_power_delivered_in_watt = thermal_power_delivered_in_watt
        self.cycle_number = cycle_number

        if thermal_power_delivered_in_watt == 0.0:
            self.activation = 0
            self.heating_power_in_watt = 0.0
            self.cooling_power_in_watt = 0.0
            self.cop = 1.0
            self.electricity_input_in_watt = abs(
                self.thermal_power_delivered_in_watt / self.cop
            )
        elif self.thermal_power_delivered_in_watt > 0.0:
            self.activation = -1
            self.heating_power_in_watt = self.thermal_power_delivered_in_watt
            self.cooling_power_in_watt = 0.0
            self.cop = cop
            self.electricity_input_in_watt = abs(
                self.thermal_power_delivered_in_watt / self.cop
            )
        elif self.thermal_power_delivered_in_watt < 0.0:
            self.activation = 1
            self.heating_power_in_watt = 0
            self.cooling_power_in_watt = self.thermal_power_delivered_in_watt
            self.cop = cop
            self.electricity_input_in_watt = abs(
                self.thermal_power_delivered_in_watt / self.cop
            )
        else:
            raise Exception("Impossible Heat Pump State.")

    def clone(self) -> Any:
        """Clone heat pump state."""
        return GenericHeatPumpStateNew(
            self.start_timestep,
            self.thermal_power_delivered_in_watt,
            self.cop,
            self.cycle_number,
        )


class GenericHeatPumpNew(cp.Component):

    """Heat pump class.

    It does support a refrigeration cycle.
    Thermal output is delivered straight to
    the component object.

    Parameters
    ----------
    manufacturer : str
        Heat pump manufacturer
    name : str
        Heat pump model
    min_operation_time : int, optional
        Minimum time duration that the heat pump operates under one cycle, in seconds. The default is 3600.
    min_idle_time : int, optional
        Minimum time duration that the heat pump has to stay idle, in seconds. The default is 900.

    """

    # Inputs
    State = "State"
    TemperatureOutside = "TemperatureOutside"
    WaterTemperatureInputFromHeatWaterStorage = (
        "WaterTemperatureInputFromHeatWaterStorage"
    )

    # Outputs
    ThermalPowerDelivered = "ThermalPowerDelivered"
    Heating = "Heating"
    Cooling = "Cooling"
    ElectricityOutput = "ElectricityOutput"
    NumberOfCycles = "NumberOfCycles"
    WaterTemperatureOutput = "WaterTemperatureOutput"

    # Similar components to connect to:
    # 1. Weather
    # 2. HeatPumpController
    @utils.measure_execution_time
    def __init__(
        self,
        my_simulation_parameters: SimulationParameters,
        config: GenericHeatPumpConfigNew,
    ) -> None:
        """Construct all the necessary attributes."""
        self.heatpump_config = config
        super().__init__(
            self.heatpump_config.name,
            my_simulation_parameters=my_simulation_parameters,
            my_config=config,
        )
        self.manufacturer = self.heatpump_config.manufacturer
        self.heatpump_name = self.heatpump_config.heat_pump_name
        self.min_operation_time_in_seconds = (
            self.heatpump_config.min_operation_time_in_seconds
        )
        self.min_idle_time_in_seconds = self.heatpump_config.min_idle_time_in_seconds
        self.build(
            self.manufacturer,
            self.heatpump_name,
            self.min_operation_time_in_seconds,
            self.min_idle_time_in_seconds,
        )
        self.specific_heat_capacity_of_water_in_joule_per_kg_per_celsius: float = 1
        self.number_of_cycles = 0
        self.number_of_cycles_previous = copy.deepcopy(self.number_of_cycles)
        self.state = GenericHeatPumpStateNew(start_timestep=int(0), cycle_number=0)
        self.previous_state = self.state.clone()
        self.has_been_converted: Any

        self.water_temperature_input_in_celsius: float = 35
        self.water_temperature_output_in_celsius: float = 35
        self.temperature_outside: float = 0

        self.state_from_heat_pump_controller: float = 0

        if SingletonSimRepository().exist_entry(
            key=SingletonDictKeyEnum.MAXTHERMALBUILDINGDEMAND
        ):
            self.max_thermal_building_demand_in_watt = (
                SingletonSimRepository().get_entry(
                    key=SingletonDictKeyEnum.MAXTHERMALBUILDINGDEMAND
                )
            )
        else:
            raise KeyError(
                "Keys for max thermal building demand was not found in the singleton sim repository."
                + "This might be because the heat pump was not initialized before the building."
                + "Please check the order of the initialization of the components in your example."
            )

        self.heatpump_water_mass_flow_rate_in_kg_per_second = self.calc_heat_pump_water_mass_flow_rate(
            max_thermal_building_demand_in_watt=self.max_thermal_building_demand_in_watt
        )
        SingletonSimRepository().set_entry(
            key=SingletonDictKeyEnum.WATERMASSFLOWRATEOFHEATGENERATOR,
            entry=self.heatpump_water_mass_flow_rate_in_kg_per_second,
        )

        # Inputs - Mandatories
        self.state_channel: cp.ComponentInput = self.add_input(
            self.component_name, self.State, LoadTypes.ANY, Units.ANY, True
        )
        self.temperature_outside_channel: cp.ComponentInput = self.add_input(
            self.component_name,
            self.TemperatureOutside,
            LoadTypes.ANY,
            Units.CELSIUS,
            True,
        )

        # Inputs - Not Mandatories

        self.water_temperature_input_from_heat_water_storage_channel: cp.ComponentInput = self.add_input(
            self.component_name,
            self.WaterTemperatureInputFromHeatWaterStorage,
            LoadTypes.TEMPERATURE,
            Units.CELSIUS,
            True,
        )
        # Outputs

        self.thermal_power_delivered_channel: cp.ComponentOutput = self.add_output(
            self.component_name,
            self.ThermalPowerDelivered,
            LoadTypes.HEATING,
            Units.WATT,
            output_description=f"here a description for {self.ThermalPowerDelivered} will follow.",
        )

        self.heating_channel: cp.ComponentOutput = self.add_output(
            self.component_name,
            self.Heating,
            LoadTypes.HEATING,
            Units.WATT,
            output_description=f"here a description for {self.Heating} will follow.",
        )

        self.cooling_channel: cp.ComponentOutput = self.add_output(
            self.component_name,
            self.Cooling,
            LoadTypes.COOLING,
            Units.WATT,
            output_description=f"here a description for {self.Cooling} will follow.",
        )

        self.electricity_output_channel: cp.ComponentOutput = self.add_output(
            self.component_name,
            self.ElectricityOutput,
            LoadTypes.ELECTRICITY,
            Units.WATT,
            output_description=f"here a description for Heat Pump {self.ElectricityOutput} will follow.",
        )
        self.water_temperature_output_channel: cp.ComponentOutput = self.add_output(
            self.component_name,
            self.WaterTemperatureOutput,
            LoadTypes.WARM_WATER,
            Units.CELSIUS,
            output_description=f"here a description for {self.WaterTemperatureOutput} will follow.",
        )

        self.number_of_cycles_channel: cp.ComponentOutput = self.add_output(
            self.component_name,
            self.NumberOfCycles,
            LoadTypes.ANY,
            Units.ANY,
            output_description=f"here a description for {self.NumberOfCycles} will follow.",
        )

        self.add_default_connections(self.get_default_connections_from_weather())
        self.add_default_connections(self.get_default_connections_heatpump_controller())

    def get_default_connections_from_weather(self) -> List[cp.ComponentConnection]:
        """Get weather default connections."""
        log.information("setting weather default connections in HeatPump")
        connections = []
        weather_classname = Weather.get_classname()
        connections.append(
            cp.ComponentConnection(
                GenericHeatPumpNew.TemperatureOutside,
                weather_classname,
                Weather.TemperatureOutside,
            )
        )
        return connections

    def get_default_connections_heatpump_controller(
        self,
    ) -> List[cp.ComponentConnection]:
        """Get heat pump controller default connections."""
        log.information("setting controller default connections in HeatPump")
        connections = []
        controller_classname = HeatPumpControllerNew.get_classname()
        connections.append(
            cp.ComponentConnection(
                GenericHeatPumpNew.State,
                controller_classname,
                HeatPumpControllerNew.State,
            )
        )
        return connections

    def i_prepare_simulation(self) -> None:
        """Prepare the simulation."""
        pass

    def build(
        self,
        manufacturer: str,
        name: str,
        min_operation_time_in_seconds: float,
        min_idle_time_in_seconds: float,
    ) -> None:
        """Build function.

        The function sets important constants and parameters for the calculations.
        """
        # Simulation parameters

        # Retrieves heat pump from database - BEGIN
        heat_pumps_database = utils.load_smart_appliance("Heat Pump")

        heat_pump_found = False
        heat_pump = None
        for heat_pump in heat_pumps_database:
            if heat_pump["Manufacturer"] == manufacturer and heat_pump["Name"] == name:
                heat_pump_found = True
                break

        if not heat_pump_found or heat_pump is None:
            raise Exception("Heat pump model not registered in the database")

        # Interpolates COP data from the database
        self.cop_ref = []
        self.temperature_outside_ref = []
        for heat_pump_cops in heat_pump["COP"]:
            self.temperature_outside_ref.append(
                float([*heat_pump_cops][0][1:].split("/")[0])
            )
            self.cop_ref.append(float([*heat_pump_cops.values()][0]))
        self.cop_coef = np.polyfit(self.temperature_outside_ref, self.cop_ref, 1)

        self.max_heating_power_in_watt = float(
            heat_pump["Nominal Heating Power A2/35"] * 1e3
        )
        # self.max_heating_power = 11 * 1E3
        self.max_cooling_power_in_watt = -self.max_heating_power_in_watt
        # Retrieves heat pump from database - END

        # Sets the power variation restrictions
        # Default values: 15 minutes to full power
        # Used only for non-clocked heat pump
        self.max_heating_power_variation_restriction_in_watt = (
            self.max_heating_power_in_watt
            * self.my_simulation_parameters.seconds_per_timestep
            / 900
        )
        self.max_cooling_power_variation_restriction_in_watt = (
            -self.max_heating_power_in_watt
            * self.my_simulation_parameters.seconds_per_timestep
            / 900
        )

        # Sets the time operation restricitions
        self.min_operation_time = int(
            min_operation_time_in_seconds
            / self.my_simulation_parameters.seconds_per_timestep
        )
        self.min_idle_time = int(
            min_idle_time_in_seconds
            / self.my_simulation_parameters.seconds_per_timestep
        )

        # Writes info to report
        self.write_to_report()

        # Applies correction due to timestep
        self.set_time_correction()  # self.set_time_correction(self.time_correction_factor)

    def set_time_correction(self, factor: float = 1) -> None:
        """Set time correction."""
        if factor == 1:
            self.has_been_converted = False
        if self.has_been_converted is True:
            raise Exception("It has been already converted!")
        self.max_heating_power_in_watt *= factor
        self.max_cooling_power_in_watt *= factor
        self.max_heating_power_variation_restriction_in_watt *= factor
        self.max_cooling_power_variation_restriction_in_watt *= factor
        if factor != 1:
            self.has_been_converted = True

    def calc_cop(self, temperature_outside: float) -> float:
        """Calculate cop."""
        val: float = self.cop_coef[0] * temperature_outside + self.cop_coef[1]
        return val

    def i_save_state(self) -> None:
        """Save the current state."""
        self.previous_state = self.state.clone()
        self.number_of_cycles_previous = self.number_of_cycles

    def i_restore_state(self) -> None:
        """Restore the previous state."""
        self.state = self.previous_state.clone()
        self.number_of_cycles = self.number_of_cycles_previous

    def i_doublecheck(self, timestep: int, stsv: cp.SingleTimeStepValues) -> None:
        """Doublecheck."""
        pass

    def write_to_report(self) -> List[str]:
        """Write important variables to report."""
        lines = []
        lines.append(
            f"Max heating power: {(self.max_heating_power_in_watt) * 1e-3:4.3f} kW"
        )
        lines.append(
            f"Max heating power variation restriction: {self.max_heating_power_variation_restriction_in_watt:4.3f} W"
        )
        return self.heatpump_config.get_string_dict() + lines

    def i_simulate(
        self, timestep: int, stsv: cp.SingleTimeStepValues, force_convergence: bool
    ) -> None:
        """Simulate heat pump."""

        # Inputs
        self.state_from_heat_pump_controller = stsv.get_input_value(self.state_channel)
        self.temperature_outside = stsv.get_input_value(
            self.temperature_outside_channel
        )
        self.water_temperature_input_in_celsius = stsv.get_input_value(
            self.water_temperature_input_from_heat_water_storage_channel
        )

        # Calculation.ThermalEnergyDelivery
        # Heat Pump is on
        if self.state.activation != 0:

            number_of_cycles = self.state.cycle_number
            # Checks if the minimum running time has been reached
            if (
                timestep >= self.state.start_timestep + self.min_operation_time
                and self.state_from_heat_pump_controller == 0
            ):

                self.state = GenericHeatPumpStateNew(
                    start_timestep=timestep, cycle_number=number_of_cycles
                )
                self.water_temperature_output_in_celsius = self.calculate_water_temperature_after_heat_transfer(
                    input_power_in_watt=self.state.thermal_power_delivered_in_watt,
                    water_mass_flow_rate_in_kg_per_second=self.heatpump_water_mass_flow_rate_in_kg_per_second,
                    water_input_temperature_in_celsius=self.water_temperature_input_in_celsius,
                )

            stsv.set_output_value(
                self.thermal_power_delivered_channel,
                self.state.thermal_power_delivered_in_watt,
            )
            stsv.set_output_value(
                self.heating_channel, self.state.heating_power_in_watt
            )
            stsv.set_output_value(
                self.cooling_channel, self.state.cooling_power_in_watt
            )
            stsv.set_output_value(
                self.electricity_output_channel,
                self.state.electricity_input_in_watt,
            )
            stsv.set_output_value(self.number_of_cycles_channel, self.number_of_cycles)
            stsv.set_output_value(
                self.water_temperature_output_channel,
                self.water_temperature_output_in_celsius,
            )

            return

        # Heat Pump is Off
        if self.state_from_heat_pump_controller != 0 and (
            timestep >= self.state.start_timestep + self.min_idle_time
        ):
            self.number_of_cycles = self.number_of_cycles + 1
            number_of_cycles = self.number_of_cycles

            if self.state_from_heat_pump_controller == 1:

                self.state = GenericHeatPumpStateNew(
                    start_timestep=timestep,
                    thermal_power_delivered_in_watt=self.max_heating_power_in_watt,
                    cop=self.calc_cop(self.temperature_outside),
                    cycle_number=number_of_cycles,
                )

            else:
                self.state = GenericHeatPumpStateNew(
                    start_timestep=timestep,
                    thermal_power_delivered_in_watt=self.max_cooling_power_in_watt,
                    cop=self.calc_cop(self.temperature_outside),
                    cycle_number=number_of_cycles,
                )

        self.water_temperature_output_in_celsius = self.calculate_water_temperature_after_heat_transfer(
            input_power_in_watt=self.state.thermal_power_delivered_in_watt,
            water_mass_flow_rate_in_kg_per_second=self.heatpump_water_mass_flow_rate_in_kg_per_second,
            water_input_temperature_in_celsius=self.water_temperature_input_in_celsius,
        )

        # Outputs
        stsv.set_output_value(
            self.thermal_power_delivered_channel,
            self.state.thermal_power_delivered_in_watt,
        )
        stsv.set_output_value(self.heating_channel, self.state.heating_power_in_watt)
        stsv.set_output_value(self.cooling_channel, self.state.cooling_power_in_watt)
        stsv.set_output_value(
            self.electricity_output_channel, self.state.electricity_input_in_watt
        )
        stsv.set_output_value(self.number_of_cycles_channel, self.number_of_cycles)

        stsv.set_output_value(
            self.water_temperature_output_channel,
            self.water_temperature_output_in_celsius,
        )

    def calculate_water_temperature_after_heat_transfer(
        self,
        input_power_in_watt: float,
        water_input_temperature_in_celsius: float,
        water_mass_flow_rate_in_kg_per_second: float,
    ) -> float:
        """Calculate the heated water temperture after the heat transfer from heat pump heating power to water."""
        heated_water_temperature_in_celsius = (
            input_power_in_watt
            / (
                water_mass_flow_rate_in_kg_per_second
                * self.specific_heat_capacity_of_water_in_joule_per_kg_per_celsius
            )
            + water_input_temperature_in_celsius
        )
        return heated_water_temperature_in_celsius

    def calc_heat_pump_water_mass_flow_rate(
        self,
        max_thermal_building_demand_in_watt: float,
    ) -> Any:
        """Calculate water mass flow between heat pump and hot water storage."""
        self.specific_heat_capacity_of_water_in_joule_per_kg_per_celsius = float(
            PhysicsConfig.water_specific_heat_capacity_in_joule_per_kilogram_per_kelvin
        )
        # information from Noah: deltaT = 3-5 K or °C
        delta_temperature_for_heat_pumps_in_celsius = 4
        heat_pump_water_mass_flow_in_kg_per_second = (
            max_thermal_building_demand_in_watt
            / (
                self.specific_heat_capacity_of_water_in_joule_per_kg_per_celsius
                * delta_temperature_for_heat_pumps_in_celsius
            )
        )
        return heat_pump_water_mass_flow_in_kg_per_second


class HeatPumpControllerNew(cp.Component):

    """Heat Pump Controller.

    It takes data from other
    components and sends signal to the heat pump for
    activation or deactivation.

    Parameters
    ----------
    t_air_heating: float
        Minimum comfortable temperature for residents
    t_air_cooling: float
        Maximum comfortable temperature for residents
    offset: float
        Temperature offset to compensate the hysteresis
        correction for the building temperature change
    mode : int
        Mode index for operation type for this heat pump

    """

    # Inputs

    WaterTemperatureInputFromHeatWaterStorage = (
        "WaterTemperatureInputFromHeatWaterStorage"
    )
    ElectricityInput = "ElectricityInput"

    # Outputs
    State = "State"

    # Similar components to connect to:
    # 1. Building
    @utils.measure_execution_time
    def __init__(
        self,
        my_simulation_parameters: SimulationParameters,
        config: HeatPumpControllerConfigNew,
    ) -> None:
        """Construct all the neccessary attributes."""
        self.heatpump_controller_config = config
        super().__init__(
            self.heatpump_controller_config.name,
            my_simulation_parameters=my_simulation_parameters,
            my_config=config,
        )
        self.water_temperature_input_from_heat_water_storage_in_celsius: float = 35
        self.build(
            set_water_storage_temperature_for_heating_in_celsius=self.heatpump_controller_config.set_water_storage_temperature_for_heating_in_celsius,
            set_water_storage_temperature_for_cooling_in_celsius=self.heatpump_controller_config.set_water_storage_temperature_for_cooling_in_celsius,
            offset=self.heatpump_controller_config.offset,
            mode=self.heatpump_controller_config.mode,
        )

        self.water_temperature_input_channel: cp.ComponentInput = self.add_input(
            self.component_name,
            self.WaterTemperatureInputFromHeatWaterStorage,
            LoadTypes.TEMPERATURE,
            Units.CELSIUS,
            True,
        )
        self.electricity_input_channel: cp.ComponentInput = self.add_input(
            self.component_name,
            self.ElectricityInput,
            LoadTypes.ELECTRICITY,
            Units.WATT,
            False,
        )

        self.state_channel: cp.ComponentOutput = self.add_output(
            self.component_name,
            self.State,
            LoadTypes.ANY,
            Units.ANY,
            output_description=f"here a description for {self.State} will follow.",
        )

        self.controller_heatpumpmode: Any
        self.previous_heatpump_mode: Any

    def build(
        self,
        set_water_storage_temperature_for_heating_in_celsius: float,
        set_water_storage_temperature_for_cooling_in_celsius: float,
        offset: float,
        mode: float,
    ) -> None:
        """Build function.

        The function sets important constants and parameters for the calculations.
        """
        # Sth
        self.controller_heatpumpmode = "off"
        self.previous_heatpump_mode = self.controller_heatpumpmode

        # Configuration
        self.set_water_storage_temperature_for_heating_in_celsius = (
            set_water_storage_temperature_for_heating_in_celsius
        )
        self.set_water_storage_temperature_for_cooling_in_celsius = (
            set_water_storage_temperature_for_cooling_in_celsius
        )
        self.offset = offset

        self.mode = mode

    def i_prepare_simulation(self) -> None:
        """Prepare the simulation."""
        pass

    def i_save_state(self) -> None:
        """Save the current state."""
        self.previous_heatpump_mode = self.controller_heatpumpmode

    def i_restore_state(self) -> None:
        """Restore the previous state."""
        self.controller_heatpumpmode = self.previous_heatpump_mode

    def i_doublecheck(self, timestep: int, stsv: cp.SingleTimeStepValues) -> None:
        """Doublecheck."""
        pass

    def write_to_report(self) -> List[str]:
        """Write important variables to report."""
        return self.heatpump_controller_config.get_string_dict()

    def i_simulate(
        self, timestep: int, stsv: cp.SingleTimeStepValues, force_convergence: bool
    ) -> None:
        """Simulate the heat pump comtroller."""

        if force_convergence:
            pass
        else:
            # Retrieves inputs

            self.water_temperature_input_from_heat_water_storage_in_celsius = (
                stsv.get_input_value(self.water_temperature_input_channel)
            )

            electricity_input = stsv.get_input_value(self.electricity_input_channel)

            if self.mode == 1:
                self.conditions(
                    water_temperature_input_in_celsius=self.water_temperature_input_from_heat_water_storage_in_celsius,
                )
            elif self.mode == 2:
                self.smart_conditions(
                    set_temperature=self.water_temperature_input_from_heat_water_storage_in_celsius,
                    electricity_input=electricity_input,
                )

            if self.controller_heatpumpmode == "heating":
                state = 1
            if self.controller_heatpumpmode == "cooling":
                state = -1
            if self.controller_heatpumpmode == "off":
                state = 0

            stsv.set_output_value(self.state_channel, state)

    def conditions(
        self,
        water_temperature_input_in_celsius: float,
    ) -> None:
        """Set conditions for the heat pump controller mode."""

        maximum_heating_set_temperature = (
            self.set_water_storage_temperature_for_heating_in_celsius + self.offset
        )
        minimum_heating_set_temperature = (
            self.set_water_storage_temperature_for_heating_in_celsius
        )
        minimum_cooling_set_temperature = (
            self.set_water_storage_temperature_for_cooling_in_celsius - self.offset
        )
        maximum_cooling_set_temperature = (
            self.set_water_storage_temperature_for_cooling_in_celsius
        )

        if self.controller_heatpumpmode == "heating":
            if water_temperature_input_in_celsius > maximum_heating_set_temperature:
                self.controller_heatpumpmode = "off"
                return
        elif self.controller_heatpumpmode == "cooling":
            if water_temperature_input_in_celsius < minimum_cooling_set_temperature:
                self.controller_heatpumpmode = "off"
                return
        elif self.controller_heatpumpmode == "off":
            if water_temperature_input_in_celsius < minimum_heating_set_temperature:
                self.controller_heatpumpmode = "heating"
                return
            if water_temperature_input_in_celsius > maximum_cooling_set_temperature:
                self.controller_heatpumpmode = "cooling"
                return
        else:
            raise ValueError("unknown mode")

    def smart_conditions(
        self, set_temperature: float, electricity_input: float
    ) -> None:
        """Set smart conditions for the heat pump controller mode."""
        smart_offset_upper = 3
        smart_offset_lower = 0.5
        # maximum_heating_set_temperature = self.set_residence_temperature_heating + self.offset
        # if electricity_input < 0:
        #     maximum_heating_set_temperature += smart_offset_upper
        # # maximum_heating_set_temp = self.t_set_heating
        # minimum_heating_set_temperature = self.set_residence_temperature_heating
        # if electricity_input < 0:
        #     minimum_heating_set_temperature += smart_offset_lower
        # minimum_cooling_set_temperature = self.set_residence_temperature_cooling - self.offset
        # # minimum_cooling_set_temp = self.t_set_cooling
        # maximum_cooling_set_temperature = self.set_residence_temperature_cooling

        maximum_heating_set_temperature = (
            self.set_water_storage_temperature_for_heating_in_celsius + self.offset
        )
        if electricity_input < 0:
            maximum_heating_set_temperature += smart_offset_upper
        # maximum_heating_set_temp = self.t_set_heating
        minimum_heating_set_temperature = (
            self.set_water_storage_temperature_for_heating_in_celsius
        )
        if electricity_input < 0:
            minimum_heating_set_temperature += smart_offset_lower
        minimum_cooling_set_temperature = (
            self.set_water_storage_temperature_for_cooling_in_celsius - self.offset
        )
        # minimum_cooling_set_temp = self.t_set_cooling
        maximum_cooling_set_temperature = (
            self.set_water_storage_temperature_for_cooling_in_celsius
        )

        if self.controller_heatpumpmode == "heating":  # and daily_avg_temp < 15:
            if set_temperature > maximum_heating_set_temperature:  # 23
                self.controller_heatpumpmode = "off"
                return
        if self.controller_heatpumpmode == "cooling":
            if set_temperature < minimum_cooling_set_temperature:  # 24
                self.controller_heatpumpmode = "off"
                return
        if self.controller_heatpumpmode == "off":
            # if pvs_surplus > ? and air_temp < minimum_heating_air + 2:
            if set_temperature < minimum_heating_set_temperature:  # 21
                self.controller_heatpumpmode = "heating"
                return
            if set_temperature > maximum_cooling_set_temperature:  # 26
                self.controller_heatpumpmode = "cooling"
                return

    def prin1t_outpu1t(self, t_m: float, state: Any) -> None:
        """Print output of heat pump controller."""
        log.information("==========================================")
        log.information(f"T m: {t_m}")
        log.information(f"State: {state}")<|MERGE_RESOLUTION|>--- conflicted
+++ resolved
@@ -85,15 +85,9 @@
         """Gets a default Generic Heat Pump Controller."""
         return HeatPumpControllerConfigNew(
             name="HeatPumpController",
-<<<<<<< HEAD
-            set_water_storage_temperature_for_heating_in_celsius=32,
-            set_water_storage_temperature_for_cooling_in_celsius=38,
-            offset=0.0,
-=======
             set_water_storage_temperature_for_heating_in_celsius=49,
             set_water_storage_temperature_for_cooling_in_celsius=55,
             offset=0.5,
->>>>>>> 6e3390b6
             mode=1,
         )
 
