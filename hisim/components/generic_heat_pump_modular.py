""" Modular Heat Pump Class together with Configuration and State. """

# clean

# Generic/Built-in
from dataclasses import dataclass
from typing import List, Optional

import pandas as pd
import numpy as np
from dataclasses_json import dataclass_json

import hisim.loadtypes as lt
from hisim import component as cp
from hisim.component import OpexCostDataClass, CapexCostDataClass

# Owned
from hisim import utils
from hisim.components import controller_l1_heatpump

from hisim.components.weather import Weather
from hisim.simulationparameters import SimulationParameters
from hisim.postprocessing.kpi_computation.kpi_structure import KpiEntry, KpiHelperClass, KpiTagEnumClass

__authors__ = "edited Johanna Ganglbauer"
__copyright__ = "Copyright 2021, the House Infrastructure Project"
__credits__ = ["Noah Pflugradt"]
__license__ = "MIT"
__version__ = "0.1"
__maintainer__ = "Vitor Hugo Bellotto Zago"
__email__ = "vitor.zago@rwth-aachen.de"
__status__ = "development"


@dataclass_json
@dataclass
class HeatPumpConfig(cp.ConfigBase):

    """Configuration of a HeatPump."""

    building_name: str
    #: name of the device
    name: str
    #: priority of the device in energy management system: the higher the number the lower the priority
    source_weight: int
    #: manufacturer to search heat pump in data base
    manufacturer: str
    #: device name to search heat pump in data base
    device_name: str
    #: maximal thermal power of heat pump in W
    power_th: float
    #: usage of the heatpump: either for heating or for water heating
    water_vs_heating: lt.InandOutputType
    #: category of the heat pump: either heat pump or heating rod
    device_category: lt.HeatingSystems
    #: CO2 footprint of investment in kg
    co2_footprint: float
    #: cost for investment in Euro
    cost: float
    #: lifetime in years
    lifetime: float
    # maintenance cost as share of investment [0..1]
    maintenance_cost_as_percentage_of_investment: float

    @classmethod
    def get_main_classname(cls):
        """Returns the full class name of the base class."""
        return ModularHeatPump.get_full_classname()

    @staticmethod
    def get_default_config_heating(
        building_name: str = "BUI1",
    ) -> "HeatPumpConfig":
        """Returns default configuration of a heat pump used for heating."""
        power_th: float = 6200  # W
        config = HeatPumpConfig(
            building_name=building_name,
            name="HeatingHeatPump",
            source_weight=1,
            manufacturer="Viessmann Werke GmbH & Co KG",
            device_name="Vitocal 300-A AWO-AC 301.B07",
            power_th=power_th,
            water_vs_heating=lt.InandOutputType.HEATING,
            device_category=lt.HeatingSystems.HEAT_PUMP,
            co2_footprint=power_th * 1e-3 * 165.84,  # value from emission_factros_and_costs_devices.csv
            cost=power_th * 1e-3 * 1513.74,  # value from emission_factros_and_costs_devices.csv
            lifetime=10,  # value from emission_factros_and_costs_devices.csv
            maintenance_cost_as_percentage_of_investment=0.025,  # source:  VDI2067-1
        )
        return config

    @staticmethod
    def get_default_config_waterheating(
        building_name: str = "BUI1",
    ) -> "HeatPumpConfig":
        """Returns default configuration of a heat pump used for water heating."""
        power_th: float = 3000  # W
        config = HeatPumpConfig(
            building_name=building_name,
            name="DHWHeatPump",
            source_weight=1,
            manufacturer="Viessmann Werke GmbH & Co KG",
            device_name="Vitocal 300-A AWO-AC 301.B07",
            power_th=power_th,
            water_vs_heating=lt.InandOutputType.WATER_HEATING,
            device_category=lt.HeatingSystems.HEAT_PUMP,
            co2_footprint=power_th * 1e-3 * 165.84,  # value from emission_factros_and_costs_devices.csv
            cost=power_th * 1e-3 * 1513.74,  # value from emission_factros_and_costs_devices.csv
            lifetime=10,  # value from emission_factros_and_costs_devices.csv
            maintenance_cost_as_percentage_of_investment=0.025,  # source:  VDI2067-1
        )
        return config

    @staticmethod
    def get_default_config_heating_electric(building_name: str = "BUI1",) -> "HeatPumpConfig":
        """Returns default configuartion of simple electrical heating system with a COP of one."""
        power_th: float = 6200  # W
        config = HeatPumpConfig(
            building_name=building_name,
            name="HeatingHeatingRod",
            source_weight=1,
            manufacturer="dummy",
            device_name="HeatingRod",
            power_th=power_th,
            water_vs_heating=lt.InandOutputType.HEATING,
            device_category=lt.HeatingSystems.ELECTRIC_HEATING,
            co2_footprint=power_th * 1e-3 * 1.21,  # value from emission_factros_and_costs_devices.csv
            cost=4635,  # value from emission_factros_and_costs_devices.csv
            lifetime=20,  # value from emission_factros_and_costs_devices.csv
            maintenance_cost_as_percentage_of_investment=0.025,  # source:  VDI2067-1
        )
        return config

    @staticmethod
    def get_default_config_waterheating_electric(
        building_name: str = "BUI1",
    ) -> "HeatPumpConfig":
        """Returns default configuration of electrical heating rod for boiler."""
        power_th: float = 3000  # W
        config = HeatPumpConfig(
            building_name=building_name,
            name="DHWHeatingRod",
            source_weight=1,
            manufacturer="dummy",
            device_name="HeatingRod",
            power_th=power_th,
            water_vs_heating=lt.InandOutputType.WATER_HEATING,
            device_category=lt.HeatingSystems.ELECTRIC_HEATING,
            co2_footprint=power_th * 1e-3 * 1.21,  # value from emission_factros_and_costs_devices.csv
            cost=4635,  # value from emission_factros_and_costs_devices.csv
            lifetime=20,  # value from emission_factros_and_costs_devices.csv
            maintenance_cost_as_percentage_of_investment=0.025,  # source:  VDI2067-1
        )
        return config

    @classmethod
    def get_scaled_waterheating_to_number_of_apartments(
        cls,
        number_of_apartments: float,
        default_power_in_watt: float = 3000,
        name: str = "DHWHeatPump",
        building_name: str = "BUI1",
    ) -> "HeatPumpConfig":
        """Gets a default heat pump with scaling according to number of apartments."""

        # scale with number of apartments
        power_th_in_watt: float = default_power_in_watt * number_of_apartments
        config = HeatPumpConfig(
            building_name=building_name,
            name=name,
            source_weight=1,
            manufacturer="Viessmann Werke GmbH & Co KG",
            device_name="Vitocal 300-A AWO-AC 301.B07",
            power_th=power_th_in_watt,
            water_vs_heating=lt.InandOutputType.WATER_HEATING,
            device_category=lt.HeatingSystems.HEAT_PUMP,
            co2_footprint=power_th_in_watt * 1e-3 * 165.84,  # value from emission_factros_and_costs_devices.csv
            cost=power_th_in_watt * 1e-3 * 1513.74,  # value from emission_factros_and_costs_devices.csv
            lifetime=10,  # value from emission_factros_and_costs_devices.csv
            maintenance_cost_as_percentage_of_investment=0.025,  # source:  VDI2067-1
        )
        return config


class ModularHeatPumpState:

    """Modular heat pump state saves the state of the heat pump."""

    def __init__(self, state: int = 0):
        """Initializes state."""
        self.state = state

    def clone(self) -> "ModularHeatPumpState":
        """Creates copy of state."""
        return ModularHeatPumpState(state=self.state)


class ModularHeatPump(cp.Component):

    """Heat pump implementation.

    The generic_heatpump_modular differs to generic_heatpump in the sense that the minimal runtime is not in the component,
    but in the related controller.
    This implementation does not consider cooling of building_names.

    Components to connect to:
    (1) Weather
    (2) Heat Pump Controller (controller_l1_heatpump)
    """

    # Inputs
    TemperatureOutside = "TemperatureOutside"
    HeatControllerTargetPercentage = "HeatControllerTargetPercentage"

    # Outputs
    ThermalPowerDelivered = "ThermalPowerDelivered"
    ElectricityOutput = "ElectricityOutput"
    PowerModifier = "PowerModifier"

    @utils.measure_execution_time
    def __init__(
        self,
        config: HeatPumpConfig,
        my_simulation_parameters: SimulationParameters,
        my_display_config: cp.DisplayConfig = cp.DisplayConfig(),
    ):
        """Initialize the class."""
        self.my_simulation_parameters = my_simulation_parameters
        self.config = config
        component_name = self.get_component_name()
        super().__init__(
            name=component_name,
            my_simulation_parameters=my_simulation_parameters,
            my_config=config,
            my_display_config=my_display_config,
        )
        self.config = config
        self.build()
        self.state = ModularHeatPumpState()
        self.previous_state = ModularHeatPumpState()

        if my_simulation_parameters.surplus_control:
            postprocessing_flag = [
                lt.InandOutputType.ELECTRICITY_CONSUMPTION_EMS_CONTROLLED,
                self.config.water_vs_heating,
                self.config.device_category,
            ]
        else:
            postprocessing_flag = [
                lt.InandOutputType.ELECTRICITY_CONSUMPTION_UNCONTROLLED,
                self.config.water_vs_heating,
                self.config.device_category,
            ]

        # Inputs - Mandatories
        self.temperature_outside_channel: cp.ComponentInput = self.add_input(
            self.component_name,
            self.TemperatureOutside,
            lt.LoadTypes.ANY,
            lt.Units.CELSIUS,
            mandatory=True,
        )

        self.heat_controller_power_modifier_channel: cp.ComponentInput = self.add_input(
            self.component_name,
            self.HeatControllerTargetPercentage,
            lt.LoadTypes.ANY,
            lt.Units.PERCENT,
            mandatory=True,
        )

        # Outputs
        self.thermal_power_delicered_channel: cp.ComponentOutput = self.add_output(
            object_name=self.component_name,
            field_name=self.ThermalPowerDelivered,
            load_type=lt.LoadTypes.HEATING,
            unit=lt.Units.WATT,
            postprocessing_flag=[self.config.water_vs_heating],
            output_description="Thermal Power Delivered",
        )
        self.electricity_output_channel: cp.ComponentOutput = self.add_output(
            object_name=self.component_name,
            field_name=self.ElectricityOutput,
            load_type=lt.LoadTypes.ELECTRICITY,
            unit=lt.Units.WATT,
            postprocessing_flag=postprocessing_flag,
            output_description="Electricity Output",
        )

        self.power_modifier_channel: cp.ComponentOutput = self.add_output(
            object_name=self.component_name,
            field_name=self.PowerModifier,
            load_type=lt.LoadTypes.ANY,
            unit=lt.Units.ANY,
            postprocessing_flag=[],
            output_description="Power Modifier",
        )

        self.add_default_connections(self.get_default_connections_from_weather())
        self.add_default_connections(self.get_default_connections_from_controller_l1_heatpump())

    def get_default_connections_from_weather(self):
        """Sets default connections of Weather."""

        connections = []
        weather_classname = Weather.get_classname()
        connections.append(
            cp.ComponentConnection(
                ModularHeatPump.TemperatureOutside,
                weather_classname,
                Weather.TemperatureOutside,
            )
        )
        return connections

    def get_default_connections_from_controller_l1_heatpump(self):
        """Sets default connections of heat pump controller."""

        connections = []
        controller_classname = controller_l1_heatpump.L1HeatPumpController.get_classname()
        connections.append(
            cp.ComponentConnection(
                ModularHeatPump.HeatControllerTargetPercentage,
                controller_classname,
                controller_l1_heatpump.L1HeatPumpController.HeatControllerTargetPercentage,
            )
        )
        return connections

    def i_prepare_simulation(self) -> None:
        """Prepares the simulation."""
        pass

    def build(self):
        """Initialization function of Modular Heat Pump."""
        # Retrieves heat pump from database - BEGIN
        heat_pumps_database = utils.load_smart_appliance("Heat Pump")

        heat_pump_found = False
        heat_pump = None
        for heat_pump in heat_pumps_database:
            if heat_pump["Manufacturer"] == self.config.manufacturer and heat_pump["Name"] == self.config.device_name:
                heat_pump_found = True
                break

        if not heat_pump_found or heat_pump is None:
            raise Exception("Heat pump model not registered in the database")

        # Interpolates COP data from the database
        self.cop_ref = []
        self.t_out_ref = []
        for heat_pump_cops in heat_pump["COP"]:
            self.t_out_ref.append(float([*heat_pump_cops][0][1:].split("/")[0]))
            self.cop_ref.append(float([*heat_pump_cops.values()][0]))
        self.cop_coef = np.polyfit(self.t_out_ref, self.cop_ref, 1)

        # Writes info to report
        self.write_to_report()

    def cal_cop(self, t_out: float) -> float:
        """Returns coefficient of performance of selected heat pump."""
        val: float = self.cop_coef[0] * t_out + self.cop_coef[1]
        return val

    def i_save_state(self) -> None:
        """Saves the state."""
        self.previous_state = self.state.clone()

    def i_restore_state(self) -> None:
        """Restores the state."""
        self.state = self.previous_state.clone()

    def i_doublecheck(self, timestep: int, stsv: cp.SingleTimeStepValues) -> None:
        """Doublechecks."""
        pass

    def write_to_report(self) -> List[str]:
        """Writes relevant data to report."""
        return self.config.get_string_dict()

    def i_simulate(self, timestep: int, stsv: cp.SingleTimeStepValues, force_convergence: bool) -> None:
        """Iteration of heat pump simulation."""

        # Inputs
        target_percentage = stsv.get_input_value(self.heat_controller_power_modifier_channel)

        temperature_outside: float = stsv.get_input_value(self.temperature_outside_channel)
        cop = self.cal_cop(temperature_outside)
        electric_power = self.config.power_th / cop

        # calculate modulation
        if target_percentage > 0:
            power_modifier = target_percentage
        elif target_percentage == 0:
            power_modifier = 0
        else:
            raise ValueError("`target_modifiert` needs to be a positive number.")

        power_modifier = min(1, power_modifier)

        stsv.set_output_value(self.thermal_power_delicered_channel, self.config.power_th * power_modifier)
        stsv.set_output_value(self.power_modifier_channel, power_modifier)

        stsv.set_output_value(self.electricity_output_channel, electric_power * power_modifier)

    @staticmethod
    def get_cost_capex(config: HeatPumpConfig, simulation_parameters: SimulationParameters) -> CapexCostDataClass:
        """Returns investment cost, CO2 emissions and lifetime."""
        seconds_per_year = 365 * 24 * 60 * 60
        capex_per_simulated_period = (config.cost / config.lifetime) * (
            simulation_parameters.duration.total_seconds() / seconds_per_year
        )
        device_co2_footprint_per_simulated_period = (config.co2_footprint / config.lifetime) * (
            simulation_parameters.duration.total_seconds() / seconds_per_year
        )

        capex_cost_data_class = CapexCostDataClass(
            capex_investment_cost_in_euro=config.cost,
            device_co2_footprint_in_kg=config.co2_footprint,
            lifetime_in_years=config.lifetime,
            capex_investment_cost_for_simulated_period_in_euro=capex_per_simulated_period,
            device_co2_footprint_for_simulated_period_in_kg=device_co2_footprint_per_simulated_period,
            kpi_tag=KpiTagEnumClass.HEATPUMP_DOMESTIC_HOT_WATER
        )
        return capex_cost_data_class

    def get_cost_opex(
        self,
        all_outputs: List,
        postprocessing_results: pd.DataFrame,
    ) -> OpexCostDataClass:
        """Calculate OPEX costs, consisting of maintenance costs snd write total energy consumption to component-config.

        No electricity costs for components except for Electricity Meter,
        because part of electricity consumption is feed by PV
        """
        #: consumption of the heatpump in kWh
        consumption_in_kwh: float

        for index, output in enumerate(all_outputs):
            if (
                    output.component_name == self.component_name
                    and output.load_type == lt.LoadTypes.ELECTRICITY and output.field_name == self.ElectricityOutput
            ):  # Todo: check component name from system_setups: find another way of using only heatpump-outputs
                consumption_in_kwh = round(
                    sum(postprocessing_results.iloc[:, index])
                    * self.my_simulation_parameters.seconds_per_timestep
                    / 3.6e6,
                    1,
                )
        opex_cost_data_class = OpexCostDataClass(
            opex_energy_cost_in_euro=0,
            opex_maintenance_cost_in_euro=self.calc_maintenance_cost(),
            co2_footprint_in_kg=0,
<<<<<<< HEAD
            consumption_in_kwh=self.config.consumption_in_kwh,
            loadtype=lt.LoadTypes.ELECTRICITY,
            kpi_tag=KpiTagEnumClass.HEATPUMP_DOMESTIC_HOT_WATER
=======
            consumption_in_kwh=consumption_in_kwh,
            loadtype=lt.LoadTypes.ELECTRICITY
>>>>>>> 3b47fcc8
        )

        return opex_cost_data_class

    def get_component_kpi_entries(
        self,
        all_outputs: List,
        postprocessing_results: pd.DataFrame,
    ) -> List[KpiEntry]:
        """Calculates KPIs for the respective component and return all KPI entries as list."""
        dhw_heat_pump_total_electricity_consumption_in_kilowatt_hour: Optional[float] = None
        dhw_heat_pump_heating_energy_output_in_kilowatt_hour: Optional[float] = None
        list_of_kpi_entries: List[KpiEntry] = []
        for index, output in enumerate(all_outputs):
            if output.component_name == self.component_name:
                if output.field_name == self.ElectricityOutput:
                    dhw_heat_pump_total_electricity_consumption_in_watt_series = postprocessing_results.iloc[:, index]
                    dhw_heat_pump_total_electricity_consumption_in_kilowatt_hour = (
                        KpiHelperClass.compute_total_energy_from_power_timeseries(
                            power_timeseries_in_watt=dhw_heat_pump_total_electricity_consumption_in_watt_series,
                            timeresolution=self.my_simulation_parameters.seconds_per_timestep,
                        )
                    )
                elif output.field_name == self.ThermalPowerDelivered:
                    dhw_heat_pump_heating_power_output_in_watt_series = postprocessing_results.iloc[:, index]
                    dhw_heat_pump_heating_energy_output_in_kilowatt_hour = (
                        KpiHelperClass.compute_total_energy_from_power_timeseries(
                            power_timeseries_in_watt=dhw_heat_pump_heating_power_output_in_watt_series,
                            timeresolution=self.my_simulation_parameters.seconds_per_timestep,
                        )
                    )

        dhw_heatpump_total_electricity_consumption_entry = KpiEntry(
            name="DHW heat pump total electricity consumption",
            unit="kWh",
            value=dhw_heat_pump_total_electricity_consumption_in_kilowatt_hour,
            tag=KpiTagEnumClass.HEATPUMP_DOMESTIC_HOT_WATER,
            description=self.component_name
        )
        list_of_kpi_entries.append(dhw_heatpump_total_electricity_consumption_entry)

        dhw_heatpump_heating_energy_output_entry = KpiEntry(
            name="Heating output energy of DHW heat pump",
            unit="kWh",
            value=dhw_heat_pump_heating_energy_output_in_kilowatt_hour,
            tag=KpiTagEnumClass.HEATPUMP_DOMESTIC_HOT_WATER,
            description=self.component_name
        )
        list_of_kpi_entries.append(dhw_heatpump_heating_energy_output_entry)

        return list_of_kpi_entries<|MERGE_RESOLUTION|>--- conflicted
+++ resolved
@@ -452,14 +452,9 @@
             opex_energy_cost_in_euro=0,
             opex_maintenance_cost_in_euro=self.calc_maintenance_cost(),
             co2_footprint_in_kg=0,
-<<<<<<< HEAD
             consumption_in_kwh=self.config.consumption_in_kwh,
             loadtype=lt.LoadTypes.ELECTRICITY,
             kpi_tag=KpiTagEnumClass.HEATPUMP_DOMESTIC_HOT_WATER
-=======
-            consumption_in_kwh=consumption_in_kwh,
-            loadtype=lt.LoadTypes.ELECTRICITY
->>>>>>> 3b47fcc8
         )
 
         return opex_cost_data_class
