""" Modular Heat Pump Class together with Configuration and State. """
# Generic/Built-in
from dataclasses import dataclass
from typing import Optional, List, Any

import numpy as np
from dataclasses_json import dataclass_json

import hisim.loadtypes as lt
from hisim import component as cp
from hisim import log

# Owned
from hisim import utils
from hisim.components import controller_l1_heatpump

from hisim.components.weather import Weather
from hisim.simulationparameters import SimulationParameters

__authors__ = "edited Johanna Ganglbauer"
__copyright__ = "Copyright 2021, the House Infrastructure Project"
__credits__ = ["Noah Pflugradt"]
__license__ = "MIT"
__version__ = "0.1"
__maintainer__ = "Vitor Hugo Bellotto Zago"
__email__ = "vitor.zago@rwth-aachen.de"
__status__ = "development"


@dataclass_json
@dataclass
class HeatPumpConfig(cp.ConfigBase):
    """Configuration of a HeatPump."""

    #: name of the device
    name: str
    #: priority of the device in energy management system: the higher the number the lower the priority
    source_weight: int
    #: manufacturer to search heat pump in data base
    manufacturer: str
    #: device name to search heat pump in data base
    device_name: str
    #: maximal thermal power of heat pump in kW
    power_th: float
    #: usage of the heatpump: either for heating or for water heating
    water_vs_heating: lt.InandOutputType
    #: category of the heat pump: either heat pump or heating rod
    device_category: lt.HeatingSystems

    @staticmethod
    def get_default_config_heating() -> "HeatPumpConfig":
<<<<<<< HEAD
        """ Returns default configuration of a heat pump used for heating. """
        config = HeatPumpConfig(name='HeatingHeatPump', source_weight=1, manufacturer="Viessmann Werke GmbH & Co KG",
                                device_name="Vitocal 300-A AWO-AC 301.B07", power_th=6200, water_vs_heating=lt.InandOutputType.HEATING,
                                device_category=lt.HeatingSystems.HEAT_PUMP)
=======
        """Returns default configuration of a heat pump used for heating."""
        config = HeatPumpConfig(
            name="HeatingHeatPump",
            source_weight=1,
            manufacturer="Viessmann Werke GmbH & Co KG",
            device_name="Vitocal 300-A AWO-AC 301.B07",
            power_th=6200,
            water_vs_heating=lt.InandOutputType.HEATING,
        )
>>>>>>> 957c96c4
        return config

    @staticmethod
    def get_default_config_waterheating() -> "HeatPumpConfig":
<<<<<<< HEAD
        """ Returns default configuration of a heat pump used for water heating."""
        config = HeatPumpConfig(name='DHWHeatPump', source_weight=1, manufacturer="Viessmann Werke GmbH & Co KG",
                                device_name="Vitocal 300-A AWO-AC 301.B07", power_th=3000, water_vs_heating=lt.InandOutputType.WATER_HEATING,
                                device_category=lt.HeatingSystems.HEAT_PUMP)
=======
        """Returns default configuration of a heat pump used for water heating."""
        config = HeatPumpConfig(
            name="DHWHeatPump",
            source_weight=1,
            manufacturer="Viessmann Werke GmbH & Co KG",
            device_name="Vitocal 300-A AWO-AC 301.B07",
            power_th=3000,
            water_vs_heating=lt.InandOutputType.WATER_HEATING,
        )
>>>>>>> 957c96c4
        return config

    @staticmethod
    def get_default_config_heating_electric() -> "HeatPumpConfig":
<<<<<<< HEAD
        """ Returns default configuartion of simple electrical heating system with a COP of one. """
        config = HeatPumpConfig(name='HeatingHeatingRod', source_weight=1, manufacturer="dummy", device_name="HeatingRod", power_th=6200,
                                water_vs_heating=lt.InandOutputType.HEATING, device_category=lt.HeatingSystems.ELECTRIC_HEATING)
=======
        """Returns default configuartion of simple electrical heating system with a COP of one."""
        config = HeatPumpConfig(
            name="HeatingHeatingRod",
            source_weight=1,
            manufacturer="dummy",
            device_name="HeatingRod",
            power_th=6200,
            water_vs_heating=lt.InandOutputType.HEATING,
        )
>>>>>>> 957c96c4
        return config

    @staticmethod
    def get_default_config_waterheating_electric() -> "HeatPumpConfig":
<<<<<<< HEAD
        """ Returns default configuration of electrical heating rod for boiler. """
        config = HeatPumpConfig(name='DHWHeatingRod', source_weight=1, manufacturer="dummy", device_name="HeatingRod", power_th=3000,
                                water_vs_heating=lt.InandOutputType.WATER_HEATING, device_category=lt.HeatingSystems.ELECTRIC_HEATING)
=======
        """Returns default configuration of electrical heating rod for boiler."""
        config = HeatPumpConfig(
            name="DHWHeatingRod",
            source_weight=1,
            manufacturer="dummy",
            device_name="HeatingRod",
            power_th=3000,
            water_vs_heating=lt.InandOutputType.WATER_HEATING,
        )
>>>>>>> 957c96c4
        return config


class ModularHeatPumpState:
    """
    This data class saves the state of the heat pump.
    """

    def __init__(self, state: int = 0):
        """Initializes state."""
        self.state = state

    def clone(self) -> "ModularHeatPumpState":
        """Creates copy of state."""
        return ModularHeatPumpState(state=self.state)


class ModularHeatPump(cp.Component):
    """
    Heat pump implementation. The generic_heatpump_modular differs to generic_heatpump in the sense that the minimal runtime is not in the component,
    but in the related controller.
    This implementation does not consider cooling of buildings.

    Components to connect to:
    (1) Weather
    (2) Heat Pump Controller (controller_l1_heatpump)
    """

    # Inputs
    TemperatureOutside = "TemperatureOutside"
    HeatControllerTargetPercentage = "HeatControllerTargetPercentage"

    # Outputs
    ThermalPowerDelivered = "ThermalPowerDelivered"
    ElectricityOutput = "ElectricityOutput"
    PowerModifier = "PowerModifier"

    @utils.measure_execution_time
    def __init__(
        self, config: HeatPumpConfig, my_simulation_parameters: SimulationParameters
    ):

        super().__init__(
            name=config.name + "_w" + str(config.source_weight),
            my_simulation_parameters=my_simulation_parameters,
            my_config=config,
        )
        self.config = config
        self.build()
        self.state = ModularHeatPumpState()
        self.previous_state = ModularHeatPumpState()

        if my_simulation_parameters.surplus_control:
            postprocessing_flag = [
                lt.InandOutputType.ELECTRICITY_CONSUMPTION_EMS_CONTROLLED,
                self.config.water_vs_heating, self.config.device_category,
            ]
        else:
            postprocessing_flag = [
                lt.InandOutputType.ELECTRICITY_CONSUMPTION_UNCONTROLLED,
                self.config.water_vs_heating, self.config.device_category,
            ]

        # Inputs - Mandatories
        self.temperature_outside_channel: cp.ComponentInput = self.add_input(
            self.component_name,
            self.TemperatureOutside,
            lt.LoadTypes.ANY,
            lt.Units.CELSIUS,
            mandatory=True,
        )

        self.heat_controller_power_modifier_channel: cp.ComponentInput = self.add_input(
            self.component_name,
            self.HeatControllerTargetPercentage,
            lt.LoadTypes.ANY,
            lt.Units.PERCENT,
            mandatory=True,
        )

        # Outputs
        self.thermal_power_delicered_channel: cp.ComponentOutput = self.add_output(
            object_name=self.component_name,
            field_name=self.ThermalPowerDelivered,
            load_type=lt.LoadTypes.HEATING,
            unit=lt.Units.WATT,
<<<<<<< HEAD
            postprocessing_flag=[self.config.water_vs_heating],
            output_description="Thermal Power Delivered"
=======
            postprocessing_flag=[
                lt.InandOutputType.CHARGE,
                self.config.water_vs_heating,
            ],
            output_description="Thermal Power Delivered",
>>>>>>> 957c96c4
        )
        self.electricity_output_channel: cp.ComponentOutput = self.add_output(
            object_name=self.component_name,
            field_name=self.ElectricityOutput,
            load_type=lt.LoadTypes.ELECTRICITY,
            unit=lt.Units.WATT,
            postprocessing_flag=postprocessing_flag,
            output_description="Electricity Output",
        )

        self.power_modifier_channel: cp.ComponentOutput = self.add_output(
            object_name=self.component_name,
            field_name=self.PowerModifier,
            load_type=lt.LoadTypes.ANY,
            unit=lt.Units.ANY,
            postprocessing_flag=[],
            output_description="Power Modifier",
        )

        self.add_default_connections(self.get_default_connections_from_weather())
        self.add_default_connections(
            self.get_default_connections_from_controller_l1_heatpump()
        )

    def get_default_connections_from_weather(self):
        """Sets default connections of Weather."""
        log.information("setting weather default connections in HeatPump")
        connections = []
        weather_classname = Weather.get_classname()
        connections.append(
            cp.ComponentConnection(
                ModularHeatPump.TemperatureOutside,
                weather_classname,
                Weather.TemperatureOutside,
            )
        )
        return connections

    def get_default_connections_from_controller_l1_heatpump(self):
        """Sets default connections of heat pump controller."""
        log.information("setting l1 default connections in HeatPump")
        connections = []
        controller_classname = (
            controller_l1_heatpump.L1HeatPumpController.get_classname()
        )
        connections.append(
            cp.ComponentConnection(
                ModularHeatPump.HeatControllerTargetPercentage,
                controller_classname,
                controller_l1_heatpump.L1HeatPumpController.HeatControllerTargetPercentage,
            )
        )
        return connections

    def i_prepare_simulation(self) -> None:
        """Prepares the simulation."""
        pass

    def build(self):
        """Initialization function of Modular Heat Pump."""
        # Retrieves heat pump from database - BEGIN
        heat_pumps_database = utils.load_smart_appliance("Heat Pump")

        heat_pump_found = False
        heat_pump = None
        for heat_pump in heat_pumps_database:
            if (
                heat_pump["Manufacturer"] == self.config.manufacturer
                and heat_pump["Name"] == self.config.device_name
            ):
                heat_pump_found = True
                break

        if not heat_pump_found or heat_pump is None:
            raise Exception("Heat pump model not registered in the database")

        # Interpolates COP data from the database
        self.cop_ref = []
        self.t_out_ref = []
        for heat_pump_cops in heat_pump["COP"]:
            self.t_out_ref.append(float([*heat_pump_cops][0][1:].split("/")[0]))
            self.cop_ref.append(float([*heat_pump_cops.values()][0]))
        self.cop_coef = np.polyfit(self.t_out_ref, self.cop_ref, 1)

        # Writes info to report
        self.write_to_report()

    def cal_cop(self, t_out: float) -> float:
        """Returns coefficient of performance of selected heat pump."""
        val: float = self.cop_coef[0] * t_out + self.cop_coef[1]
        return val

    def i_save_state(self) -> None:
        self.previous_state = self.state.clone()

    def i_restore_state(self) -> None:
        self.state = self.previous_state.clone()

    def i_doublecheck(self, timestep: int, stsv: cp.SingleTimeStepValues) -> None:
        pass

    def write_to_report(self) -> List[str]:
        """Writes relevant data to report."""
        lines: List[str] = []
        lines.append(
            "Name: {}".format(self.config.name + str(self.config.source_weight))
        )
        lines.append("Manufacturer: {}".format(self.config.name))
        lines.append("Max power: {:4.0f} kW".format((self.config.power_th) * 1e-3))
        return lines

    def i_simulate(
        self, timestep: int, stsv: cp.SingleTimeStepValues, force_convergence: bool
    ) -> None:
        """Iteration of heat pump simulation."""

        # Inputs
        target_percentage = stsv.get_input_value(
            self.heat_controller_power_modifier_channel
        )

        T_outside: float = stsv.get_input_value(self.temperature_outside_channel)
        cop = self.cal_cop(T_outside)
        electric_power = self.config.power_th / cop

        # calculate modulation
        if target_percentage > 0:
            power_modifier = target_percentage
        if target_percentage == 0:
            power_modifier = 0

        power_modifier = min(1, power_modifier)

        stsv.set_output_value(
            self.thermal_power_delicered_channel, self.config.power_th * power_modifier
        )
        stsv.set_output_value(self.power_modifier_channel, power_modifier)

        stsv.set_output_value(
            self.electricity_output_channel, electric_power * power_modifier
        )<|MERGE_RESOLUTION|>--- conflicted
+++ resolved
@@ -49,80 +49,32 @@
 
     @staticmethod
     def get_default_config_heating() -> "HeatPumpConfig":
-<<<<<<< HEAD
         """ Returns default configuration of a heat pump used for heating. """
         config = HeatPumpConfig(name='HeatingHeatPump', source_weight=1, manufacturer="Viessmann Werke GmbH & Co KG",
                                 device_name="Vitocal 300-A AWO-AC 301.B07", power_th=6200, water_vs_heating=lt.InandOutputType.HEATING,
                                 device_category=lt.HeatingSystems.HEAT_PUMP)
-=======
-        """Returns default configuration of a heat pump used for heating."""
-        config = HeatPumpConfig(
-            name="HeatingHeatPump",
-            source_weight=1,
-            manufacturer="Viessmann Werke GmbH & Co KG",
-            device_name="Vitocal 300-A AWO-AC 301.B07",
-            power_th=6200,
-            water_vs_heating=lt.InandOutputType.HEATING,
-        )
->>>>>>> 957c96c4
         return config
 
     @staticmethod
     def get_default_config_waterheating() -> "HeatPumpConfig":
-<<<<<<< HEAD
         """ Returns default configuration of a heat pump used for water heating."""
         config = HeatPumpConfig(name='DHWHeatPump', source_weight=1, manufacturer="Viessmann Werke GmbH & Co KG",
                                 device_name="Vitocal 300-A AWO-AC 301.B07", power_th=3000, water_vs_heating=lt.InandOutputType.WATER_HEATING,
                                 device_category=lt.HeatingSystems.HEAT_PUMP)
-=======
-        """Returns default configuration of a heat pump used for water heating."""
-        config = HeatPumpConfig(
-            name="DHWHeatPump",
-            source_weight=1,
-            manufacturer="Viessmann Werke GmbH & Co KG",
-            device_name="Vitocal 300-A AWO-AC 301.B07",
-            power_th=3000,
-            water_vs_heating=lt.InandOutputType.WATER_HEATING,
-        )
->>>>>>> 957c96c4
         return config
 
     @staticmethod
     def get_default_config_heating_electric() -> "HeatPumpConfig":
-<<<<<<< HEAD
         """ Returns default configuartion of simple electrical heating system with a COP of one. """
         config = HeatPumpConfig(name='HeatingHeatingRod', source_weight=1, manufacturer="dummy", device_name="HeatingRod", power_th=6200,
                                 water_vs_heating=lt.InandOutputType.HEATING, device_category=lt.HeatingSystems.ELECTRIC_HEATING)
-=======
-        """Returns default configuartion of simple electrical heating system with a COP of one."""
-        config = HeatPumpConfig(
-            name="HeatingHeatingRod",
-            source_weight=1,
-            manufacturer="dummy",
-            device_name="HeatingRod",
-            power_th=6200,
-            water_vs_heating=lt.InandOutputType.HEATING,
-        )
->>>>>>> 957c96c4
         return config
 
     @staticmethod
     def get_default_config_waterheating_electric() -> "HeatPumpConfig":
-<<<<<<< HEAD
         """ Returns default configuration of electrical heating rod for boiler. """
         config = HeatPumpConfig(name='DHWHeatingRod', source_weight=1, manufacturer="dummy", device_name="HeatingRod", power_th=3000,
                                 water_vs_heating=lt.InandOutputType.WATER_HEATING, device_category=lt.HeatingSystems.ELECTRIC_HEATING)
-=======
-        """Returns default configuration of electrical heating rod for boiler."""
-        config = HeatPumpConfig(
-            name="DHWHeatingRod",
-            source_weight=1,
-            manufacturer="dummy",
-            device_name="HeatingRod",
-            power_th=3000,
-            water_vs_heating=lt.InandOutputType.WATER_HEATING,
-        )
->>>>>>> 957c96c4
         return config
 
 
@@ -209,16 +161,8 @@
             field_name=self.ThermalPowerDelivered,
             load_type=lt.LoadTypes.HEATING,
             unit=lt.Units.WATT,
-<<<<<<< HEAD
             postprocessing_flag=[self.config.water_vs_heating],
             output_description="Thermal Power Delivered"
-=======
-            postprocessing_flag=[
-                lt.InandOutputType.CHARGE,
-                self.config.water_vs_heating,
-            ],
-            output_description="Thermal Power Delivered",
->>>>>>> 957c96c4
         )
         self.electricity_output_channel: cp.ComponentOutput = self.add_output(
             object_name=self.component_name,
