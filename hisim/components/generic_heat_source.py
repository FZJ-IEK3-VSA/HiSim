""" Generic Heat Source (Oil, Gas or DistrictHeating) together with Configuration and State. """

# Import packages from standard library or the environment e.g. pandas, numpy etc.
from dataclasses import dataclass
from typing import List, Any

from dataclasses_json import dataclass_json

# Import modules from HiSim
from hisim import component as cp
from hisim import loadtypes as lt
from hisim import log
from hisim.components import controller_l1_heatpump
from hisim.simulationparameters import SimulationParameters

__authors__ = "Johanna Ganglbauer - johanna.ganglbauer@4wardenergy.at"
__copyright__ = "Copyright 2021, the House Infrastructure Project"
__credits__ = ["Noah Pflugradt"]
__license__ = "MIT"
__version__ = "0.1"
__maintainer__ = "Vitor Hugo Bellotto Zago"
__email__ = "vitor.zago@rwth-aachen.de"
__status__ = "development"


@dataclass_json
@dataclass
class HeatSourceConfig(cp.ConfigBase):
    """
    Configuration of a generic HeatSource.
    """

    #: name of the device
    name: str
    #: priority of the device in hierachy: the higher the number the lower the priority
    source_weight: int
    #: type of heat source classified by fuel (Oil, Gas or DistrictHeating)
    fuel: lt.LoadTypes
    #: maximal thermal power of heat source in kW
    power_th: float
    #: usage of the heatpump: either for heating or for water heating
    water_vs_heating: lt.InandOutputType
    #: efficiency of the fuel to heat conversion
    efficiency: float

    @classmethod
    def get_main_classname(cls):
        """Returns the full class name of the base class."""
        return HeatSource.get_full_classname()

    @classmethod
    def get_default_config_heating(cls) -> "HeatSourceConfig":
<<<<<<< HEAD
        """ Returns default configuration of a Heat Source used for heating"""
=======
        """Returns default configuration of a Heat Source used for heating"""
>>>>>>> 957c96c4
        config = HeatSourceConfig(
            name="HeatingHeatSource",
            source_weight=1,
            fuel=lt.LoadTypes.DISTRICTHEATING,
            power_th=6200.0,
            water_vs_heating=lt.InandOutputType.HEATING,
            efficiency=1.0,
        )
        return config

    @classmethod
    def get_default_config_waterheating(cls) -> "HeatSourceConfig":
<<<<<<< HEAD
        """ Returns default configuration of a Heat Source used for water heating (DHW)"""
=======
        """Returns default configuration of a Heat Source used for water heating (DHW)"""
>>>>>>> 957c96c4
        config = HeatSourceConfig(
            name="DHWHeatSource",
            source_weight=1,
            fuel=lt.LoadTypes.DISTRICTHEATING,
            power_th=3000.0,
            water_vs_heating=lt.InandOutputType.WATER_HEATING,
            efficiency=1.0,
        )
        return config


class HeatSourceState:
    """
    This data class saves the state of the heat source.
    """

    def __init__(self, state: int = 0):
        """Initializes state."""
        self.state = state

    def clone(self) -> "HeatSourceState":
        """Creates copy of a state."""
        return HeatSourceState(state=self.state)


class HeatSource(cp.Component):
    """
    Heat Source implementation - District Heating, Oil Heating or Gas Heating. Heat is converted with given efficiency.

    Components to connect to:
    (1) Heat Pump Controller (controller_l1_heatpump)
    """

    # Inputs
    L1HeatSourceTargetPercentage = "L1HeatSourceTargetPercentage"

    # Outputs
    ThermalPowerDelivered = "ThermalPowerDelivered"
    FuelDelivered = "FuelDelivered"

    def __init__(
        self, my_simulation_parameters: SimulationParameters, config: HeatSourceConfig
    ) -> None:

        super().__init__(
            config.name + "_w" + str(config.source_weight),
            my_simulation_parameters=my_simulation_parameters,
<<<<<<< HEAD
            my_config=config
=======
            my_config=config,
>>>>>>> 957c96c4
        )

        # introduce parameters of district heating
        self.config = config
        self.state = HeatSourceState()
        self.previous_state = HeatSourceState()

        # Inputs - Mandatories
        self.l1_heatsource_taget_percentage: cp.ComponentInput = self.add_input(
            self.component_name,
            self.L1HeatSourceTargetPercentage,
            lt.LoadTypes.ANY,
            lt.Units.PERCENT,
            mandatory=True,
        )

        # Outputs
        self.thermal_power_delivered_channel: cp.ComponentOutput = self.add_output(
            object_name=self.component_name,
            field_name=self.ThermalPowerDelivered,
            load_type=lt.LoadTypes.HEATING,
            unit=lt.Units.WATT,
            postprocessing_flag=[lt.InandOutputType.THERMAL_PRODUCTION],
            output_description="Thermal Power Delivered",
        )
        self.fuel_delivered_channel: cp.ComponentOutput = self.add_output(
            object_name=self.component_name,
            field_name=self.FuelDelivered,
            load_type=self.config.fuel,
            unit=lt.Units.ANY,
            postprocessing_flag=[
                lt.InandOutputType.FUEL_CONSUMPTION,
                config.fuel,
                config.water_vs_heating,
            ],
            output_description="Fuel Delivered",
        )

        if config.fuel == lt.LoadTypes.OIL:
            self.fuel_delivered_channel.unit = lt.Units.LITER
        else:
            self.fuel_delivered_channel.unit = lt.Units.WATT_HOUR

        self.add_default_connections(
            self.get_default_connections_controller_l1_heatpump()
        )

    def get_default_connections_controller_l1_heatpump(
        self,
    ) -> List[cp.ComponentConnection]:
        """Sets default connections of heat source controller."""
        log.information("setting l1 default connections in Generic Heat Source")
        connections = []
        controller_classname = (
            controller_l1_heatpump.L1HeatPumpController.get_classname()
        )
        connections.append(
            cp.ComponentConnection(
                HeatSource.L1HeatSourceTargetPercentage,
                controller_classname,
                controller_l1_heatpump.L1HeatPumpController.HeatControllerTargetPercentage,
            )
        )
        return connections

    def write_to_report(self) -> List[str]:
        """
        Writes relevant data to report.
        """

        lines = []
        lines.append(
            "Name: {}".format(self.config.name + str(self.config.source_weight))
        )
        lines.append("Fuel: {}".format(self.config.fuel))
        lines.append("Power: {:4.0f} kW".format((self.config.power_th) * 1e-3))
        lines.append("Efficiency : {:4.0f} %".format((self.config.efficiency) * 100))
        return lines

    def i_prepare_simulation(self) -> None:
        """Prepares the simulation."""
        pass

    def i_save_state(self) -> None:
        self.previous_state = self.state.clone()

    def i_restore_state(self) -> None:
        self.state = self.previous_state.clone()

    def i_doublecheck(self, timestep: int, stsv: cp.SingleTimeStepValues) -> None:
        pass

    def i_simulate(
        self, timestep: int, stsv: cp.SingleTimeStepValues, force_convergence: bool
    ) -> None:
        """
        Performs the simulation of the heat source model.
        """

        # Inputs
        target_percentage = stsv.get_input_value(self.l1_heatsource_taget_percentage)

        # calculate modulation
        if target_percentage > 0:
            power_modifier = target_percentage
        if target_percentage == 0:
            power_modifier = 0
        if target_percentage < 0:
            power_modifier = 0
        if power_modifier > 1:
            power_modifier = 1

        stsv.set_output_value(
            self.thermal_power_delivered_channel,
            self.config.power_th * power_modifier * self.config.efficiency,
        )

        if self.config.fuel == lt.LoadTypes.OIL:
            # conversion from Wh oil to liter oil
            stsv.set_output_value(
                self.fuel_delivered_channel,
                power_modifier
                * self.config.power_th
                * 1.0526315789474e-4
                * self.my_simulation_parameters.seconds_per_timestep
                / 3.6e3,
            )
        else:
            stsv.set_output_value(
                self.fuel_delivered_channel,
                power_modifier
                * self.config.power_th
                * self.my_simulation_parameters.seconds_per_timestep
                / 3.6e3,
            )<|MERGE_RESOLUTION|>--- conflicted
+++ resolved
@@ -50,11 +50,7 @@
 
     @classmethod
     def get_default_config_heating(cls) -> "HeatSourceConfig":
-<<<<<<< HEAD
-        """ Returns default configuration of a Heat Source used for heating"""
-=======
         """Returns default configuration of a Heat Source used for heating"""
->>>>>>> 957c96c4
         config = HeatSourceConfig(
             name="HeatingHeatSource",
             source_weight=1,
@@ -67,11 +63,7 @@
 
     @classmethod
     def get_default_config_waterheating(cls) -> "HeatSourceConfig":
-<<<<<<< HEAD
-        """ Returns default configuration of a Heat Source used for water heating (DHW)"""
-=======
         """Returns default configuration of a Heat Source used for water heating (DHW)"""
->>>>>>> 957c96c4
         config = HeatSourceConfig(
             name="DHWHeatSource",
             source_weight=1,
@@ -119,11 +111,7 @@
         super().__init__(
             config.name + "_w" + str(config.source_weight),
             my_simulation_parameters=my_simulation_parameters,
-<<<<<<< HEAD
-            my_config=config
-=======
             my_config=config,
->>>>>>> 957c96c4
         )
 
         # introduce parameters of district heating
