""" Simple hot water storage implementation: HotWaterStorage class together with state and configuration class.

Energy bucket model: extracts energy, adds energy and converts back to temperatere.
The hot water storage simulates only storage and demand and needs to be connnected to a heat source. It can act as boiler with input:
hot water demand or as  buffer with input ThermalPowerToBuilding. Both options need input signal for heating power and have
one output: the hot water storage temperature.
"""
# clean
# Generic/Built-in
from typing import List, Any
from dataclasses import dataclass
from dataclasses_json import dataclass_json

import numpy as np

# Owned
import hisim.component as cp
from hisim.components.loadprofilegenerator_utsp_connector import UtspLpgConnector
import hisim.dynamic_component as dycp
from hisim import loadtypes as lt
from hisim.simulationparameters import SimulationParameters
from hisim.components.loadprofilegenerator_connector import Occupancy
from hisim.components import generic_heat_pump_modular
from hisim.components import generic_heat_source
from hisim.components import generic_CHP
from hisim.components import controller_l1_building_heating
import hisim.log

__authors__ = "Johanna Ganglbauer - johanna.ganglbauer@4wardenergy.at"
__copyright__ = "Copyright 2021, the House Infrastructure Project"
__credits__ = ["Noah Pflugradt"]
__license__ = "MIT"
__version__ = "0.1"
__maintainer__ = "Vitor Hugo Bellotto Zago"
__email__ = "vitor.zago@rwth-aachen.de"
__status__ = "development"


@dataclass_json
@dataclass
class StorageConfig:

    """Used in the HotWaterStorageClass defining the basics."""

    #: name of the hot water storage
    name: str
    #: priority of the component in hierachy: the higher the number the lower the priority
    source_weight: int
    #: type of use, either boiler or buffer
    use: lt.ComponentType
    #: volume of storage in m^3
    volume: float
    #: surface of storage in m^2
    surface: float
    #: u-value of storage in W/(K m^2)
    u_value: float
    #: temperature of water, which is extracted - relevant for DHW only
    warm_water_temperature: float
    #: temperature of water, which is heated up - relevant for DHW only
    drain_water_temperature: float
    #: power of heat source in kW
    power: float

    @staticmethod
    def get_default_config_boiler():
        """ Returns default configuration for boiler. """
        config = StorageConfig(name='DHWBoiler', use=lt.ComponentType.BOILER, source_weight=1, volume=500,
                               surface=2.0, u_value=0.36, warm_water_temperature=50, drain_water_temperature=10,
                               power=0)
        return config

    @staticmethod
    def get_default_config_buffer(power: float = 2000, volume: float = 500) -> Any:
        """ Returns default configuration for buffer (radius:height = 1:4). """
        # volume = r^2 * pi * h = r^2 * pi * 4r = 4 * r^3 * pi
        radius = (volume * 1e-3 / (4 * np.pi)) ** (
            1 / 3
        )  # l to m^3 so that radius is given in m
        # cylinder surface area = floor and ceiling area + lateral surface
        surface = 2 * radius * radius * np.pi + 2 * radius * np.pi * (4 * radius)
        config = StorageConfig(
            name='Buffer', use=lt.ComponentType.BUFFER, source_weight=1, volume=0, surface=surface, u_value=0.36,
            warm_water_temperature=50, drain_water_temperature=10, power=power)
        return config

    def compute_default_volume(self, time_in_seconds: float, temperature_difference_in_kelvin: float, multiplier: float) -> None:
        """ Computes default volume and surface from power and min idle time of heating system. """
        if self.use != lt.ComponentType.BUFFER:
            raise Exception("Default volume can only be computed for buffer storage not for boiler.")

        energy_in_kilo_joule = self.power * time_in_seconds * 1e-3
        self.volume = energy_in_kilo_joule * multiplier / (temperature_difference_in_kelvin * 0.977 * 4.182)
        # volume = r^2 * pi * h = r^2 * pi * 4r = 4 * r^3 * pi
        radius = (self.volume * 1e-3 / (4 * np.pi))**(1 / 3)  # l to m^3 so that radius is given in m
        # cylinder surface area = floor and ceiling area + lateral surface
        self.surface = 2 * radius * radius * np.pi + 2 * radius * np.pi * (4 * radius)


class StorageState:

    """Data class saves the state of the simulation results."""

    def __init__(
        self,
        timestep: int = -1,
        volume_in_l: float = 200,
        temperature_in_kelvin: float = 273.15 + 50,
    ):
        """Initializes instance of class Storage State.

        :param timestep: timestep of simulation
        :type timestep: int, optional
        :param volume_in_l: volume of hot water storage in liters
        :type volume_in_l: float
        :param temperature_in_kelvin: temperature of hot water storage in Kelvin
        :type temperature_in_kelvin: float
        """
        self.timestep = timestep
        self.temperature_in_kelvin = temperature_in_kelvin
        self.volume_in_l = volume_in_l

    def clone(self):
        """Replicates storage state."""
        return StorageState(self.timestep, self.volume_in_l, self.temperature_in_kelvin)

    def energy_from_temperature(self) -> float:
        """Converts temperature of storage (K) into energy contained in storage (kJ)."""
        # 0.977 is the density of water in kg/l
        # 4.182 is the specific heat of water in kJ / (K * kg)
        return (
            self.temperature_in_kelvin * self.volume_in_l * 0.977 * 4.182
        )  # energy given in kJ

    def set_temperature_from_energy(self, energy_in_kilo_joule):
        """Converts energy contained in storage (kJ) into temperature (K)."""
        # 0.977 is the density of water in kg/l
        # 4.182 is the specific heat of water in kJ / (K * kg)
        self.temperature_in_kelvin = energy_in_kilo_joule / (
            self.volume_in_l * 0.977 * 4.182
        )  # temperature given in K
        # filter for boiling water
        # no filtering -> this hides major problems - Noah
        if self.temperature_in_kelvin > 95 + 273.15:
            raise ValueError(
                "Water was boiling. This points towards a major problem in your model."
            )
        # filter for freezing water
        if self.temperature_in_kelvin < 2 + 273.15:
            raise ValueError(
                "Water in your storage tank was freezing. This points towards a major problem in your model."
            )

    def return_available_energy(self) -> float:
        """Returns available energy in (J).

        For heating up the building in winter. Here 30°C is set as the lower limit for the temperature in the buffer storage in winter.
        """
        return (self.temperature_in_kelvin - 273.15 - 25) * self.volume_in_l * 0.977 * 4.182 * 1e3


class HotWaterStorage(dycp.DynamicComponent):

    """Simple hot water storage implementation.

    Energy bucket model: extracts energy, adds energy and converts back to temperatere.
    The hot water storage simulates only storage and demand and needs to be connnected to a heat source. It can act as boiler with input:
    hot water demand or as  buffer with input ThermalPowerToBuilding. Both options need input signal for heating power and have
    one output: the hot water storage temperature.

    Components to connect to:
    (1a) Building Controller(controller_l1_building_heating) - if buffer
    (1b) Occupancy Profile (either loadprofilegenerator_connector or loadprofilegenerator_utsp_connector) - if boiler
    (2a) Heat Source (generic_heat_source)
    (2b) Heat Pump (generic_heat_pump_modular)
    (2c) CHP (generic_CHP) - optional - if CHP additionally heats bufffer
    """

    # Inputs
    ThermalPowerDelivered = "ThermalPowerDelivered"  # either thermal energy delivered
    ThermalPowerCHP = "ThermalPowerCHP"
    WaterConsumption = "WaterConsumption"
    HeatControllerTargetPercentage = "HeatControllerTargetPercentage"
    my_component_inputs: List[dycp.DynamicConnectionInput] = []
    my_component_outputs: List[dycp.DynamicConnectionOutput] = []

    # obligatory Outputs
    TemperatureMean = "TemperatureMean"

    # outputs for buffer storage
    PowerToBuilding = "PowerToBuilding"

    def __init__(
        self, my_simulation_parameters: SimulationParameters, config: StorageConfig
    ):
        """Initializes instance of HotWaterStorage class."""

        super().__init__(
            my_component_inputs=self.my_component_inputs,
            my_component_outputs=self.my_component_outputs,
            name=config.name + "_w" + str(config.source_weight),
            my_simulation_parameters=my_simulation_parameters,
        )

        self.build(config)

        # collect all heat inputs
        self.heat_to_buffer_inputs: List[cp.ComponentInput]

        # initialize Boiler State
        self.state = StorageState(
            volume_in_l=config.volume, temperature_in_kelvin=273 + 60
        )
        self.previous_state = self.state.clone()
        self.write_to_report()

        # inputs
        if self.use == lt.ComponentType.BOILER:
            self.water_consumption_channel: cp.ComponentInput = self.add_input(
                self.component_name,
                self.WaterConsumption,
                lt.LoadTypes.WARM_WATER,
                lt.Units.LITER,
                mandatory=True,
            )
            self.add_default_connections(self.get_occupancy_default_connections())
            self.add_default_connections(self.get_utsp_default_connections())
        elif self.use == lt.ComponentType.BUFFER:
            self.heat_controller_target_percentage_channel: cp.ComponentInput = self.add_input(
                self.component_name,
                self.HeatControllerTargetPercentage,
                lt.LoadTypes.ON_OFF,
                lt.Units.BINARY,
                mandatory=True,
            )
            self.add_default_connections(self.get_heating_controller_default_connections())
        else:
            hisim.log.error("Type of hot water storage is not defined")

        self.thermal_power_delivered_channel: cp.ComponentInput = self.add_input(
            self.component_name,
            self.ThermalPowerDelivered,
            lt.LoadTypes.HEATING,
            lt.Units.WATT,
            mandatory=False,
        )
        self.thermal_power_chp_channel: cp.ComponentInput = self.add_input(
            self.component_name,
            self.ThermalPowerCHP,
            lt.LoadTypes.HEATING,
            lt.Units.WATT,
            mandatory=False,
        )

        # Outputs
        self.temperature_mean_channel: cp.ComponentOutput = self.add_output(
            object_name=self.component_name,
            field_name=self.TemperatureMean,
            load_type=lt.LoadTypes.TEMPERATURE,
            unit=lt.Units.CELSIUS,
            postprocessing_flag=[lt.InandOutputType.STORAGE_CONTENT],
            output_description="Temperature Mean"
        )
        # Outputs
        self.power_to_building_channel: cp.ComponentOutput = self.add_output(
            self.component_name,
            self.PowerToBuilding,
            lt.LoadTypes.HEATING,
            lt.Units.WATT,
            output_description="Power to Building"
        )

        self.add_default_connections(
            self.get_default_connections_from_generic_heat_pump_modular()
        )
        self.add_default_connections(self.get_heatsource_default_connections())
        self.add_default_connections(self.get_chp_default_connections())

    def get_occupancy_default_connections(self):
        """Sets occupancy default connections in hot water storage."""
        hisim.log.information(
            "setting occupancy default connections in hot water storage"
        )
        connections = []
        occupancy_classname = Occupancy.get_classname()
        connections.append(
            cp.ComponentConnection(
                HotWaterStorage.WaterConsumption,
                occupancy_classname,
                Occupancy.WaterConsumption,
            )
        )
        return connections

    def get_utsp_default_connections(self):
        """Sets occupancy default connections in hot water storage."""
        hisim.log.information("setting utsp default connections in hot water storage")
        connections = []
        utsp_classname = UtspLpgConnector.get_classname()
        connections.append(
            cp.ComponentConnection(
                HotWaterStorage.WaterConsumption,
                utsp_classname,
                UtspLpgConnector.WaterConsumption,
            )
        )
        return connections

    def get_default_connections_from_generic_heat_pump_modular(self):
        """Sets heat pump default connections in hot water storage."""
        hisim.log.information(
            "setting heat pump default connections in hot water storage"
        )
        connections = []
        heatpump_classname = generic_heat_pump_modular.ModularHeatPump.get_classname()
        connections.append(
            cp.ComponentConnection(
                HotWaterStorage.ThermalPowerDelivered,
                heatpump_classname,
                generic_heat_pump_modular.ModularHeatPump.ThermalPowerDelivered,
            )
        )
        return connections

    def get_heatsource_default_connections(self):
        """Sets heat source default connections in hot water storage."""
        hisim.log.information(
            "setting heat source default connections in hot water storaage"
        )
        connections = []
        heatsource_classname = generic_heat_source.HeatSource.get_classname()
        connections.append(
            cp.ComponentConnection(
                HotWaterStorage.ThermalPowerDelivered,
                heatsource_classname,
                generic_heat_source.HeatSource.ThermalPowerDelivered,
            )
        )
        return connections

    def get_chp_default_connections(self):
        """Sets chp default connections in hot water storage."""
        hisim.log.information("setting chp default connections in hot water storaage")
        connections = []
        chp_classname = generic_CHP.GCHP.get_classname()
        connections.append(
            cp.ComponentConnection(
                HotWaterStorage.ThermalPowerCHP,
                chp_classname,
                generic_heat_source.HeatSource.ThermalPowerDelivered,
            )
        )
        return connections

    def get_heating_controller_default_connections(self):
        """Sets heating controller default connections in hot water storage."""
        hisim.log.information("setting heating controller default connections in hot water storaage")
        connections = []
        heating_controller_classname = controller_l1_building_heating.L1BuildingHeatController.get_classname()
        connections.append(
            cp.ComponentConnection(
                HotWaterStorage.HeatControllerTargetPercentage,
                heating_controller_classname,
                controller_l1_building_heating.L1BuildingHeatController.HeatControllerTargetPercentage,
            )
        )
        return connections

    def i_prepare_simulation(self) -> None:
        """Prepares the simulation."""
        pass

    def build(self, config: StorageConfig) -> None:
        """Initializes hot water storage instance."""

        self.name = config.name
        self.use = config.use
        self.source_weight = config.source_weight
        self.volume = config.volume
        self.surface = config.surface
        self.u_value = config.u_value
        self.drain_water_temperature = config.drain_water_temperature
        self.warm_water_temperature = config.warm_water_temperature
        self.power = config.power

    def write_to_report(self):
        """Writes to report."""
        lines = []
        lines.append(f"Name: {self.name + str(self.source_weight)}")
        lines.append(f"Volume: {self.volume:4.0f} l")
        return lines

    def i_save_state(self):
        """Abstract. Gets called at the beginning of a timestep to save the state."""
        self.previous_state = self.state.clone()

    def i_restore_state(self):
        """Abstract. Restores the state of the component. Can be called many times while iterating."""
        self.state = self.previous_state.clone()

    def i_simulate(
        self, timestep: int, stsv: cp.SingleTimeStepValues, force_convergence: bool
    ) -> None:
        """Simulates iteration of hot water storage."""

        thermal_energy_delivered = 0.0
        if self.thermal_power_delivered_channel.source_output is not None:
            thermal_energy_delivered = (
                thermal_energy_delivered
                + stsv.get_input_value(self.thermal_power_delivered_channel)
                * self.my_simulation_parameters.seconds_per_timestep
                * 1e-3
            )  # 1e-3 conversion J to kJ
        elif self.thermal_power_chp_channel.source_output is not None:
            thermal_energy_delivered = (
                thermal_energy_delivered
                + stsv.get_input_value(self.thermal_power_chp_channel)
                * self.my_simulation_parameters.seconds_per_timestep
                * 1e-3
            )  # 1e-3 conversion J to kJ
        heatconsumption: float = self.calculate_heat_consumption(
            stsv=stsv,
            thermal_energy_delivered=thermal_energy_delivered,
        )
        stsv.set_output_value(self.power_to_building_channel, heatconsumption)

        # constant heat loss of heat storage with the assumption that environment has 20°C = 293 K -> based on energy balance in kJ
        # heat gain due to heating of storage -> based on energy balance in kJ
        energy = self.state.energy_from_temperature()
        new_energy = (
            energy
            - (self.state.temperature_in_kelvin - 293)
            * self.surface
            * self.u_value
            * self.my_simulation_parameters.seconds_per_timestep
            * 1e-3
            - heatconsumption
            + thermal_energy_delivered
        )

        # convert new energy to new temperature
        self.state.set_temperature_from_energy(new_energy)

        # save outputs
        stsv.set_output_value(
            self.temperature_mean_channel, self.state.temperature_in_kelvin - 273.15
        )

    def calculate_heat_consumption(
        self,
        stsv: cp.SingleTimeStepValues,
        thermal_energy_delivered: float,
    ) -> float:
        """Calculates the heat consumption."""
        if self.use == lt.ComponentType.BOILER:
            # heat loss due to hot water consumption -> base on energy balance in kJ
            # 0.977 density of water in kg/l
            # 4.182 specific heat of water in kJ K^(-1) kg^(-1)
            return stsv.get_input_value(self.water_consumption_channel) \
                * (self.warm_water_temperature - self.drain_water_temperature) * 0.977 * 4.182
<<<<<<< HEAD
        elif self.use == lt.ComponentType.BUFFER:
            heatconsumption = stsv.get_input_value(self.heat_controller_target_percentage_channel) \
=======
        if self.use == lt.ComponentType.BUFFER:
            heatconsumption = stsv.get_input_value(self.l1_device_signal_c) \
>>>>>>> b4629593
                * self.power * self.my_simulation_parameters.seconds_per_timestep * 1e-3  # 1e-3 conversion J to kJ
            available_energy = self.state.return_available_energy()\
                + thermal_energy_delivered
            if heatconsumption > available_energy:
                heatconsumption = max(available_energy, 0)
            return heatconsumption
        raise Exception("Modular storage must be defined either as buffer or as boiler.")<|MERGE_RESOLUTION|>--- conflicted
+++ resolved
@@ -457,13 +457,8 @@
             # 4.182 specific heat of water in kJ K^(-1) kg^(-1)
             return stsv.get_input_value(self.water_consumption_channel) \
                 * (self.warm_water_temperature - self.drain_water_temperature) * 0.977 * 4.182
-<<<<<<< HEAD
-        elif self.use == lt.ComponentType.BUFFER:
+        if self.use == lt.ComponentType.BUFFER:
             heatconsumption = stsv.get_input_value(self.heat_controller_target_percentage_channel) \
-=======
-        if self.use == lt.ComponentType.BUFFER:
-            heatconsumption = stsv.get_input_value(self.l1_device_signal_c) \
->>>>>>> b4629593
                 * self.power * self.my_simulation_parameters.seconds_per_timestep * 1e-3  # 1e-3 conversion J to kJ
             available_energy = self.state.return_available_energy()\
                 + thermal_energy_delivered
