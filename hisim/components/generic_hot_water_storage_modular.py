--- conflicted
+++ resolved
@@ -72,11 +72,7 @@
 
     @classmethod
     def get_default_config_boiler(cls) -> "StorageConfig":
-<<<<<<< HEAD
-        """ Returns default configuration for boiler. """
-=======
         """Returns default configuration for boiler."""
->>>>>>> 957c96c4
         # get default number of households
         if SingletonSimRepository().exist_entry(
             key=SingletonDictKeyEnum.NUMBEROFAPARTMENTS
@@ -85,18 +81,6 @@
                 key=SingletonDictKeyEnum.NUMBEROFAPARTMENTS
             )
         else:
-<<<<<<< HEAD
-            raise KeyError("Key for number of apartments was not found in the singleton sim repository." +
-                           "This might be because the building was not initialized before the loadprofilegenerator_connector." +
-                           "Please check the order of the initialization of the components in your example.")
-        # get default number of households
-        if SingletonSimRepository().exist_entry(key=SingletonDictKeyEnum.NUMBEROFAPARTMENTS):
-            number_of_households = SingletonSimRepository().get_entry(key=SingletonDictKeyEnum.NUMBEROFAPARTMENTS)
-        else:
-            raise KeyError("Key for number of apartments was not found in the singleton sim repository." +
-                           "This might be because the building was not initialized before the loadprofilegenerator_connector." +
-                           "Please check the order of the initialization of the components in your example.")
-=======
             raise KeyError(
                 "Key for number of apartments was not found in the singleton sim repository."
                 + "This might be because the building was not initialized before the loadprofilegenerator_connector."
@@ -115,7 +99,6 @@
                 + "This might be because the building was not initialized before the loadprofilegenerator_connector."
                 + "Please check the order of the initialization of the components in your example."
             )
->>>>>>> 957c96c4
         volume = 230 * max(number_of_households, 1)
         radius = (volume * 1e-3 / (4 * np.pi)) ** (
             1 / 3
@@ -299,11 +282,7 @@
             my_component_outputs=self.my_component_outputs,
             name=config.name + "_w" + str(config.source_weight),
             my_simulation_parameters=my_simulation_parameters,
-<<<<<<< HEAD
-            my_config=config
-=======
             my_config=config,
->>>>>>> 957c96c4
         )
 
         self.build(config)
