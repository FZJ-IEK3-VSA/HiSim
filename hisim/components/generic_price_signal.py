"""Dummy class and configuration returning electricity prices (from grid) and returns (injection) in each time step. """

import numpy as np
import pandas as pd
import os  
# Owned
from typing import List, Any
from dataclasses import dataclass
from dataclasses_json import dataclass_json
from hisim import component as cp
from hisim.simulationparameters import SimulationParameters
from hisim import utils
from hisim import loadtypes as lt

__authors__ = "Johanna Ganglbauer"
__copyright__ = "Copyright 2021, the House Infrastructure Project"
__credits__ = ["Noah Pflugradt"]
__license__ = "MIT"
__version__ = "0.1"
__maintainer__ = "Vitor Hugo Bellotto Zago"
__email__ = "vitor.zago@rwth-aachen.de"
__status__ = "development"


@dataclass_json
@dataclass
class PriceSignalConfig(cp.ConfigBase):
    @classmethod
    def get_main_classname(cls):
        """Return the full class name of the base class."""
        return PriceSignal.get_full_classname()

    #: name of the price signal
    name: str
    country: str
    pricing_scheme: str
    installed_capacity: float
    price_signal_type: str
    fixed_price: list
    static_tou_price: list
    price_injection: float

    @classmethod
    def get_default_price_signal_config(cls) -> Any:
        """Default configuration for price signal."""
<<<<<<< HEAD
        config = PriceSignalConfig(name="PriceSignal",)
=======
        config = PriceSignalConfig(
            name = "PriceSignal",
            country = 'Germany',
            pricing_scheme = 'fixed',
            installed_capacity = 10E3,
            price_signal_type = 'dummy',
            fixed_price = [],
            static_tou_price = [],
            price_injection = 0.0,
        )
>>>>>>> 51a57e1d
        return config


class PriceSignal(cp.Component):
    """
    Class component that provides price for electricity.
    Outputs: Price for injection: cents/kWh, Price for purchase: cents/kWh
    """

    # Forecasts
    Price_Injection_Forecast_24h = "Price_Injection_Forecast_24h"
    Price_Purchase_Forecast_24h = "Price_Purchase_Forecast_24h"

    # Outputs
    PricePurchase = "PricePurchase"
    PriceInjection = "PriceInjection"

    def __init__(
        self, 
        my_simulation_parameters: SimulationParameters, 
        config: PriceSignalConfig
    ) -> None:
        """Initialization of Price Signal class

        :param my_simulation_parameters: _description_
        :type my_simulation_parameters: SimulationParameters
        :param config: _description_
        :type config: PriceSignalConfig
        """
        self.price_signal_config = config
        super().__init__(
            name=self.price_signal_config.name,
            my_simulation_parameters=my_simulation_parameters,
            my_config=config,
        )

        self.build_dummy(
            start=int(10 * 3600 / my_simulation_parameters.seconds_per_timestep),
            end=int(16 * 3600 / my_simulation_parameters.seconds_per_timestep),
        )

        # Outputs
        self.PricePurchaseC: cp.ComponentOutput = self.add_output(
            self.component_name,
            self.PricePurchase,
            lt.LoadTypes.PRICE,
            lt.Units.EUR_PER_KWH,
            postprocessing_flag=[
                lt.LoadTypes.PRICE,
                lt.InandOutputType.ELECTRICITY_CONSUMPTION,
            ],
            output_description=f"here a description for {self.PricePurchase} will follow.",
        )
        self.PriceInjectionC: cp.ComponentOutput = self.add_output(
            self.component_name,
            self.PriceInjection,
            lt.LoadTypes.PRICE,
            lt.Units.EUR_PER_KWH,
            postprocessing_flag=[
                lt.LoadTypes.PRICE,
                lt.InandOutputType.ELECTRICITY_INJECTION,
            ],
            output_description=f"here a description for {self.PriceInjection} will follow.",
        )

    def i_save_state(self) -> None:
        pass

    def i_restore_state(self) -> None:
        pass

    def i_doublecheck(self, timestep: int, stsv: cp.SingleTimeStepValues) -> None:
        pass

    def i_simulate(
        self, timestep: int, stsv: cp.SingleTimeStepValues, force_convergence: bool
    ) -> None:
        """Outputs price signal of time step."""
        if (
            self.my_simulation_parameters.predictive_control
            and self.my_simulation_parameters.prediction_horizon
        ):
            priceinjectionforecast = [0.1] * int(
                self.my_simulation_parameters.prediction_horizon
                / self.my_simulation_parameters.seconds_per_timestep
            )
            pricepurchaseforecast = [0.5] * int(
                self.my_simulation_parameters.prediction_horizon
                / self.my_simulation_parameters.seconds_per_timestep
            )
        elif (
            self.price_signal_config.price_signal_type =='Prices at second half of 2021'
        ):
            priceinjectionforecast= [ self.price_signal_config.price_injection ] * int( 
                self.my_simulation_parameters.system_config.prediction_horizon 
                / self.my_simulation_parameters.seconds_per_timestep 
            )
        elif self.price_signal_config.pricing_scheme=='dynamic':
            pricepurchaseforecast=self.price_signal_config.static_tou_price
        elif self.price_signal_config.pricing_scheme=='fixed':
            pricepurchaseforecast=self.price_signal_config.fixed_price
        elif self.price_signal_config.price_signal_type =='dummy':
            priceinjectionforecast = [ 10  ] * int( 
                self.my_simulation_parameters.system_config.prediction_horizon 
                / self.my_simulation_parameters.seconds_per_timestep 
            )
            pricepurchaseforecast = [ 50  ] * int( 
                self.my_simulation_parameters.system_config.prediction_horizon 
                / self.my_simulation_parameters.seconds_per_timestep 
            )
            # pricepurchaseforecast = [ ]
            # for step in range( self.day ):
            #     x = timestep % self.day
            #     if x > self.start and x < self.end:
            #         pricepurchaseforecast.append( 20 * self.my_simulation_parameters.seconds_per_timestep / 3.6e6 )
            #     else:
            #         pricepurchaseforecast.append( 50 * self.my_simulation_parameters.seconds_per_timestep / 3.6e6 )
        else:
            priceinjectionforecast = [0.1]
            pricepurchaseforecast = [0.5]

        self.simulation_repository.set_entry(
            self.Price_Injection_Forecast_24h, priceinjectionforecast
        )
        self.simulation_repository.set_entry(
            self.Price_Purchase_Forecast_24h, pricepurchaseforecast
        )
        stsv.set_output_value(self.PricePurchaseC, pricepurchaseforecast[0])
        stsv.set_output_value(self.PriceInjectionC, priceinjectionforecast[0])

    def build_dummy(self, start: int, end: int) -> None:
        """Initialization of information if step function is used for prices."""
        self.start = start
        self.end = end

    def i_prepare_simulation(self) -> None:
        """Prepares the simulation."""
        PricePurchase = pd.read_csv(os.path.join(utils.HISIMPATH["price_signal"]["PricePurchase"]), index_col=0, )
        FeedInTarrif = pd.read_csv(os.path.join(utils.HISIMPATH["price_signal"]["FeedInTarrif"]), index_col=0, )
        
        if "Fixed_Price_" + self.price_signal_config.country in PricePurchase:
            self.price_signal_config.price_signal_type='Prices at second half of 2021'
            fixed_price=PricePurchase["Fixed_Price_" + self.price_signal_config.country].tolist()
            # convert euro/kWh to cent/kW-timestep
            p_conversion= 100 / (1000 * 3600/self.my_simulation_parameters.seconds_per_timestep)
            fixed_price = [element * p_conversion for element in fixed_price]
            self.price_signal_config.fixed_price=np.repeat(fixed_price, int(3600/self.my_simulation_parameters.seconds_per_timestep)).tolist()
            
            static_tou_price=PricePurchase["Static_TOU_Price_" + self.price_signal_config.country].tolist()
            static_tou_price = [element * p_conversion for element in static_tou_price]
            self.price_signal_config.static_tou_price=np.repeat(static_tou_price, int(3600/self.my_simulation_parameters.seconds_per_timestep)).tolist()
            
            FITdata=FeedInTarrif.loc[self.price_signal_config.country]
            for i in range(len(FITdata)):
                if FITdata['min_capacity (kW)'].values[i] < self.price_signal_config.installed_capacity and FITdata['max_capacity (kW)'].values[i] >= self.price_signal_config.installed_capacity:
                    price_injection=FITdata['FIT'].values[i]
            self.price_signal_config.price_injection=price_injection * p_conversion
        pass

    def write_to_report(self) -> List[str]:
        """Writes relevant information to report."""
        return self.price_signal_config.get_string_dict()<|MERGE_RESOLUTION|>--- conflicted
+++ resolved
@@ -43,9 +43,6 @@
     @classmethod
     def get_default_price_signal_config(cls) -> Any:
         """Default configuration for price signal."""
-<<<<<<< HEAD
-        config = PriceSignalConfig(name="PriceSignal",)
-=======
         config = PriceSignalConfig(
             name = "PriceSignal",
             country = 'Germany',
@@ -56,7 +53,6 @@
             static_tou_price = [],
             price_injection = 0.0,
         )
->>>>>>> 51a57e1d
         return config
 
 
