# Owned
from typing import  List
from hisim import component as cp
from hisim.simulationparameters import SimulationParameters

from hisim import loadtypes as lt

__authors__ = "Johanna Ganglbauer"
__copyright__ = "Copyright 2021, the House Infrastructure Project"
__credits__ = ["Noah Pflugradt"]
__license__ = "MIT"
__version__ = "0.1"
__maintainer__ = "Vitor Hugo Bellotto Zago"
__email__ = "vitor.zago@rwth-aachen.de"
__status__ = "development"


class PriceSignal(cp.Component):
    """
    Class component that provides price for electricity.

    Parameters
    -----------------------------------------------
    profile: string
        profile code corresponded to the family or residents configuration

    ComponentInputs:
    -----------------------------------------------
       None

    ComponentOutputs:
    -----------------------------------------------
       Price for injection: cents/kWh
       Price for purchase: cents/kWh
    """
    #Forecasts
    Price_Injection_Forecast_24h = "Price_Injection_Forecast_24h"
    Price_Purchase_Forecast_24h = "Price_Purchase_Forecast_24h"
    
    #Outputs
    PricePurchase = 'PricePurchase'
    PriceInjection = 'PriceInjection'

    def __init__( self,
                  my_simulation_parameters: SimulationParameters ) -> None:
        super( ).__init__( name = "PriceSignal", my_simulation_parameters = my_simulation_parameters )

        self.build_dummy( start = int( 10 * 3600 / my_simulation_parameters.seconds_per_timestep ), 
                          end = int( 16 * 3600 / my_simulation_parameters.seconds_per_timestep ) )
        
        # Outputs
        self.PricePurchaseC: cp.ComponentOutput = self.add_output(self.component_name,
                                                                  self.PricePurchase,
                                                                  lt.LoadTypes.PRICE,
                                                                  lt.Units.EUR_PER_KWH,
                                                                  postprocessing_flag = [
                                                                    lt.LoadTypes.PRICE,
                                                                    lt.InandOutputType.ELECTRICITY_CONSUMPTION
                                                                    ]
                                                                    )
        self.PriceInjectionC: cp.ComponentOutput = self.add_output(self.component_name,
                                                                   self.PriceInjection,
                                                                   lt.LoadTypes.PRICE,
                                                                   lt.Units.EUR_PER_KWH,
                                                                   postprocessing_flag=[
                                                                    lt.LoadTypes.PRICE,
                                                                    lt.InandOutputType.ELECTRICITY_INJECTION
                                                                    ]
                                                                    )

    def i_save_state(self) -> None:
        pass

    def i_restore_state(self) -> None:
        pass

    def i_doublecheck(self, timestep: int, stsv: cp.SingleTimeStepValues) -> None:
        pass

    def i_simulate(self, timestep: int, stsv: cp.SingleTimeStepValues,  force_conversion: bool) -> None:
<<<<<<< HEAD
        if self.my_simulation_parameters.predictive_control and self.my_simulation_parameters.prediction_horizon:
            priceinjectionforecast = [0.1] * int(self.my_simulation_parameters.prediction_horizon / self.my_simulation_parameters.seconds_per_timestep)
            pricepurchaseforecast = [0.5] * int(self.my_simulation_parameters.prediction_horizon / self.my_simulation_parameters.seconds_per_timestep)
=======
        if self.my_simulation_parameters.system_config.predictive and self.my_simulation_parameters.system_config.prediction_horizon:
            priceinjectionforecast = [0.1] * int(self.my_simulation_parameters.system_config.prediction_horizon / self.my_simulation_parameters.seconds_per_timestep)
            pricepurchaseforecast = [0.5] * int(self.my_simulation_parameters.system_config.prediction_horizon / self.my_simulation_parameters.seconds_per_timestep)
>>>>>>> 24cdf6e5
        else:
            priceinjectionforecast = [0.1]
            pricepurchaseforecast = [0.5]
        
        self.simulation_repository.set_entry(self.Price_Injection_Forecast_24h, priceinjectionforecast)
        self.simulation_repository.set_entry(self.Price_Purchase_Forecast_24h, pricepurchaseforecast)
        stsv.set_output_value(self.PricePurchaseC, pricepurchaseforecast[0])
        stsv.set_output_value(self.PriceInjectionC, priceinjectionforecast[0])

    def build_dummy( self, start : int, end: int ) -> None:
        self.start = start
        self.end = end

    def i_prepare_simulation(self) -> None:
        """ Prepares the simulation. """
        pass
    def write_to_report(self) -> List[str]:
        lines = []
        lines.append( "Price signal: {}".format( "dummy" ) )
        return lines<|MERGE_RESOLUTION|>--- conflicted
+++ resolved
@@ -58,9 +58,21 @@
                                                                     lt.InandOutputType.ELECTRICITY_CONSUMPTION
                                                                     ]
                                                                     )
+                                                                  lt.Units.EUR_PER_KWH,
+                                                                  postprocessing_flag = [
+                                                                    lt.LoadTypes.PRICE,
+                                                                    lt.InandOutputType.ELECTRICITY_CONSUMPTION
+                                                                    ]
+                                                                    )
         self.PriceInjectionC: cp.ComponentOutput = self.add_output(self.component_name,
                                                                    self.PriceInjection,
                                                                    lt.LoadTypes.PRICE,
+                                                                   lt.Units.EUR_PER_KWH,
+                                                                   postprocessing_flag=[
+                                                                    lt.LoadTypes.PRICE,
+                                                                    lt.InandOutputType.ELECTRICITY_INJECTION
+                                                                    ]
+                                                                    )
                                                                    lt.Units.EUR_PER_KWH,
                                                                    postprocessing_flag=[
                                                                     lt.LoadTypes.PRICE,
@@ -78,16 +90,12 @@
         pass
 
     def i_simulate(self, timestep: int, stsv: cp.SingleTimeStepValues,  force_conversion: bool) -> None:
-<<<<<<< HEAD
         if self.my_simulation_parameters.predictive_control and self.my_simulation_parameters.prediction_horizon:
             priceinjectionforecast = [0.1] * int(self.my_simulation_parameters.prediction_horizon / self.my_simulation_parameters.seconds_per_timestep)
             pricepurchaseforecast = [0.5] * int(self.my_simulation_parameters.prediction_horizon / self.my_simulation_parameters.seconds_per_timestep)
-=======
-        if self.my_simulation_parameters.system_config.predictive and self.my_simulation_parameters.system_config.prediction_horizon:
-            priceinjectionforecast = [0.1] * int(self.my_simulation_parameters.system_config.prediction_horizon / self.my_simulation_parameters.seconds_per_timestep)
-            pricepurchaseforecast = [0.5] * int(self.my_simulation_parameters.system_config.prediction_horizon / self.my_simulation_parameters.seconds_per_timestep)
->>>>>>> 24cdf6e5
         else:
+            priceinjectionforecast = [0.1]
+            pricepurchaseforecast = [0.5]
             priceinjectionforecast = [0.1]
             pricepurchaseforecast = [0.5]
         
