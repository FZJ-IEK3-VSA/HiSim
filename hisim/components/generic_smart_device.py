"""Implementation of shiftable household devices like washing machines, dish washers or dryers. Takes load profiles and time windows, where the activation can be shifted within from LoadProfileGenerator and
activates the device when surplus from PV is available. The device is activated at the end of the time window when no surplus was available. This file contains the class SmartDevice and SmartDevice State,
the configuration is automatically adopted from the information provided by the LPG. """

# Generic/Built-in
import json
import math as ma
from os import path
<<<<<<< HEAD
from typing import List, Tuple

import pandas as pd
=======
from dataclasses import dataclass
from dataclasses_json import dataclass_json
>>>>>>> 957c96c4

# Owned
from hisim import component as cp
from hisim import loadtypes as lt
from hisim import utils
from hisim.simulationparameters import SimulationParameters

__authors__ = "Johanna Ganglbauer"
__copyright__ = "Copyright 2021, the House Infrastructure Project"
__credits__ = ["Noah Pflugradt"]
__license__ = "MIT"
__version__ = "0.1"
__maintainer__ = "Vitor Hugo Bellotto Zago"
__email__ = "vitor.zago@rwth-aachen.de"
__status__ = "development"


@dataclass_json
@dataclass
class SmartDeviceConfig(cp.ConfigBase):

    """Configuration of the smart device."""

    @classmethod
    def get_main_classname(cls):
        """Returns the full class name of the base class."""
        return SmartDevice.get_full_classname()

    name: str
    identifier: str
    source_weight: int
    smart_devices_included: bool

    @classmethod
    def get_default_config(cls):
        """Gets a default config."""
        return SmartDeviceConfig(
            name="Smart Device",
            identifier="Identifier",
            source_weight=1,
            smart_devices_included=True,
        )


class SmartDeviceState:
    """State representing smart appliance."""

    def __init__(
        self,
        actual_power: float = 0,
        timestep_of_activation: int = -999,
        time_to_go: int = 0,
        position: int = 0,
    ):
        """Initilization of state.

        :param actual_power: power of smart appliance at given timestep, defaults to 0
        :type actual_power: float, optional
        :param timestep_of_activation: timestep, where the device was activated, defaults to -999
        :type timestep_of_activation: int, optional
        :param time_to_go: duration of the power profile, which follows for the nex time steps, defaults to 0
        :type time_to_go: int, optional
        :param position: index of demand profile relevent for the given timestep, defaults to 0
        :type position: int, optional
        """
        self.actual_power = actual_power
        self.timestep_of_activation = timestep_of_activation
        self.time_to_go = time_to_go
        self.position = position

    def clone(self) -> "SmartDeviceState":
        """Copy state efficiently."""
        return SmartDeviceState(
            self.actual_power,
            self.timestep_of_activation,
            self.time_to_go,
            self.position,
        )

    def run(self, timestep: int, electricity_profile: List[float]) -> None:
        """Check device state based on previous time step.

        :param timestep: timestep of simulation
        :type timestep: int
        :param electricity_profile: load profile of device for actual or next activation
        :type electricity_profile: List[float]
        """
        # device activation
        if timestep > self.timestep_of_activation + self.time_to_go:
            self.timestep_of_activation = timestep
            self.time_to_go = len(electricity_profile)
            self.actual_power = electricity_profile[0]

        if timestep < self.timestep_of_activation + self.time_to_go:
            # device is running
            self.actual_power = electricity_profile[
                timestep - self.timestep_of_activation
            ]

        # device deactivation
        if timestep == self.timestep_of_activation + self.time_to_go:
            self.position = self.position + 1
            self.time_to_go = 0
            self.actual_power = 0


class SmartDevice(cp.Component):
    """
    Class component that provides availablity and profiles of flexible smart devices like shiftable (in time) washing machines and dishwashers.
    Data provided or based on LPG exports.
    """

    # mandatory Inputs
    l3_DeviceActivation = "l3_DeviceActivation"

    # mandatory Outputs
    ElectricityOutput = "ElectricityOutput"

    # optional Inputs
    ElectricityTarget = "ElectricityTarget"

    def __init__(
        self, my_simulation_parameters: SimulationParameters, config: SmartDeviceConfig
    ):
        super().__init__(
            name=config.identifier.replace("/", "-") + "_w" + str(config.source_weight),
            my_simulation_parameters=my_simulation_parameters,
            my_config=config,
        )

        self.build(
            identifier=config.identifier,
            source_weight=config.source_weight,
            seconds_per_timestep=my_simulation_parameters.seconds_per_timestep,
        )
        self.previous_state: SmartDeviceState
        self.state: SmartDeviceState
<<<<<<< HEAD
        self.consumption = 0
        if my_simulation_parameters.surplus_control and smart_devices_included:
=======
        if my_simulation_parameters.surplus_control and config.smart_devices_included:
>>>>>>> 957c96c4
            postprocessing_flag = [
                lt.InandOutputType.ELECTRICITY_CONSUMPTION_EMS_CONTROLLED,
                lt.ComponentType.SMART_DEVICE,
            ]
        else:
            postprocessing_flag = [
                lt.InandOutputType.ELECTRICITY_CONSUMPTION_UNCONTROLLED
            ]

        # mandatory Output
        self.ElectricityOutputC: cp.ComponentOutput = self.add_output(
            object_name=self.component_name,
            field_name=self.ElectricityOutput,
            load_type=lt.LoadTypes.ELECTRICITY,
            unit=lt.Units.WATT,
            postprocessing_flag=postprocessing_flag,
            output_description="Electricity output",
        )

        self.ElectricityTargetC: cp.ComponentInput = self.add_input(
            object_name=self.component_name,
            field_name=self.ElectricityTarget,
            load_type=lt.LoadTypes.ELECTRICITY,
            unit=lt.Units.WATT,
            mandatory=False,
        )

    def i_save_state(self) -> None:
        self.previous_state = self.state.clone()

    def i_restore_state(self) -> None:
        self.state = self.previous_state.clone()

    def i_doublecheck(self, timestep: int, stsv: cp.SingleTimeStepValues) -> None:
        pass

    def i_prepare_simulation(self) -> None:
        """Prepares the simulation."""
        pass

    def i_simulate(
        self, timestep: int, stsv: cp.SingleTimeStepValues, force_convergence: bool
    ) -> None:
        """Iteration in smart appliance like washing mashine, dish washer or dryer.

        :param timestep: timestep of simulation
        :type timestep: int
        :param stsv: _description_
        :type stsv: cp.SingleTimeStepValues
        :param force_convergence: _description_
        :type force_convergence: bool
        """

        # initialize power
        self.state.actual_power = 0

        # if not already running: check if activation makes sense
        if timestep > self.state.timestep_of_activation + self.state.time_to_go:
            if timestep > self.earliest_start[self.state.position]:  # can be turnod on
                # initialize next activation
                activation: float = timestep + 10
                # if surplus controller is connected get related signal
                if self.ElectricityTargetC.source_output is not None:
                    electricity_target = stsv.get_input_value(self.ElectricityTargetC)
                    if (
                        electricity_target
                        >= self.electricity_profile[self.state.position][0]
                    ):
                        activation = timestep
                # if last possible switch on force activation
                if (
                    timestep >= self.latest_start[self.state.position]
                ):  # needs to be activated
                    activation = timestep

                if timestep == activation:
                    self.state.run(
                        timestep, self.electricity_profile[self.state.position]
                    )

        # run device if it was already activated
        else:
            self.state.run(timestep, self.electricity_profile[self.state.position])

        stsv.set_output_value(self.ElectricityOutputC, self.state.actual_power)

    def build(
        self, identifier: str, source_weight: int, seconds_per_timestep: int = 60
    ) -> None:
        """Initialization of Smart Device information

        :param identifier: name of smart device in LPG
        :type identifier: str
        :param source_weight: priority of smart device in Energy Management System
        :type source_weight: int
        :param seconds_per_timestep: time step size, defaults to 60
        :type seconds_per_timestep: int, optional
        :raises NameError: _description_
        :raises TypeError: _description_
        """

        # load smart device profile
        smart_device_profile = []
        filepath = path.join(
            utils.HISIMPATH["utsp_reports"], "FlexibilityEvents.HH1.json"
        )
        with open(filepath, encoding="utf-8") as f:
            smart_device_profile = json.load(f)

        if not smart_device_profile:
            raise NameError(
                "LPG data for smart appliances is missing or located missleadingly"
            )

        # initializing relevant data
        earliest_start, latest_start, electricity_profile = [], [], []

        minutes_per_timestep = seconds_per_timestep / 60

        if not minutes_per_timestep.is_integer():
            raise TypeError(
                "Up to now smart appliances have only been implemented for time resolutions corresponding to multiples of one minute"
            )
        minutes_per_timestep = int(minutes_per_timestep)

        # reading in data from json file and adopting to given time resolution
        for sample in smart_device_profile:
            device_name = str(sample["Device"]["Name"])
            if device_name == identifier:
                # earliest start in given time resolution -> integer value
                x = sample["EarliestStart"]["ExternalStep"]
                # skip if occurs in calibration days (negative sign )
                if x < 0:
                    continue
                # timestep (in minutes) the profile is shifted in the first step of the external time resolution
                offset = minutes_per_timestep - x % minutes_per_timestep
                # earliest start in given time resolution -> float value
                x = x / minutes_per_timestep
                # latest start in given time resolution
                y = sample["LatestStart"]["ExternalStep"] / minutes_per_timestep
                # number of timesteps in given time resolution -> integer value
                z = ma.ceil(
                    x + sample["TotalDuration"] / minutes_per_timestep
                ) - ma.floor(x)
                # earliest and latest start in new time resolution -> integer value
                earliest_start.append(ma.floor(x))
                latest_start.append(ma.ceil(y))

                # get shiftable load profile
                el = (
                    sample["Profiles"][2]["TimeOffsetInSteps"] * [0]
                    + sample["Profiles"][2]["Values"]
                )

                # average profiles given in 1 minute resolution to given time resolution
                elem_el = []
                # append first timestep which may not fill  the entire 15 minutes
                elem_el.append(sum(el[:offset]) / offset)

                for i in range(z - 2):
                    elem_el.append(
                        sum(
                            el[
                                offset
                                + minutes_per_timestep * i: offset
                                + (i + 1) * minutes_per_timestep
                            ]
                        )
                        / minutes_per_timestep
                    )

                last = el[offset + (i + 1) * minutes_per_timestep:]
                if offset != minutes_per_timestep:
                    elem_el.append(sum(last) / (minutes_per_timestep - offset))
                electricity_profile.append(elem_el)

        self.source_weight = source_weight
        self.earliest_start = earliest_start + [
            self.my_simulation_parameters.timesteps
        ]  # append value to continue simulation after last necesary run of flexible device at end of year
        self.latest_start = latest_start + [
            self.my_simulation_parameters.timesteps + 999
        ]  # append value to continue simulation after last necesary run of smart device at end of year
        self.electricity_profile = electricity_profile
        self.state = SmartDeviceState()
        self.previous_state = SmartDeviceState()

    def write_to_report(self) -> List[str]:
        """Writes relevant information to report."""
        lines: List[str] = []
        lines.append(f"DeviceName: {self.component_name}")
        lines.append(f"Consumption: {self.consumption:.2f}")
        return lines

    def get_cost_opex(self, all_outputs: List, postprocessing_results: pd.DataFrame, ) -> Tuple[float, float]:
        for index, output in enumerate(all_outputs):
            if output.component_name == self.component_name and output.load_type == lt.LoadTypes.ELECTRICITY:
                co2_per_unit = 0.4
                euro_per_unit = 0.25
                self.consumption = sum(postprocessing_results.iloc[:, index]) * self.my_simulation_parameters.seconds_per_timestep / 3.6e6
        return self.consumption * euro_per_unit, self.consumption * co2_per_unit<|MERGE_RESOLUTION|>--- conflicted
+++ resolved
@@ -6,14 +6,11 @@
 import json
 import math as ma
 from os import path
-<<<<<<< HEAD
 from typing import List, Tuple
 
 import pandas as pd
-=======
 from dataclasses import dataclass
 from dataclasses_json import dataclass_json
->>>>>>> 957c96c4
 
 # Owned
 from hisim import component as cp
@@ -151,12 +148,8 @@
         )
         self.previous_state: SmartDeviceState
         self.state: SmartDeviceState
-<<<<<<< HEAD
         self.consumption = 0
-        if my_simulation_parameters.surplus_control and smart_devices_included:
-=======
         if my_simulation_parameters.surplus_control and config.smart_devices_included:
->>>>>>> 957c96c4
             postprocessing_flag = [
                 lt.InandOutputType.ELECTRICITY_CONSUMPTION_EMS_CONTROLLED,
                 lt.ComponentType.SMART_DEVICE,
