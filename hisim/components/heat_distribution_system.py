"""Heat Distribution Module."""
# clean

from enum import IntEnum
from typing import List, Any, Optional
from dataclasses import dataclass
from dataclasses_json import dataclass_json
import hisim.component as cp
from hisim.components.building import Building
from hisim.components.simple_hot_water_storage import SimpleHotWaterStorage
from hisim.components.weather import Weather
from hisim.simulationparameters import SimulationParameters
from hisim.sim_repository_singleton import SingletonSimRepository, SingletonDictKeyEnum
from hisim.components.configuration import PhysicsConfig
from hisim import loadtypes as lt
from hisim import utils
from hisim import log

__authors__ = "Katharina Rieck, Noah Pflugradt"
__copyright__ = "Copyright 2021, the House Infrastructure Project"
__credits__ = ["Noah Pflugradt"]
__license__ = ""
__version__ = ""
__maintainer__ = "Katharina Rieck"
__email__ = "k.rieck@fz-juelich.de"
__status__ = ""


class HeatingSystemType(IntEnum):

    """Set Heating System Types."""

    RADIATOR = 1
    FLOORHEATING = 2


@dataclass_json
@dataclass
class HeatDistributionConfig(cp.ConfigBase):

    """Configuration of the HeatingWaterStorage class."""

    @classmethod
    def get_main_classname(cls):
        """Return the full class name of the base class."""
        return HeatDistribution.get_full_classname()

    name: str

    @classmethod
    def get_default_heatdistributionsystem_config(
        cls,
    ) -> Any:
        """Get a default heat distribution system config."""
        config = HeatDistributionConfig(
            name="HeatDistributionSystem",
        )
        return config


@dataclass_json
@dataclass
class HeatDistributionControllerConfig(cp.ConfigBase):

    """HeatDistribution Controller Config Class."""

    @classmethod
    def get_main_classname(cls):
        """Returns the full class name of the base class."""
        return HeatDistributionController.get_full_classname()

    name: str
    heating_system: HeatingSystemType
    set_heating_threshold_outside_temperature_in_celsius: Optional[float]
    heating_reference_temperature_in_celsius: float
    set_heating_temperature_for_building_in_celsius: float
    set_cooling_temperature_for_building_in_celsius: float
    set_cooling_threshold_water_temperature_in_celsius_for_dew_protection: float

    @classmethod
    def get_default_heat_distribution_controller_config(cls):
        """Gets a default HeatDistribution Controller."""
        return HeatDistributionControllerConfig(
            name="HeatDistributionController",
            heating_system=HeatingSystemType.FLOORHEATING,
            set_heating_threshold_outside_temperature_in_celsius=16.0,
            heating_reference_temperature_in_celsius=-14.0,
            set_heating_temperature_for_building_in_celsius=18,
            set_cooling_temperature_for_building_in_celsius=25,
            set_cooling_threshold_water_temperature_in_celsius_for_dew_protection=17.0,
        )


@dataclass
class HeatDistributionSystemState:

    """HeatDistributionSystemState class."""

    water_output_temperature_in_celsius: float = 25
    thermal_power_delivered_in_watt: float = 0

    def self_copy(self):
        """Copy the Heat Distribution State."""
        return HeatDistributionSystemState(
            self.water_output_temperature_in_celsius,
            self.thermal_power_delivered_in_watt,
        )


class HeatDistribution(cp.Component):

    """Heat Distribution System.

    It simulates the heat exchange between heat generator and building.

    """

    # Inputs
    State = "State"
    WaterTemperatureInput = "WaterTemperatureInput"
    TheoreticalThermalBuildingDemand = "TheoreticalThermalBuildingDemand"
    ResidenceTemperatureIndoorAir = "ResidenceTemperatureIndoorAir"

    # Outputs
    WaterTemperatureOutput = "WaterTemperatureOutput"
    ThermalPowerDelivered = "ThermalPowerDelivered"

    # Similar components to connect to:
    # 1. Building
    @utils.measure_execution_time
    def __init__(
        self,
        config: HeatDistributionConfig,
        my_simulation_parameters: SimulationParameters,
    ) -> None:
        """Construct all the neccessary attributes."""
        super().__init__(
<<<<<<< HEAD
            name=config.name, my_simulation_parameters=my_simulation_parameters, my_config=config
=======
            name=config.name,
            my_simulation_parameters=my_simulation_parameters,
            my_config=config,
>>>>>>> 957c96c4
        )
        self.heat_distribution_system_config = config

        self.thermal_power_delivered_in_watt: float = 0.0
        self.water_temperature_output_in_celsius: float = 21
        self.delta_temperature_in_celsius: float = 1.0

        if SingletonSimRepository().exist_entry(
            key=SingletonDictKeyEnum.MAXTHERMALBUILDINGDEMAND
        ):
            self.max_thermal_building_demand_in_watt = (
                SingletonSimRepository().get_entry(
                    key=SingletonDictKeyEnum.MAXTHERMALBUILDINGDEMAND
                )
            )

        else:
            raise KeyError(
                "Key for max thermal building demand was not found in the singleton sim repository."
                + "This might be because the building was not initialized before the heat distribution system."
                + "Please check the order of the initialization of the components in your example."
            )

        if SingletonSimRepository().exist_entry(key=SingletonDictKeyEnum.HEATINGSYSTEM):
            self.heating_system = SingletonSimRepository().get_entry(
                key=SingletonDictKeyEnum.HEATINGSYSTEM
            )

        else:
            raise KeyError(
                "Key for heating system was not found in the singleton sim repository."
                + "This might be because the heat distribution system controller was not initialized before the heat distribution system."
                + "Please check the order of the initialization of the components in your example."
            )

        self.build(heating_system=self.heating_system)

        self.heating_distribution_system_water_mass_flow_rate_in_kg_per_second = (
            self.calc_heating_distribution_system_water_mass_flow_rate(
                self.max_thermal_building_demand_in_watt
            )
        )

        SingletonSimRepository().set_entry(
            key=SingletonDictKeyEnum.WATERMASSFLOWRATEOFHEATINGDISTRIBUTIONSYSTEM,
            entry=self.heating_distribution_system_water_mass_flow_rate_in_kg_per_second,
        )

        self.state: HeatDistributionSystemState = HeatDistributionSystemState(
            water_output_temperature_in_celsius=21, thermal_power_delivered_in_watt=0
        )
        self.previous_state = self.state.self_copy()

        # Inputs
        self.state_channel: cp.ComponentInput = self.add_input(
            self.component_name, self.State, lt.LoadTypes.ANY, lt.Units.ANY, True
        )
        self.theoretical_thermal_building_demand_channel: cp.ComponentInput = (
            self.add_input(
                self.component_name,
                self.TheoreticalThermalBuildingDemand,
                lt.LoadTypes.HEATING,
                lt.Units.WATT,
                True,
            )
        )

        self.water_temperature_input_channel: cp.ComponentInput = self.add_input(
            self.component_name,
            self.WaterTemperatureInput,
            lt.LoadTypes.WATER,
            lt.Units.CELSIUS,
            True,
        )

        self.residence_temperature_input_channel: cp.ComponentInput = self.add_input(
            self.component_name,
            self.ResidenceTemperatureIndoorAir,
            lt.LoadTypes.TEMPERATURE,
            lt.Units.CELSIUS,
            True,
        )

        # Outputs
        self.water_temperature_output_channel: cp.ComponentOutput = self.add_output(
            self.component_name,
            self.WaterTemperatureOutput,
            lt.LoadTypes.WATER,
            lt.Units.CELSIUS,
            output_description=f"here a description for {self.WaterTemperatureOutput} will follow.",
        )
        self.thermal_power_delivered_channel: cp.ComponentOutput = self.add_output(
            self.component_name,
            self.ThermalPowerDelivered,
            lt.LoadTypes.HEATING,
            lt.Units.WATT,
            output_description=f"here a description for {self.ThermalPowerDelivered} will follow.",
        )

        self.add_default_connections(
            self.get_default_connections_from_heat_distribution_controller()
        )
        self.add_default_connections(self.get_default_connections_from_building())
        self.add_default_connections(
            self.get_default_connections_from_simple_hot_water_storage()
        )

    def get_default_connections_from_heat_distribution_controller(
        self,
    ):
        """Get heat distribution controller default connections."""
        log.information("setting heat distribution controller default connections")
        connections = []
        hdsc_classname = HeatDistributionController.get_classname()
        connections.append(
            cp.ComponentConnection(
                HeatDistribution.State,
                hdsc_classname,
                HeatDistributionController.State,
            )
        )
        return connections

    def get_default_connections_from_building(
        self,
    ):
        """Get building default connections."""
        log.information("setting building default connections")
        connections = []
        building_classname = Building.get_classname()
        connections.append(
            cp.ComponentConnection(
                HeatDistribution.TheoreticalThermalBuildingDemand,
                building_classname,
                Building.TheoreticalThermalBuildingDemand,
            )
        )

        connections.append(
            cp.ComponentConnection(
                HeatDistribution.ResidenceTemperatureIndoorAir,
                building_classname,
                Building.TemperatureIndoorAir,
            )
        )
        return connections

    def get_default_connections_from_simple_hot_water_storage(
        self,
    ):
        """Get simple hot water storage default connections."""
        log.information("setting simple hot water storage default connections")
        connections = []
        hws_classname = SimpleHotWaterStorage.get_classname()
        connections.append(
            cp.ComponentConnection(
                HeatDistribution.WaterTemperatureInput,
                hws_classname,
                SimpleHotWaterStorage.WaterTemperatureToHeatDistributionSystem,
            )
        )
        return connections

    def build(
        self,
        heating_system: HeatingSystemType,
    ) -> None:
        """Build function.

        The function sets important constants and parameters for the calculations.
        """
        self.specific_heat_capacity_of_water_in_joule_per_kilogram_per_celsius = (
            PhysicsConfig.water_specific_heat_capacity_in_joule_per_kilogram_per_kelvin
        )
        # choose delta T depending on the chosen heating system
        # DIN/TS 18599-12: 2021-04, p.238
        if heating_system == HeatingSystemType.FLOORHEATING:
            self.delta_temperature_in_celsius = 7
        elif heating_system == HeatingSystemType.RADIATOR:
            self.delta_temperature_in_celsius = 15
        else:
            raise ValueError("unknown heating system.")

    def i_prepare_simulation(self) -> None:
        """Prepare the simulation."""
        pass

    def i_save_state(self) -> None:
        """Save the current state."""
        self.previous_state = self.state.self_copy()
        # pass

    def i_restore_state(self) -> None:
        """Restore the previous state."""
        self.state = self.previous_state.self_copy()
        # pass

    def i_doublecheck(self, timestep: int, stsv: cp.SingleTimeStepValues) -> None:
        """Doublecheck."""
        pass

    def write_to_report(self) -> List[str]:
        """Write important variables to report."""
        return self.heat_distribution_system_config.get_string_dict()

    def i_simulate(
        self, timestep: int, stsv: cp.SingleTimeStepValues, force_convergence: bool
    ) -> None:
        """Simulate the heat distribution system."""

        # Get inputs ------------------------------------------------------------------------------------------------------------
        state_controller = stsv.get_input_value(self.state_channel)
        theoretical_thermal_building_demand_in_watt = stsv.get_input_value(
            self.theoretical_thermal_building_demand_channel
        )

        water_temperature_input_in_celsius = stsv.get_input_value(
            self.water_temperature_input_channel
        )

        residence_temperature_input_in_celsius = stsv.get_input_value(
            self.residence_temperature_input_channel
        )

        if state_controller == 1:

            (
                self.water_temperature_output_in_celsius,
                self.thermal_power_delivered_in_watt,
            ) = self.determine_water_temperature_output_after_heat_exchange_with_building_and_effective_thermal_power(
                water_temperature_input_in_celsius=water_temperature_input_in_celsius,
                water_mass_flow_in_kg_per_second=self.heating_distribution_system_water_mass_flow_rate_in_kg_per_second,
                theoretical_thermal_buiding_demand_in_watt=theoretical_thermal_building_demand_in_watt,
                residence_temperature_in_celsius=residence_temperature_input_in_celsius,
            )

        elif state_controller == 0:

            self.thermal_power_delivered_in_watt = 0.0

            self.water_temperature_output_in_celsius = (
                water_temperature_input_in_celsius
            )

        else:
            raise ValueError("unknown hds controller mode")

        # Set outputs -----------------------------------------------------------------------------------------------------------

        stsv.set_output_value(
            self.water_temperature_output_channel,
            self.state.water_output_temperature_in_celsius
            # self.water_temperature_output_in_celsius,
        )
        stsv.set_output_value(
            self.thermal_power_delivered_channel,
            self.state.thermal_power_delivered_in_watt
            # self.thermal_power_delivered_in_watt,
        )

        self.state.water_output_temperature_in_celsius = (
            self.water_temperature_output_in_celsius
        )
        self.state.thermal_power_delivered_in_watt = (
            self.thermal_power_delivered_in_watt
        )

    def calc_heating_distribution_system_water_mass_flow_rate(
        self,
        max_thermal_building_demand_in_watt: float,
    ) -> Any:
        """Calculate water mass flow between heating distribution system and hot water storage."""
        specific_heat_capacity_of_water_in_joule_per_kg_per_celsius = (
            PhysicsConfig.water_specific_heat_capacity_in_joule_per_kilogram_per_kelvin
        )

        heating_distribution_system_water_mass_flow_in_kg_per_second = (
            max_thermal_building_demand_in_watt
            / (
                specific_heat_capacity_of_water_in_joule_per_kg_per_celsius
                * self.delta_temperature_in_celsius
            )
        )
        return heating_distribution_system_water_mass_flow_in_kg_per_second

    def determine_water_temperature_output_after_heat_exchange_with_building_and_effective_thermal_power(
        self,
        water_mass_flow_in_kg_per_second: float,
        water_temperature_input_in_celsius: float,
        theoretical_thermal_buiding_demand_in_watt: float,
        residence_temperature_in_celsius: float,
    ) -> Any:
        """Calculate cooled or heated water temperature after heat exchange between heat distribution system and building."""
        # Tout = Tin -  Q/(c * m)
        water_temperature_output_in_celsius = (
            water_temperature_input_in_celsius
            - theoretical_thermal_buiding_demand_in_watt
            / (
                water_mass_flow_in_kg_per_second
                * self.specific_heat_capacity_of_water_in_joule_per_kilogram_per_celsius
            )
        )

        if theoretical_thermal_buiding_demand_in_watt > 0:
            # water in hds must be warmer than the building in order to exchange heat
            if water_temperature_input_in_celsius > residence_temperature_in_celsius:
                # prevent that water output temperature in hds gets colder than residence temperature in building when heating
                water_temperature_output_in_celsius = max(
                    water_temperature_output_in_celsius,
                    residence_temperature_in_celsius,
                )
                thermal_power_delivered_effective_in_watt = (
                    self.specific_heat_capacity_of_water_in_joule_per_kilogram_per_celsius
                    * water_mass_flow_in_kg_per_second
                    * (
                        water_temperature_input_in_celsius
                        - water_temperature_output_in_celsius
                    )
                )
            else:
                # water in hds is not warmer than the building, therefore heat exchange is not possible
                water_temperature_output_in_celsius = water_temperature_input_in_celsius
                thermal_power_delivered_effective_in_watt = 0

        elif theoretical_thermal_buiding_demand_in_watt < 0:
            # water in hds must be cooler than the building in order to cool building down
            if water_temperature_input_in_celsius < residence_temperature_in_celsius:
                # prevent that water output temperature in hds gets hotter than residence temperature in building when cooling
                water_temperature_output_in_celsius = min(
                    water_temperature_output_in_celsius,
                    residence_temperature_in_celsius,
                )
                thermal_power_delivered_effective_in_watt = (
                    self.specific_heat_capacity_of_water_in_joule_per_kilogram_per_celsius
                    * water_mass_flow_in_kg_per_second
                    * (
                        water_temperature_input_in_celsius
                        - water_temperature_output_in_celsius
                    )
                )
            else:
                # water in hds is not colder than building and therefore cooling is not possible
                water_temperature_output_in_celsius = water_temperature_input_in_celsius
                thermal_power_delivered_effective_in_watt = 0

        # in case no heating or cooling needed, water output is equal to water input
        elif theoretical_thermal_buiding_demand_in_watt == 0:
            water_temperature_output_in_celsius = water_temperature_input_in_celsius
            thermal_power_delivered_effective_in_watt = 0
        else:
            raise ValueError(
                f"Theoretical thermal demand has unacceptable value here {theoretical_thermal_buiding_demand_in_watt}."
            )

        return (
            water_temperature_output_in_celsius,
            thermal_power_delivered_effective_in_watt,
        )


class HeatDistributionController(cp.Component):

    """Heat Distribution Controller.

    It takes data from the building, weather and water storage and sends signal to the heat distribution for
    activation or deactivation.

    """

    # Inputs
    TheoreticalThermalBuildingDemand = "TheoreticalThermalBuildingDemand"
    DailyAverageOutsideTemperature = "DailyAverageOutsideTemperature"
    WaterTemperatureInputFromHeatWaterStorage = (
        "WaterTemperatureInputFromHeatWaterStorage"
    )

    # Outputs
    State = "State"
    HeatingFlowTemperature = "HeatingFlowTemperature"

    # Similar components to connect to:
    # 1. Building
    @utils.measure_execution_time
    def __init__(
        self,
        my_simulation_parameters: SimulationParameters,
        config: HeatDistributionControllerConfig,
    ) -> None:
        """Construct all the neccessary attributes."""
        self.hsd_controller_config = config
        super().__init__(
            self.hsd_controller_config.name,
            my_simulation_parameters=my_simulation_parameters,
<<<<<<< HEAD
            my_config=config
=======
            my_config=config,
>>>>>>> 957c96c4
        )
        self.state_controller: int = 0

        SingletonSimRepository().set_entry(
            key=SingletonDictKeyEnum.SETHEATINGTEMPERATUREFORBUILDING,
            entry=self.hsd_controller_config.set_heating_temperature_for_building_in_celsius,
        )

        SingletonSimRepository().set_entry(
            key=SingletonDictKeyEnum.SETCOOLINGTEMPERATUREFORBUILDING,
            entry=self.hsd_controller_config.set_cooling_temperature_for_building_in_celsius,
        )

        SingletonSimRepository().set_entry(
            key=SingletonDictKeyEnum.HEATINGSYSTEM,
            entry=self.hsd_controller_config.heating_system,
        )

        self.build(
            set_heating_threshold_temperature_in_celsius=self.hsd_controller_config.set_heating_threshold_outside_temperature_in_celsius,
            heating_reference_temperature_in_celsius=self.hsd_controller_config.heating_reference_temperature_in_celsius,
            heating_system_type=self.hsd_controller_config.heating_system,
            set_cooling_threshold_water_temperature_in_celsius=self.hsd_controller_config.set_cooling_threshold_water_temperature_in_celsius_for_dew_protection,
        )
        self.prepare_calc_heating_dist_temperature(
            set_room_temperature_for_building_in_celsius=self.hsd_controller_config.set_heating_temperature_for_building_in_celsius,
            factor_of_oversizing_of_heat_distribution_system=1.0,
        )

        # Inputs
        self.theoretical_thermal_building_demand_channel: cp.ComponentInput = (
            self.add_input(
                self.component_name,
                self.TheoreticalThermalBuildingDemand,
                lt.LoadTypes.HEATING,
                lt.Units.WATT,
                True,
            )
        )
        self.daily_avg_outside_temperature_input_channel: cp.ComponentInput = (
            self.add_input(
                self.component_name,
                self.DailyAverageOutsideTemperature,
                lt.LoadTypes.TEMPERATURE,
                lt.Units.CELSIUS,
                True,
            )
        )
        self.water_temperature_input_from_heat_water_storage_channel: cp.ComponentInput = self.add_input(
            self.component_name,
            self.WaterTemperatureInputFromHeatWaterStorage,
            lt.LoadTypes.TEMPERATURE,
            lt.Units.CELSIUS,
            True,
        )
        # Outputs
        self.state_channel: cp.ComponentOutput = self.add_output(
            self.component_name,
            self.State,
            lt.LoadTypes.ANY,
            lt.Units.ANY,
            output_description=f"here a description for {self.State} will follow.",
        )
        self.heating_flow_temperature_channel: cp.ComponentOutput = self.add_output(
            self.component_name,
            self.HeatingFlowTemperature,
            lt.LoadTypes.TEMPERATURE,
            lt.Units.CELSIUS,
            output_description=f"here a description for {self.HeatingFlowTemperature} will follow.",
        )

        self.controller_heat_distribution_mode: str = "off"
        self.previous_controller_heat_distribution_mode: str = "off"

        self.add_default_connections(self.get_default_connections_from_building())
        self.add_default_connections(self.get_default_connections_from_weather())
        self.add_default_connections(
            self.get_default_connections_from_simple_hot_water_storage()
        )

    def get_default_connections_from_weather(
        self,
    ):
        """Get weather default connections."""
        log.information("setting weather default connections")
        connections = []
        weather_classname = Weather.get_classname()
        connections.append(
            cp.ComponentConnection(
                HeatDistributionController.DailyAverageOutsideTemperature,
                weather_classname,
                Weather.DailyAverageOutsideTemperatures,
            )
        )
        return connections

    def get_default_connections_from_building(
        self,
    ):
        """Get building default connections."""
        log.information("setting building default connections")
        connections = []
        building_classname = Building.get_classname()
        connections.append(
            cp.ComponentConnection(
                HeatDistributionController.TheoreticalThermalBuildingDemand,
                building_classname,
                Building.TheoreticalThermalBuildingDemand,
            )
        )
        return connections

    def get_default_connections_from_simple_hot_water_storage(
        self,
    ):
        """Get simple_hot_water_storage default connections."""
        log.information("setting simple_hot_water_storage default connections")
        connections = []
        hws_classname = SimpleHotWaterStorage.get_classname()
        connections.append(
            cp.ComponentConnection(
                HeatDistributionController.WaterTemperatureInputFromHeatWaterStorage,
                hws_classname,
                SimpleHotWaterStorage.WaterTemperatureToHeatDistributionSystem,
            )
        )
        return connections

    def build(
        self,
        set_heating_threshold_temperature_in_celsius: Optional[float],
        heating_reference_temperature_in_celsius: float,
        heating_system_type: HeatingSystemType,
        set_cooling_threshold_water_temperature_in_celsius: float,
    ) -> None:
        """Build function.

        The function sets important constants and parameters for the calculations.
        """
        # Configuration
        self.set_heating_threshold_temperature_in_celsius = (
            set_heating_threshold_temperature_in_celsius
        )
        self.heating_reference_temperature_in_celsius = (
            heating_reference_temperature_in_celsius
        )
        self.heating_system_type = heating_system_type

        self.set_cooling_threshold_water_temperature_in_celsius_for_dew_protection = (
            set_cooling_threshold_water_temperature_in_celsius
        )

    def i_prepare_simulation(self) -> None:
        """Prepare the simulation."""
        pass

    def i_save_state(self) -> None:
        """Save the current state."""
        self.previous_controller_heat_distribution_mode = (
            self.controller_heat_distribution_mode
        )

    def i_restore_state(self) -> None:
        """Restore the previous state."""
        self.controller_heat_distribution_mode = self.controller_heat_distribution_mode

    def i_doublecheck(self, timestep: int, stsv: cp.SingleTimeStepValues) -> None:
        """Doublecheck."""
        pass

    def write_to_report(self) -> List[str]:
        """Write important variables to report."""
        lines = []
        lines.append("Heat Distribution Controller")
        return lines

    def i_simulate(
        self, timestep: int, stsv: cp.SingleTimeStepValues, force_convergence: bool
    ) -> None:
        """Simulate the heat distribution controller."""
        if force_convergence:
            pass
        else:
            # Retrieves inputs
            theoretical_thermal_building_demand_in_watt = stsv.get_input_value(
                self.theoretical_thermal_building_demand_channel
            )
            daily_avg_outside_temperature_in_celsius = stsv.get_input_value(
                self.daily_avg_outside_temperature_input_channel
            )
            water_input_temperature_in_celsius = stsv.get_input_value(
                self.water_temperature_input_from_heat_water_storage_channel
            )

            list_of_heating_distribution_system_flow_and_return_temperatures = self.calc_heat_distribution_flow_and_return_temperatures(
                daily_avg_outside_temperature_in_celsius=daily_avg_outside_temperature_in_celsius
            )

            self.conditions_for_opening_or_shutting_heat_distribution(
                theoretical_thermal_building_demand_in_watt=theoretical_thermal_building_demand_in_watt,
            )

            # no heating threshold for the heat distribution system
            if (
                self.hsd_controller_config.set_heating_threshold_outside_temperature_in_celsius
                is None
            ):
                summer_heating_mode = "on"

            # turning heat distributon system off when the average daily outside temperature is above a certain threshold
            else:
                summer_heating_mode = self.summer_heating_condition(
                    daily_average_outside_temperature_in_celsius=daily_avg_outside_temperature_in_celsius,
                    set_heating_threshold_temperature_in_celsius=self.hsd_controller_config.set_heating_threshold_outside_temperature_in_celsius,
                )

            dew_point_protection_mode = self.dew_point_protection_condition(
                water_input_temperature_in_celsius=water_input_temperature_in_celsius,
                set_cooling_threshold_water_temperature_in_celsius_for_dew_protection=self.set_cooling_threshold_water_temperature_in_celsius_for_dew_protection,
            )

            if (
                self.controller_heat_distribution_mode == "on"
                and summer_heating_mode == "on"
                and dew_point_protection_mode == "off"
            ):
                self.state_controller = 1
            elif self.controller_heat_distribution_mode == "on" and (
                summer_heating_mode == "off" or dew_point_protection_mode == "on"
            ):
                self.state_controller = 0
            elif self.controller_heat_distribution_mode == "off":
                self.state_controller = 0
            else:

                raise ValueError(
                    "unknown hds controller mode or summer mode or dew point protection mode."
                )

            stsv.set_output_value(self.state_channel, self.state_controller)
            stsv.set_output_value(
                self.heating_flow_temperature_channel,
                list_of_heating_distribution_system_flow_and_return_temperatures[0],
            )

    def conditions_for_opening_or_shutting_heat_distribution(
        self,
        theoretical_thermal_building_demand_in_watt: float,
    ) -> None:
        """Set conditions for the valve in heat distribution."""

        if self.controller_heat_distribution_mode == "on":
            # no heat exchange with building if theres no demand
            if theoretical_thermal_building_demand_in_watt == 0:
                self.controller_heat_distribution_mode = "off"
                return
        elif self.controller_heat_distribution_mode == "off":
            # if heating or cooling is needed for building
            if theoretical_thermal_building_demand_in_watt != 0:
                self.controller_heat_distribution_mode = "on"
                return

        else:
            raise ValueError("unknown hds controller mode.")

    def summer_heating_condition(
        self,
        daily_average_outside_temperature_in_celsius: float,
        set_heating_threshold_temperature_in_celsius: float,
    ) -> str:
        """Set conditions for the valve in heat distribution."""

        if (
            daily_average_outside_temperature_in_celsius
            > set_heating_threshold_temperature_in_celsius
        ):
            heating_mode = "off"

        elif (
            daily_average_outside_temperature_in_celsius
            < set_heating_threshold_temperature_in_celsius
        ):
            heating_mode = "on"

        else:
            raise ValueError(
                f"daily average temperature {daily_average_outside_temperature_in_celsius}°C"
                f"or heating threshold temperature {set_heating_threshold_temperature_in_celsius}°C is not acceptable."
            )

        return heating_mode

    def dew_point_protection_condition(
        self,
        water_input_temperature_in_celsius: float,
        set_cooling_threshold_water_temperature_in_celsius_for_dew_protection: float,
    ) -> str:
        """Set conditions for the valve in heat distribution."""

        if (
            water_input_temperature_in_celsius
            > set_cooling_threshold_water_temperature_in_celsius_for_dew_protection
        ):
            dew_point_protection_mode = "off"

        elif (
            water_input_temperature_in_celsius
            < set_cooling_threshold_water_temperature_in_celsius_for_dew_protection
        ):
            dew_point_protection_mode = "on"

        else:
            raise ValueError(
                f"daily average temperature {water_input_temperature_in_celsius}°C"
                f"or cooling threshold water temperature {set_cooling_threshold_water_temperature_in_celsius_for_dew_protection}°C is not acceptable."
            )

        return dew_point_protection_mode

    def prepare_calc_heating_dist_temperature(
        self,
        set_room_temperature_for_building_in_celsius: float = 20.0,
        factor_of_oversizing_of_heat_distribution_system: float = 1.0,
    ) -> None:
        """Function to set several input parameters for functions regarding the heating system.

        This function is taken from the HeatingSystem class of hplib and slightly adapted here.
        """

        self.set_room_temperature_for_building_in_celsius = (
            set_room_temperature_for_building_in_celsius
        )
        if self.heating_system_type == HeatingSystemType.FLOORHEATING:
            list_of_maximum_flow_and_return_temperatures_in_celsius = [35, 28]
            exponent_factor_of_heating_distribution_system = 1.1

        elif self.heating_system_type == HeatingSystemType.RADIATOR:
            list_of_maximum_flow_and_return_temperatures_in_celsius = [70, 55]
            exponent_factor_of_heating_distribution_system = 1.3
        else:
            raise ValueError(
                "Heating System Type not defined here. Check your heat distribution controller config or your Heating System Type class."
            )

        self.max_flow_temperature_in_celsius = (
            list_of_maximum_flow_and_return_temperatures_in_celsius[0]
        )
        self.min_flow_temperature_in_celsius = (
            set_room_temperature_for_building_in_celsius
        )
        self.max_return_temperature_in_celsius = (
            list_of_maximum_flow_and_return_temperatures_in_celsius[1]
        )
        self.min_return_temperature_in_celsius = (
            set_room_temperature_for_building_in_celsius
        )
        self.factor_of_oversizing_of_heat_distribution_system = (
            factor_of_oversizing_of_heat_distribution_system
        )
        self.exponent_factor_of_heating_distribution_system = (
            exponent_factor_of_heating_distribution_system
        )

    def calc_heat_distribution_flow_and_return_temperatures(
        self, daily_avg_outside_temperature_in_celsius: float
    ) -> List[float]:
        """Calculate the heat distribution flow and return temperature as a function of the moving average daily mean outside temperature.

        Calculations are based on DIN/TS 18599-12: 2021-04, p.170, Eq. 127,128

        Returns
        -------
        list with heating flow and heating return temperature

        """
        # cooling case, daily avg temperature is higher than set indoor temperature.
        # flow and return temperatures can not be lower than set indoor temperature (because number would be complex)
        if (
            self.set_room_temperature_for_building_in_celsius
            < daily_avg_outside_temperature_in_celsius
        ):
            # prevent that flow and return temperatures get colder than 19 °C because this could cause condensation of the indoor air on the heating system
            # https://suissetec.ch/files/PDFs/Merkblaetter/Heizung/Deutsch/2021_11_MB_Kuehlung_mit_Fussbodenheizung_DE_Web.pdf

            flow_temperature_in_celsius = max(
                self.min_flow_temperature_in_celsius, 19.0
            )
            return_temperature_in_celsius = max(
                self.min_return_temperature_in_celsius, 19.0
            )

        else:
            # heating case, daily avg outside temperature is lower than indoor temperature
            flow_temperature_in_celsius = float(
                self.min_flow_temperature_in_celsius
                + (
                    (1 / self.factor_of_oversizing_of_heat_distribution_system)
                    * (
                        (
                            self.set_room_temperature_for_building_in_celsius
                            - daily_avg_outside_temperature_in_celsius
                        )
                        / (
                            self.set_room_temperature_for_building_in_celsius
                            - self.heating_reference_temperature_in_celsius
                        )
                    )
                )
                ** (1 / self.exponent_factor_of_heating_distribution_system)
                * (
                    self.max_flow_temperature_in_celsius
                    - self.min_flow_temperature_in_celsius
                )
            )
            return_temperature_in_celsius = float(
                self.min_return_temperature_in_celsius
                + (
                    (1 / self.factor_of_oversizing_of_heat_distribution_system)
                    * (
                        (
                            self.set_room_temperature_for_building_in_celsius
                            - daily_avg_outside_temperature_in_celsius
                        )
                        / (
                            self.set_room_temperature_for_building_in_celsius
                            - self.heating_reference_temperature_in_celsius
                        )
                    )
                )
                ** (1 / self.exponent_factor_of_heating_distribution_system)
                * (
                    self.max_return_temperature_in_celsius
                    - self.min_return_temperature_in_celsius
                )
            )

        list_of_heating_flow_and_return_temperature_in_celsius = [
            flow_temperature_in_celsius,
            return_temperature_in_celsius,
        ]

        return list_of_heating_flow_and_return_temperature_in_celsius<|MERGE_RESOLUTION|>--- conflicted
+++ resolved
@@ -135,13 +135,9 @@
     ) -> None:
         """Construct all the neccessary attributes."""
         super().__init__(
-<<<<<<< HEAD
-            name=config.name, my_simulation_parameters=my_simulation_parameters, my_config=config
-=======
             name=config.name,
             my_simulation_parameters=my_simulation_parameters,
             my_config=config,
->>>>>>> 957c96c4
         )
         self.heat_distribution_system_config = config
 
@@ -535,11 +531,7 @@
         super().__init__(
             self.hsd_controller_config.name,
             my_simulation_parameters=my_simulation_parameters,
-<<<<<<< HEAD
-            my_config=config
-=======
             my_config=config,
->>>>>>> 957c96c4
         )
         self.state_controller: int = 0
 
