--- conflicted
+++ resolved
@@ -40,6 +40,7 @@
 @dataclass_json
 @dataclass
 class HeatDistributionConfig(cp.ConfigBase):
+
     """Configuration of the HeatingWaterStorage class."""
 
     @classmethod
@@ -84,8 +85,6 @@
         return config
 
 
-<<<<<<< HEAD
-=======
 @dataclass_json
 @dataclass
 class HeatDistributionControllerConfig(cp.ConfigBase):
@@ -98,7 +97,7 @@
         return HeatDistributionController.get_full_classname()
 
     name: str
-    heating_system: Union[HeatDistributionSystemType, int]
+    heating_system: HeatDistributionSystemType
     set_heating_threshold_outside_temperature_in_celsius: Optional[float]
     heating_reference_temperature_in_celsius: float
     set_heating_temperature_for_building_in_celsius: float
@@ -112,13 +111,11 @@
         set_heating_temperature_for_building_in_celsius: float,
         set_cooling_temperature_for_building_in_celsius: float,
         heating_reference_temperature_in_celsius: float = -7.0,
-        heating_system: Union[HeatDistributionSystemType, int] = HeatDistributionSystemType.FLOORHEATING,
     ) -> "HeatDistributionControllerConfig":
         """Gets a default HeatDistribution Controller."""
-
         return HeatDistributionControllerConfig(
             name="HeatDistributionController",
-            heating_system=heating_system,
+            heating_system=HeatDistributionSystemType.FLOORHEATING,
             set_heating_threshold_outside_temperature_in_celsius=16.0,
             heating_reference_temperature_in_celsius=heating_reference_temperature_in_celsius,
             set_heating_temperature_for_building_in_celsius=set_heating_temperature_for_building_in_celsius,
@@ -127,7 +124,6 @@
         )
 
 
->>>>>>> 04a3fac8
 @dataclass
 class HeatDistributionSystemState:
 
@@ -186,8 +182,8 @@
         )
         self.heat_distribution_system_config = config
 
-      #  self.thermal_power_delivered_in_watt: float = 0.0
-      #  self.water_temperature_output_in_celsius: float = 21
+        self.thermal_power_delivered_in_watt: float = 0.0
+        self.water_temperature_output_in_celsius: float = 21
         self.temperature_difference_between_flow_and_return_in_celsius = (
             self.heat_distribution_system_config.temperature_difference_between_flow_and_return_in_celsius
         )
@@ -610,7 +606,7 @@
         return HeatDistributionController.get_full_classname()
 
     name: str
-    heating_system: HeatDistributionSystemType
+    heating_system: Union[HeatDistributionSystemType, int]
     set_heating_threshold_outside_temperature_in_celsius: Optional[float]
     heating_reference_temperature_in_celsius: float
     set_heating_temperature_for_building_in_celsius: float
@@ -624,17 +620,20 @@
         set_heating_temperature_for_building_in_celsius: float,
         set_cooling_temperature_for_building_in_celsius: float,
         heating_reference_temperature_in_celsius: float = -7.0,
+        heating_system: Union[HeatDistributionSystemType, int] = HeatDistributionSystemType.FLOORHEATING,
     ) -> "HeatDistributionControllerConfig":
         """Gets a default HeatDistribution Controller."""
+
         return HeatDistributionControllerConfig(
             name="HeatDistributionController",
-            heating_system=HeatDistributionSystemType.FLOORHEATING,
+            heating_system=heating_system,
             set_heating_threshold_outside_temperature_in_celsius=16.0,
             heating_reference_temperature_in_celsius=heating_reference_temperature_in_celsius,
             set_heating_temperature_for_building_in_celsius=set_heating_temperature_for_building_in_celsius,
             set_cooling_temperature_for_building_in_celsius=set_cooling_temperature_for_building_in_celsius,
             heating_load_of_building_in_watt=heating_load_of_building_in_watt,
         )
+
 
 class HeatDistributionController(cp.Component):
 
