--- conflicted
+++ resolved
@@ -8,7 +8,6 @@
 from hisim.simulationparameters import SimulationParameters
 from hisim import loadtypes as lt
 from hisim import utils
-from hisim.sim_repository_singleton import SingletonSimRepository, SingletonDictKeyEnum
 
 
 __authors__ = "Katharina Rieck"
@@ -75,22 +74,11 @@
         self.thermal_power_delivered_in_watt: float = 0
         self.theoretical_thermal_building_in_watt: float = 0
         self.heating_in_watt: float = 0
-<<<<<<< HEAD
-
-        SingletonSimRepository().set_entry(
-            key=SingletonDictKeyEnum.SETHEATINGTEMPERATUREFORBUILDING,
-            entry=set_heating_temperature_for_building_in_celsius,
-        )
-        SingletonSimRepository().set_entry(
-            key=SingletonDictKeyEnum.SETCOOLINGTEMPERATUREFORBUILDING,
-            entry=set_cooling_temperature_for_building_in_celsius,
-=======
         self.set_heating_temperature_for_building_in_celsius = (
             config.set_heating_temperature_for_building_in_celsius
         )
         self.set_cooling_temperature_for_building_in_celsius = (
             config.set_cooling_temperature_for_building_in_celsius
->>>>>>> 6e3390b6
         )
 
         # Inputs
