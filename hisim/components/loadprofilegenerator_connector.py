"""LoadProfile Generator Connector Module."""

# Generic/Built-in
import json
from typing import Any, Tuple
from os import path, makedirs
from dataclasses import dataclass
from dataclasses_json import dataclass_json
import pandas as pd
import datetime as dt
import numpy as np

# Owned
from hisim import component as cp
from hisim import loadtypes as lt
from hisim import utils
from hisim import log
from hisim.simulationparameters import SimulationParameters
from hisim.sim_repository_singleton import SingletonSimRepository, SingletonDictKeyEnum

__authors__ = "Vitor Hugo Bellotto Zago"
__copyright__ = "Copyright 2021, the House Infrastructure Project"
__credits__ = ["Noah Pflugradt"]
__license__ = "MIT"
__version__ = "0.1"
__maintainer__ = "Vitor Hugo Bellotto Zago"
__email__ = "vitor.zago@rwth-aachen.de"
__status__ = "development"


@dataclass_json
@dataclass
class OccupancyConfig(cp.ConfigBase):
    @classmethod
    def get_main_classname(cls):
        """Returns the fully qualified class name for the class that is getting configured. Used for Json."""
        return Occupancy.get_full_classname()

    name: str
    profile_name: str
    country_name: str
    profile_with_washing_machine_and_dishwasher: bool

    @classmethod
    def get_default_CHS01(cls) -> Any:
        config = OccupancyConfig(
<<<<<<< HEAD
            name="Occupancy", profile_name="CH01", country_name="DE"
=======
            name="Occupancy_1", profile_name="CHR01 Couple both at Work", country_name="DE",
            profile_with_washing_machine_and_dishwasher=True,
>>>>>>> a1e6c75b
        )
        return config

    def get_factors_from_country_and_profile(self) -> Tuple[float, float]:
        """Evaluates country specific scaling factors of profiles.

        This is especially relevant when european average profile (AVG) is used.
        """
        if self.profile_name != "AVG":
            return (1, 1)
        scaling_factors = pd.read_csv(
            utils.HISIMPATH["occupancy_scaling_factors_per_country"],
            encoding="utf-8",
            sep=";",
            index_col=1,
        )
        if self.country_name in scaling_factors.index:
            scaling_factor_line = scaling_factors.loc[self.country_name]
        else:
            scaling_factor_line = scaling_factors.loc["EU"]
            log.warning(
                "Scaling Factor for "
                + self.country_name
                + "is not available, EU average is used per default."
            )
        factor_electricity_consumption = float(
            scaling_factor_line["Unit consumption per dwelling for cooking (toe/dw)"]
        ) * 1.163e4 + float(
            scaling_factor_line[
                "Unit consumption per dwelling for lighting and electrical appliances (kWh/dw)"
            ]
        )  # 1 toe = 1.163e4 kWh
        factor_hot_water_consumption = (
            float(
                scaling_factor_line[
                    "Unit consumption of hot water per dwelling (toe/dw)"
                ]
            )
            * 4.1868e7
            / ((40 - 10) * 0.977 * 4.182)
        )  # 1 toe = 4.1868e7 kJ, than Joule to liter with given temperature difference
        return (factor_electricity_consumption, factor_hot_water_consumption)


class Occupancy(cp.Component):

    """
    Class component that provides heating generated, the electricity consumed by the residents.

    Data provided or based on LPG exports.

    Parameters
    -----------------------------------------------
    profile: string
        profile code corresponded to the family or residents configuration

    ComponentInputs:
    -----------------------------------------------
       None

    ComponentOutputs:
    -----------------------------------------------
       Number of Residents: Any
       Heating by Residents: W
       Electricity Consumption: kWh
       Water Consumption: L

    """

    # Inputs
    WW_MassInput = "Warm Water Mass Input"  # kg/s
    WW_TemperatureInput = "Warm Water Temperature Input"  # °C

    # Outputs
    # output
    # WW_MassOutput = "Mass Output"  # kg/s
    # WW_TemperatureOutput = "Temperature Output"  # °C
    # EnergyDischarged = "Energy Discharged"  # W
    # DemandSatisfied = "Demand Satisfied"  # 0 or 1

    NumberByResidents = "NumberByResidents"
    HeatingByResidents = "HeatingByResidents"
    HeatingByDevices = "HeatingByDevices"
    ElectricityOutput = "ElectricityOutput"
    WaterConsumption = "WaterConsumption"

    Electricity_Demand_Forecast_24h = "Electricity_Demand_Forecast_24h"

    # Similar components to connect to:
    # None
    @utils.measure_execution_time
    def __init__(
        self, my_simulation_parameters: SimulationParameters, config: OccupancyConfig
    ) -> None:
        super().__init__(
            name="Occupancy",
            my_simulation_parameters=my_simulation_parameters,
            my_config=config,
        )
        self.profile_name = config.profile_name
        self.occupancy_config = config

        if self.my_simulation_parameters.year != 2021:
            raise Exception(
                "LPG data is only available for 2021, if other years are needed, "+
                "use loadprofilegenerator_utsp_connector instead."
            )
        self.build()

        if SingletonSimRepository().exist_entry(
            key=SingletonDictKeyEnum.NUMBEROFAPARTMENTS
        ):
            self.real_number_of_apartments_from_building = SingletonSimRepository().get_entry(
                key=SingletonDictKeyEnum.NUMBEROFAPARTMENTS
            )
        else:
            raise KeyError(
                "Key for number of apartments was not found in the singleton sim repository."
                + "This might be because the building was not initialized before the loadprofilegenerator_connector."
                + "Please check the order of the initialization of the components in your example."
            )

        self.scaling_factor_according_to_number_of_apartments = self.get_scaling_factor_according_to_number_of_apartments(
            real_number_of_apartments=self.real_number_of_apartments_from_building
        )
        # Inputs - Not Mandatories
        self.ww_mass_input: cp.ComponentInput = self.add_input(
            self.component_name,
            self.WW_MassInput,
            lt.LoadTypes.WARM_WATER,
            lt.Units.KG_PER_SEC,
            False,
        )
        self.ww_temperature_input: cp.ComponentInput = self.add_input(
            self.component_name,
            self.WW_TemperatureInput,
            lt.LoadTypes.WARM_WATER,
            lt.Units.CELSIUS,
            False,
        )

        # Outputs
        # self.ww_mass_output: cp.ComponentOutput = self.add_output(self.ComponentName,
        #                                                       self.WW_MassOutput,
        #                                                       lt.LoadTypes.WarmWater, lt.Units.kg_per_sec)
        # self.ww_temperature_output: cp.ComponentOutput = self.add_output(self.ComponentName,
        #                                                              self.WW_TemperatureOutput,
        #                                                              lt.LoadTypes.WarmWater,
        #                                                              lt.Units.Celsius)

        # self.energy_discharged: cp.ComponentOutput = self.add_output(self.ComponentName, self.EnergyDischarged, lt.LoadTypes.WarmWater, lt.Units.Watt)
        # self.demand_satisfied: cp.ComponentOutput = self.add_output(self.ComponentName, self.DemandSatisfied, lt.LoadTypes.WarmWater, lt.Units.Any)

        self.number_of_residentsC: cp.ComponentOutput = self.add_output(
            self.component_name,
            self.NumberByResidents,
            lt.LoadTypes.ANY,
            lt.Units.ANY,
            output_description=f"here a description for {self.NumberByResidents} will follow.",
        )
        self.heating_by_residentsC: cp.ComponentOutput = self.add_output(
            self.component_name,
            self.HeatingByResidents,
            lt.LoadTypes.HEATING,
            lt.Units.WATT,
            output_description=f"here a description for {self.HeatingByResidents} will follow.",
        )
        self.heating_by_devices_channel: cp.ComponentOutput = self.add_output(
            self.component_name,
            self.HeatingByDevices,
            lt.LoadTypes.HEATING,
            lt.Units.WATT,
            output_description="Inner device heat gains, which heat the building (not intentionally)",
        )
        self.electricity_outputC: cp.ComponentOutput = self.add_output(
            object_name=self.component_name,
            field_name=self.ElectricityOutput,
            load_type=lt.LoadTypes.ELECTRICITY,
            unit=lt.Units.WATT,
            postprocessing_flag=[
                lt.InandOutputType.ELECTRICITY_CONSUMPTION_UNCONTROLLED
            ],
            output_description=f"here a description for Occupancy {self.ElectricityOutput} will follow.",
        )

        self.water_consumptionC: cp.ComponentOutput = self.add_output(
            self.component_name,
            self.WaterConsumption,
            lt.LoadTypes.WARM_WATER,
            lt.Units.LITER,
            output_description=f"here a description for {self.WaterConsumption} will follow.",
        )

    def i_save_state(self) -> None:
        pass

    def i_restore_state(self) -> None:
        pass

    def i_prepare_simulation(self) -> None:
        """Prepares the simulation."""
        pass

    def i_doublecheck(self, timestep: int, stsv: cp.SingleTimeStepValues) -> None:
        pass

    def i_simulate(
        self, timestep: int, stsv: cp.SingleTimeStepValues, force_convergence: bool
    ) -> None:
        # if self.ww_mass_input.source_output is not None:
        # ww demand
        # ww_temperature_demand = HouseholdWarmWaterDemandConfig.ww_temperature_demand

        # From Thermal Energy Storage
        # ww_mass_input_per_sec = stsv.get_input_value(self.ww_mass_input)  # kg/s
        # ww_mass_input = ww_mass_input_per_sec * self.seconds_per_timestep           # kg
        # ww_mass_input: float = ww_mass_input_per_sec
        # ww_temperature_input = stsv.get_input_value(self.ww_temperature_input)  # °C

        # Information import
        # freshwater_temperature = (HouseholdWarmWaterDemandConfig.freshwater_temperature)
        # temperature_difference_hot = (HouseholdWarmWaterDemandConfig.temperature_difference_hot)  # Grädigkeit
        # temperature_difference_cold = (HouseholdWarmWaterDemandConfig.temperature_difference_cold)
        # energy_losses_watt = HouseholdWarmWaterDemandConfig.heat_exchanger_losses
        # energy_losses = energy_losses_watt * self.seconds_per_timestep
        # energy_losses = 0
        # specific_heat = 4180 / 3600

        # ww_energy_demand = (specific_heat * self.water_consumption[timestep] * (ww_temperature_demand - freshwater_temperature))

        # if (ww_temperature_input > (ww_temperature_demand + temperature_difference_hot) or ww_energy_demand == 0):
        #     demand_satisfied = 1
        # else:
        #     demand_satisfied = 0

        # if ww_energy_demand > 0 and (ww_mass_input == 0 and ww_temperature_input == 0):
        # """first iteration --> random numbers"""
        # ww_temperature_input = 40.45
        # ww_mass_input = 9.3

        # """
        # Warm water is provided by the warmwater stoage.
        # The household needs water at a certain temperature. To get the correct temperature the amount of water from
        # the wws is regulated and is depending on the temperature provided by the wws. The backflowing water to wws
        # is cooled down to the temperature of (freshwater+temperature_difference_cold) --> ww_temperature_output.
        # """
        # if ww_energy_demand > 0:
        #     # heating up the freshwater. The mass is consistent
        #     energy_discharged = ww_energy_demand + energy_losses
        #     ww_temperature_output: float = (freshwater_temperature + temperature_difference_cold)
        #     # ww_mass_input = energy_discharged / (PhysicsConfig.water_specific_heat_capacity_in_joule_per_kilogram_per_kelvin \
        #     # * (ww_temperature_input - ww_temperature_output))
        # else:
        #     ww_temperature_output = ww_temperature_input
        #     # ww_mass_input = 0
        #     # energy_discharged = 0

        # ww_mass_output = ww_mass_input

        # stsv.set_output_value(self.ww_mass_output, ww_mass_output)  # stsv.set_output_value(self.ww_temperature_output, ww_temperature_output)
        # stsv.set_output_value(self.demand_satisfied, demand_satisfied)  # stsv.set_output_value(self.energy_discharged, energy_discharged)

        stsv.set_output_value(
            self.number_of_residentsC,
            self.number_of_residents[timestep]
            * self.scaling_factor_according_to_number_of_apartments,
        )

        stsv.set_output_value(
            self.heating_by_residentsC,
            self.heating_by_residents[timestep]
            * self.scaling_factor_according_to_number_of_apartments,
        )
        stsv.set_output_value(
            self.heating_by_devices_channel,
            self.heating_by_devices[timestep]
            * self.scaling_factor_according_to_number_of_apartments,
        )
        stsv.set_output_value(
            self.electricity_outputC,
            self.electricity_consumption[timestep]
            * self.scaling_factor_according_to_number_of_apartments,
        )
        stsv.set_output_value(
            self.water_consumptionC,
            self.water_consumption[timestep]
            * self.scaling_factor_according_to_number_of_apartments,
        )

        if self.my_simulation_parameters.predictive_control:
            last_forecast_timestep = int(
                timestep
                + 24 * 3600 / self.my_simulation_parameters.seconds_per_timestep
            )
            if last_forecast_timestep > len(self.electricity_consumption):
                last_forecast_timestep = len(self.electricity_consumption)

            demandforecast = self.electricity_consumption[
                timestep:last_forecast_timestep
            ]
            self.simulation_repository.set_entry(
                self.Electricity_Demand_Forecast_24h, demandforecast
            )

        if self.my_simulation_parameters.predictive_control:
            last_forecast_timestep = int(
                timestep
                + 24 * 3600 / self.my_simulation_parameters.seconds_per_timestep
            )
            if last_forecast_timestep > len(self.electricity_consumption):
                last_forecast_timestep = len(self.electricity_consumption)

            demandforecast = self.electricity_consumption[
                timestep:last_forecast_timestep
            ]
            self.simulation_repository.set_entry(
                self.Electricity_Demand_Forecast_24h, demandforecast
            )

    def build(self):
        """Loads relevant consumption data (electricity consumption, hot water consumption and activity profiles of persons).
        Also does the averaging to the desired time resolution conversion to the output format desired."""
        file_exists, cache_filepath = utils.get_cache_file(
            component_key=self.component_name,
            parameter_class=self.occupancy_config,
            my_simulation_parameters=self.my_simulation_parameters,
        )

        # create directories to put in files for cars and smart devices
        for tag in ["utsp_reports", "utsp_results"]:
            isExist = path.exists(utils.HISIMPATH[tag])
            if not isExist:
                # Create a new directory because it does not exist
                makedirs(utils.HISIMPATH[tag])

        if file_exists:
            dataframe = pd.read_csv(
                cache_filepath, sep=",", decimal=".", encoding="cp1252"
            )
            self.number_of_residents = dataframe["number_of_residents"].tolist()
            self.heating_by_residents = dataframe["heating_by_residents"].tolist()
            self.heating_by_devices = dataframe["heating_by_devices"].tolist()
            self.electricity_consumption = dataframe["electricity_consumption"].tolist()
            self.water_consumption = dataframe["water_consumption"].tolist()

        else:
            ################################
            # Calculates heating generated by residents and loads number of residents
            # Heat power generated per resident in W
            # mode 1: awake
            # mode 2: sleeping
            gain_per_person = [150, 100]

            (
                scaling_electricity_consumption,
                scaling_water_consumption,
            ) = self.occupancy_config.get_factors_from_country_and_profile()
            # load occupancy profile
            occupancy_profile = []
            filepaths = utils.HISIMPATH["occupancy"][self.profile_name][
                "number_of_residents"
            ]
            for filepath in filepaths:
                with open(filepath, encoding="utf-8") as json_file:
                    json_filex = json.load(json_file)
                occupancy_profile.append(json_filex)

            # see how long csv files from LPG are to check if averaging has to be done and calculate desired length
            simulation_time_span = (
                self.my_simulation_parameters.end_date
                - self.my_simulation_parameters.start_date
            )
            minutes_per_timestep = int(self.my_simulation_parameters.seconds_per_timestep / 60)
            steps_desired = int(
                simulation_time_span.days
                * 24
                * (3600 / self.my_simulation_parameters.seconds_per_timestep)
            )
            steps_desired_in_minutes = steps_desired * minutes_per_timestep

            # initialize number of residence and heating by residents
            heating_by_residents = [0] * steps_desired_in_minutes
            number_of_residents = [0] * steps_desired_in_minutes

            # compute heat gains and number of persons
            for mode, gain in enumerate(gain_per_person):
                for timestep in range(steps_desired_in_minutes):
                    number_of_residents[timestep] += occupancy_profile[mode][
                        "Values"
                    ][timestep]
                    heating_by_residents[timestep] = (
                        heating_by_residents[timestep]
                        + gain * occupancy_profile[mode]["Values"][timestep]
                    )

            if self.occupancy_config.profile_with_washing_machine_and_dishwasher:
                profile_path = utils.HISIMPATH["occupancy"][self.profile_name]["electricity_consumption"]
            else:
                profile_path = utils.HISIMPATH["occupancy"][self.profile_name]["electricity_consumption_without_washing_machine_and_dishwasher"]

            # load electricity consumption and water consumption
            pre_electricity_consumption = pd.read_csv(
                profile_path,
                sep=";",
                decimal=".",
                encoding="utf-8",
                usecols=["Sum [kWh]"],
            ).loc[: (steps_desired_in_minutes - 1)]
            electricity_consumption = pd.to_numeric(
                pre_electricity_consumption.loc[:, "Sum [kWh]"] * 1000 * 60 * scaling_electricity_consumption
                ).tolist() # 1 kWh/min == 60 000 W / min
            
            pre_water_consumption = pd.read_csv(
                utils.HISIMPATH["occupancy"][self.profile_name]["water_consumption"],
                sep=";",
                decimal=".",
                encoding="utf-8",
                usecols=["Sum [L]"],
            ).loc[:(steps_desired_in_minutes - 1)]
            water_consumption = pd.to_numeric(
                pre_water_consumption.loc[:, "Sum [L]"] * scaling_water_consumption
                ).tolist()

            pre_heating_by_devices = pd.read_csv(
                utils.HISIMPATH["occupancy"][self.profile_name]["heating_by_devices"],
                sep=";",
                decimal=".",
                encoding="utf-8",
                usecols=["Time", "Sum [kWh]"],
            ).loc[:(steps_desired_in_minutes - 1)]
            heating_by_devices = pd.to_numeric(
                pre_heating_by_devices.loc[:, "Sum [kWh]"] * 1000 * 60
            ).tolist()  # 1 kWh/min == 60W / min

            # convert heat gains and number of persons to data frame and evaluate
            initial_data = pd.DataFrame({
                "Time": pd.date_range(
                    start=dt.datetime(year=self.my_simulation_parameters.year, month=1, day=1),
                    end=dt.datetime(year=self.my_simulation_parameters.year, month=1, day=1) +
                    dt.timedelta(days=simulation_time_span.days) - dt.timedelta(seconds=60),
                    freq="T"
                    ),
                "number_of_residents": number_of_residents,
                "heating_by_residents": heating_by_residents,
                "electricity_consumption": electricity_consumption,
                "water_consumption": water_consumption,
                "heating_by_devices": heating_by_devices,
                })
            initial_data = utils.convert_lpg_data_to_utc(
                data=initial_data, year=self.my_simulation_parameters.year
                )

            # extract everything from data frame
            self.electricity_consumption = initial_data["electricity_consumption"].tolist()
            self.heating_by_residents = initial_data["heating_by_residents"].tolist()
            self.number_of_residents = initial_data["number_of_residents"].tolist()
            self.water_consumption = initial_data["water_consumption"].tolist()
            self.heating_by_devices = initial_data["heating_by_devices"].tolist()

            # average data, when time resolution of inputs is coarser than time resolution of simulation
            if minutes_per_timestep > 1:
                # power needs averaging, not sum
                self.electricity_consumption = [
                    sum(self.electricity_consumption[n: n + minutes_per_timestep]) / minutes_per_timestep
                    for n in range(0, steps_desired_in_minutes, minutes_per_timestep)
                ]
                self.heating_by_devices = [
                    sum(self.heating_by_devices[n: n + minutes_per_timestep]) / minutes_per_timestep
                    for n in range(0, steps_desired_in_minutes, minutes_per_timestep)
                ]
                self.water_consumption = [
                    sum(self.water_consumption[n: n + minutes_per_timestep])
                    for n in range(0, steps_desired_in_minutes, minutes_per_timestep)
                ]
                self.heating_by_residents = [
                    sum(self.heating_by_residents[n: n + minutes_per_timestep]) / minutes_per_timestep
                    for n in range(0, steps_desired_in_minutes, minutes_per_timestep)
                ]
                self.number_of_residents = [
                    sum(self.number_of_residents[n: n + minutes_per_timestep]) / minutes_per_timestep
                    for n in range(0, steps_desired_in_minutes, minutes_per_timestep)
                ]

            # Saves data in cache
            database = pd.DataFrame({
                "number_of_residents": self.number_of_residents,
                "heating_by_residents": self.heating_by_residents,
                "electricity_consumption": self.electricity_consumption,
                "water_consumption": self.water_consumption,
                "heating_by_devices": self.heating_by_devices,
                })

            database.to_csv(cache_filepath)
            del database  # utils.save_cache("Occupancy", parameters, database)
        self.max_hot_water_demand = max(self.water_consumption)

    def write_to_report(self):
        """Writes a report."""
        return self.occupancy_config.get_string_dict()

    def get_scaling_factor_according_to_number_of_apartments(
        self, real_number_of_apartments: float
    ) -> float:
        """Get scaling factor according to the real number of apartments which is given by the building component."""

        if real_number_of_apartments is not None and real_number_of_apartments > 0:
            scaling_factor = real_number_of_apartments
            log.information(
                f"Occupancy outputs will be scaled with the factor {scaling_factor} according to the number of apartments"
            )

        else:
            scaling_factor = 1.0

        return scaling_factor<|MERGE_RESOLUTION|>--- conflicted
+++ resolved
@@ -44,12 +44,8 @@
     @classmethod
     def get_default_CHS01(cls) -> Any:
         config = OccupancyConfig(
-<<<<<<< HEAD
-            name="Occupancy", profile_name="CH01", country_name="DE"
-=======
             name="Occupancy_1", profile_name="CHR01 Couple both at Work", country_name="DE",
             profile_with_washing_machine_and_dishwasher=True,
->>>>>>> a1e6c75b
         )
         return config
 
