"""LoadProfile Generator Connector Module."""

# Generic/Built-in
import json
from typing import Any, Tuple
from os import path, makedirs
from dataclasses import dataclass
import pandas as pd
import numpy as np

# Owned
from hisim import component as cp
from hisim import loadtypes as lt
from hisim import utils
from hisim import log
from hisim.simulationparameters import SimulationParameters
<<<<<<< HEAD
from wrappedcallgraph.callgraphwrap_test import register_method

=======
from hisim.sim_repository_singleton import SingletonSimRepository, SingletonDictKeyEnum
>>>>>>> abdcc5b4

__authors__ = "Vitor Hugo Bellotto Zago"
__copyright__ = "Copyright 2021, the House Infrastructure Project"
__credits__ = ["Noah Pflugradt"]
__license__ = "MIT"
__version__ = "0.1"
__maintainer__ = "Vitor Hugo Bellotto Zago"
__email__ = "vitor.zago@rwth-aachen.de"
__status__ = "development"


@dataclass
class OccupancyConfig(cp.ConfigBase):
    @classmethod
    def get_main_classname(cls):
        """Returns the fully qualified class name for the class that is getting configured. Used for Json."""
        return Occupancy.get_full_classname()

    name: str
    profile_name: str
    country_name: str

    @classmethod
    def get_default_CHS01(cls) -> Any:
        config = OccupancyConfig("Occupancy_1", "CH01", "DE")
        return config

    def get_factors_from_country_and_profile(self) -> Tuple[float, float]:
        """Evaluates country specific scaling factors of profiles.

        This is especially relevant when european average profile (AVG) is used.
        """
        if self.profile_name != "AVG":
            return(1, 1)
        scaling_factors = pd.read_csv(
            utils.HISIMPATH["occupancy_scaling_factors_per_country"],
            encoding="utf-8",
            sep=";",
            index_col=1,
        )
        if self.country_name in scaling_factors.index:
            scaling_factor_line = scaling_factors.loc[self.country_name]
        else:
            scaling_factor_line = scaling_factors.loc["EU"]
            log.warning(
                "Scaling Factor for "
                + self.country_name
                + "is not available, EU average is used per default."
            )
        factor_electricity_consumption = (
            float(
                scaling_factor_line[
                    "Unit consumption per dwelling for cooking (toe/dw)"
                ]
            )
            * 1.163e4
            + float(
                scaling_factor_line[
                    "Unit consumption per dwelling for lighting and electrical appliances (kWh/dw)"
                ]
            )
        )  # 1 toe = 1.163e4 kWh
        factor_hot_water_consumption = (
            float(
                scaling_factor_line[
                    "Unit consumption of hot water per dwelling (toe/dw)"
                ]
            )
            * 4.1868e7
            / ((40 - 10) * 0.977 * 4.182)
        )  # 1 toe = 4.1868e7 kJ, than Joule to liter with given temperature difference
        return (
            factor_electricity_consumption,
            factor_hot_water_consumption
        )


class Occupancy(cp.Component):

    """
    Class component that provides heating generated, the electricity consumed by the residents.

    Data provided or based on LPG exports.

    Parameters
    -----------------------------------------------
    profile: string
        profile code corresponded to the family or residents configuration

    ComponentInputs:
    -----------------------------------------------
       None

    ComponentOutputs:
    -----------------------------------------------
       Number of Residents: Any
       Heating by Residents: W
       Electricity Consumption: kWh
       Water Consumption: L

    """

    # Inputs
    WW_MassInput = "Warm Water Mass Input"  # kg/s
    WW_TemperatureInput = "Warm Water Temperature Input"  # °C

    # Outputs
    # output
    # WW_MassOutput = "Mass Output"  # kg/s
    # WW_TemperatureOutput = "Temperature Output"  # °C
    # EnergyDischarged = "Energy Discharged"  # W
    # DemandSatisfied = "Demand Satisfied"  # 0 or 1

    NumberByResidents = "NumberByResidents"
    HeatingByResidents = "HeatingByResidents"
    ElectricityOutput = "ElectricityOutput"
    WaterConsumption = "WaterConsumption"

    Electricity_Demand_Forecast_24h = "Electricity_Demand_Forecast_24h"

    # Similar components to connect to:
    # None
    @utils.measure_execution_time
    #@register_method
    def __init__(
        self, my_simulation_parameters: SimulationParameters, config: OccupancyConfig
    ) -> None:
        super().__init__(
            name="Occupancy", my_simulation_parameters=my_simulation_parameters
        )
        self.profile_name = config.profile_name
        self.occupancyConfig = config
        self.build()

        if SingletonSimRepository().exist_entry(key=SingletonDictKeyEnum.NUMBEROFAPARTMENTS):
            self.real_number_of_apartments_from_building = SingletonSimRepository().get_entry(key=SingletonDictKeyEnum.NUMBEROFAPARTMENTS)
        else:
            raise KeyError("Key for number of apartments was not found in the singleton sim repository." +
                           "This might be because the building was not initialized before the loadprofilegenerator_connector." +
                           "Please check the order of the initialization of the components in your example.")

        self.scaling_factor_according_to_number_of_apartments = (
            self.get_scaling_factor_according_to_number_of_apartments(
                real_number_of_apartments=self.real_number_of_apartments_from_building
            )
        )
        # Inputs - Not Mandatories
        self.ww_mass_input: cp.ComponentInput = self.add_input(
            self.component_name,
            self.WW_MassInput,
            lt.LoadTypes.WARM_WATER,
            lt.Units.KG_PER_SEC,
            False,
        )
        self.ww_temperature_input: cp.ComponentInput = self.add_input(
            self.component_name,
            self.WW_TemperatureInput,
            lt.LoadTypes.WARM_WATER,
            lt.Units.CELSIUS,
            False,
        )

        # Outputs
        # self.ww_mass_output: cp.ComponentOutput = self.add_output(self.ComponentName,
        #                                                       self.WW_MassOutput,
        #                                                       lt.LoadTypes.WarmWater, lt.Units.kg_per_sec)
        # self.ww_temperature_output: cp.ComponentOutput = self.add_output(self.ComponentName,
        #                                                              self.WW_TemperatureOutput,
        #                                                              lt.LoadTypes.WarmWater,
        #                                                              lt.Units.Celsius)

        # self.energy_discharged: cp.ComponentOutput = self.add_output(self.ComponentName, self.EnergyDischarged, lt.LoadTypes.WarmWater, lt.Units.Watt)
        # self.demand_satisfied: cp.ComponentOutput = self.add_output(self.ComponentName, self.DemandSatisfied, lt.LoadTypes.WarmWater, lt.Units.Any)

        self.number_of_residentsC: cp.ComponentOutput = self.add_output(
            self.component_name,
            self.NumberByResidents,
            lt.LoadTypes.ANY,
            lt.Units.ANY,
            output_description=f"here a description for {self.NumberByResidents} will follow.",
        )
        self.heating_by_residentsC: cp.ComponentOutput = self.add_output(
            self.component_name,
            self.HeatingByResidents,
            lt.LoadTypes.HEATING,
            lt.Units.WATT,
            output_description=f"here a description for {self.HeatingByResidents} will follow.",
        )
        self.electricity_outputC: cp.ComponentOutput = self.add_output(
            object_name=self.component_name,
            field_name=self.ElectricityOutput,
            load_type=lt.LoadTypes.ELECTRICITY,
            unit=lt.Units.WATT,
            postprocessing_flag=[
                lt.InandOutputType.ELECTRICITY_CONSUMPTION_UNCONTROLLED
            ],
            output_description=f"here a description for Occupancy {self.ElectricityOutput} will follow.",
        )

        self.water_consumptionC: cp.ComponentOutput = self.add_output(
            self.component_name,
            self.WaterConsumption,
            lt.LoadTypes.WARM_WATER,
            lt.Units.LITER,
            output_description=f"here a description for {self.WaterConsumption} will follow.",
        )

    def i_save_state(self) -> None:
        pass

    def i_restore_state(self) -> None:
        pass

    def i_prepare_simulation(self) -> None:
        """Prepares the simulation."""
        pass

    def i_doublecheck(self, timestep: int, stsv: cp.SingleTimeStepValues) -> None:
        pass
    
    @register_method
    def i_simulate(
        self, timestep: int, stsv: cp.SingleTimeStepValues, force_convergence: bool
    ) -> None:
        # if self.ww_mass_input.source_output is not None:
        # ww demand
        # ww_temperature_demand = HouseholdWarmWaterDemandConfig.ww_temperature_demand

        # From Thermal Energy Storage
        # ww_mass_input_per_sec = stsv.get_input_value(self.ww_mass_input)  # kg/s
        # ww_mass_input = ww_mass_input_per_sec * self.seconds_per_timestep           # kg
        # ww_mass_input: float = ww_mass_input_per_sec
        # ww_temperature_input = stsv.get_input_value(self.ww_temperature_input)  # °C

        # Information import
        # freshwater_temperature = (HouseholdWarmWaterDemandConfig.freshwater_temperature)
        # temperature_difference_hot = (HouseholdWarmWaterDemandConfig.temperature_difference_hot)  # Grädigkeit
        # temperature_difference_cold = (HouseholdWarmWaterDemandConfig.temperature_difference_cold)
        # energy_losses_watt = HouseholdWarmWaterDemandConfig.heat_exchanger_losses
        # energy_losses = energy_losses_watt * self.seconds_per_timestep
        # energy_losses = 0
        # specific_heat = 4180 / 3600

        # ww_energy_demand = (specific_heat * self.water_consumption[timestep] * (ww_temperature_demand - freshwater_temperature))

        # if (ww_temperature_input > (ww_temperature_demand + temperature_difference_hot) or ww_energy_demand == 0):
        #     demand_satisfied = 1
        # else:
        #     demand_satisfied = 0

        # if ww_energy_demand > 0 and (ww_mass_input == 0 and ww_temperature_input == 0):
        # """first iteration --> random numbers"""
        # ww_temperature_input = 40.45
        # ww_mass_input = 9.3

        # """
        # Warm water is provided by the warmwater stoage.
        # The household needs water at a certain temperature. To get the correct temperature the amount of water from
        # the wws is regulated and is depending on the temperature provided by the wws. The backflowing water to wws
        # is cooled down to the temperature of (freshwater+temperature_difference_cold) --> ww_temperature_output.
        # """
        # if ww_energy_demand > 0:
        #     # heating up the freshwater. The mass is consistent
        #     energy_discharged = ww_energy_demand + energy_losses
        #     ww_temperature_output: float = (freshwater_temperature + temperature_difference_cold)
        #     # ww_mass_input = energy_discharged / (PhysicsConfig.water_specific_heat_capacity_in_joule_per_kilogram_per_kelvin \
        #     # * (ww_temperature_input - ww_temperature_output))
        # else:
        #     ww_temperature_output = ww_temperature_input
        #     # ww_mass_input = 0
        #     # energy_discharged = 0

        # ww_mass_output = ww_mass_input

        # stsv.set_output_value(self.ww_mass_output, ww_mass_output)  # stsv.set_output_value(self.ww_temperature_output, ww_temperature_output)
        # stsv.set_output_value(self.demand_satisfied, demand_satisfied)  # stsv.set_output_value(self.energy_discharged, energy_discharged)

        stsv.set_output_value(
            self.number_of_residentsC,
            self.number_of_residents[timestep]
            * self.scaling_factor_according_to_number_of_apartments,
        )

        stsv.set_output_value(
            self.heating_by_residentsC,
            self.heating_by_residents[timestep]
            * self.scaling_factor_according_to_number_of_apartments,
        )
        stsv.set_output_value(
            self.electricity_outputC,
            self.electricity_consumption[timestep]
            * self.scaling_factor_according_to_number_of_apartments,
        )
        stsv.set_output_value(
            self.water_consumptionC,
            self.water_consumption[timestep]
            * self.scaling_factor_according_to_number_of_apartments,
        )

        if self.my_simulation_parameters.predictive_control:
            last_forecast_timestep = int(
                timestep
                + 24 * 3600 / self.my_simulation_parameters.seconds_per_timestep
            )
            if last_forecast_timestep > len(self.electricity_consumption):
                last_forecast_timestep = len(self.electricity_consumption)

            demandforecast = self.electricity_consumption[
                timestep:last_forecast_timestep
            ]
            self.simulation_repository.set_entry(
                self.Electricity_Demand_Forecast_24h, demandforecast
            )

        if self.my_simulation_parameters.predictive_control:
            last_forecast_timestep = int(
                timestep
                + 24 * 3600 / self.my_simulation_parameters.seconds_per_timestep
            )
            if last_forecast_timestep > len(self.electricity_consumption):
                last_forecast_timestep = len(self.electricity_consumption)

            demandforecast = self.electricity_consumption[
                timestep:last_forecast_timestep
            ]
            self.simulation_repository.set_entry(
                self.Electricity_Demand_Forecast_24h, demandforecast
            )

    def build(self):
        """Loads relevant consumption data (electricity consumption, hot water consumption and activity profiles of persons).
        Also does the averaging to the desired time resolution conversion to the output format desired."""
        file_exists, cache_filepath = utils.get_cache_file(
            component_key=self.component_name,
            parameter_class=self.occupancyConfig,
            my_simulation_parameters=self.my_simulation_parameters,
        )

        # create directories to put in files for cars and smart devices
        for tag in ["utsp_reports", "utsp_results"]:
            isExist = path.exists(utils.HISIMPATH[tag])
            if not isExist:
                # Create a new directory because it does not exist
                makedirs(utils.HISIMPATH[tag])

        if file_exists:
            dataframe = pd.read_csv(
                cache_filepath, sep=",", decimal=".", encoding="cp1252"
            )
            self.number_of_residents = dataframe["number_of_residents"].tolist()
            self.heating_by_residents = dataframe["heating_by_residents"].tolist()
            self.electricity_consumption = dataframe["electricity_consumption"].tolist()
            self.water_consumption = dataframe["water_consumption"].tolist()

        else:
            ################################
            # Calculates heating generated by residents and loads number of residents
            # Heat power generated per resident in W
            # mode 1: awake
            # mode 2: sleeping
            gain_per_person = [150, 100]

            (
                scaling_electricity_consumption,
                scaling_water_consumption,
            ) = self.occupancyConfig.get_factors_from_country_and_profile()
            # load occupancy profile
            occupancy_profile = []
            filepaths = utils.HISIMPATH["occupancy"][self.profile_name][
                "number_of_residents"
            ]
            for filepath in filepaths:
                with open(filepath, encoding="utf-8") as json_file:
                    json_filex = json.load(json_file)
                occupancy_profile.append(json_filex)

            # see how long csv files from LPG are to check if averaging has to be done and calculate desired length
            steps_original = len(occupancy_profile[0]["Values"])
            steps_desired = int(
                365 * 24 * (3600 / self.my_simulation_parameters.seconds_per_timestep)
            )
            steps_ratio = int(steps_original / steps_desired)

            # initialize number of residence and heating by residents
            self.heating_by_residents = [0] * steps_desired
            self.number_of_residents = [0] * steps_desired

            # load electricity consumption and water consumption
            pre_electricity_consumption = pd.read_csv(
                utils.HISIMPATH["occupancy"][self.profile_name][
                    "electricity_consumption"
                ],
                sep=";",
                decimal=",",
                encoding="cp1252",
            )
            pre_water_consumption = pd.read_csv(
                utils.HISIMPATH["occupancy"][self.profile_name]["water_consumption"],
                sep=";",
                decimal=",",
                encoding="cp1252",
            )

            # convert electricity consumption and water consumption to desired format and unit
            self.electricity_consumption = pd.to_numeric(
                pre_electricity_consumption["Sum [kWh]"]
                * 1000
                * 60
                * scaling_electricity_consumption
            ).tolist()  # 1 kWh/min == 60 000 W / min
            self.water_consumption = pd.to_numeric(
                pre_water_consumption["Sum [L]"] * scaling_water_consumption
            ).tolist()

            # process data when time resolution of inputs matches timeresolution of simulation
            if steps_original == steps_desired:
                for mode in range(len(gain_per_person)):
                    for timestep in range(steps_original):
                        self.number_of_residents[timestep] += (
                            occupancy_profile[mode]["Values"][timestep]
                        )
                        self.heating_by_residents[timestep] = (
                            self.heating_by_residents[timestep]
                            + gain_per_person[mode]
                            * occupancy_profile[mode]["Values"][timestep]
                        )

            # average data, when time resolution of inputs is coarser than time resolution of simulation
            elif steps_original > steps_desired:
                for mode in range(len(gain_per_person)):
                    for timestep in range(steps_desired):
                        number_of_residents_av = (
                            sum(
                                occupancy_profile[mode]["Values"][
                                    timestep
                                    * steps_ratio: (timestep + 1)
                                    * steps_ratio
                                ]
                            )
                            / steps_ratio
                        )
                        self.number_of_residents[timestep] += np.round(
                            number_of_residents_av
                        )
                        self.heating_by_residents[timestep] = (
                            self.heating_by_residents[timestep]
                            + gain_per_person[mode] * number_of_residents_av
                        )
                # power needs averaging, not sum
                self.electricity_consumption = [
                    sum(self.electricity_consumption[n: n + steps_ratio]) / steps_ratio
                    for n in range(0, steps_original, steps_ratio)
                ]
                self.water_consumption = [
                    sum(self.water_consumption[n: n + steps_ratio])
                    for n in range(0, steps_original, steps_ratio)
                ]

            else:
                raise Exception(
                    "input from LPG is given in wrong time resolution - or at least cannot be interpolated correctly"
                )

            # Saves data in cache
            data = np.transpose(
                [
                    self.number_of_residents,
                    self.heating_by_residents,
                    self.electricity_consumption,
                    self.water_consumption,
                ]
            )
            database = pd.DataFrame(
                data,
                columns=[
                    "number_of_residents",
                    "heating_by_residents",
                    "electricity_consumption",
                    "water_consumption",
                ],
            )

            database.to_csv(cache_filepath)
            del data
            del database  # utils.save_cache("Occupancy", parameters, database)
        self.max_hot_water_demand = max(self.water_consumption)

    def write_to_report(self):
        """Writes a report."""
        return self.occupancyConfig.get_string_dict()

    def get_scaling_factor_according_to_number_of_apartments(
        self, real_number_of_apartments: float
    ) -> float:
        """Get scaling factor according to the real number of apartments which is given by the building component."""

        if real_number_of_apartments is not None and real_number_of_apartments > 0:
            scaling_factor = (
                real_number_of_apartments
            )
            log.information(f"Occupancy outputs will be scaled with the factor {scaling_factor} according to the number of apartments")

        else:
            scaling_factor = 1.0

        return scaling_factor<|MERGE_RESOLUTION|>--- conflicted
+++ resolved
@@ -14,12 +14,9 @@
 from hisim import utils
 from hisim import log
 from hisim.simulationparameters import SimulationParameters
-<<<<<<< HEAD
 from wrappedcallgraph.callgraphwrap_test import register_method
 
-=======
 from hisim.sim_repository_singleton import SingletonSimRepository, SingletonDictKeyEnum
->>>>>>> abdcc5b4
 
 __authors__ = "Vitor Hugo Bellotto Zago"
 __copyright__ = "Copyright 2021, the House Infrastructure Project"
