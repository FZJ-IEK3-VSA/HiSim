""" Contains a component that uses the UTSP to provide LoadProfileGenerator data. """
import datetime
import errno
import io
import itertools
import json
import os
from dataclasses import dataclass
from typing import Dict, List, Optional, Tuple, Any

import numpy as np
import pandas as pd
from dataclasses_json import dataclass_json

from utspclient import client, datastructures, result_file_filters
from utspclient.helpers import lpg_helper
from utspclient.helpers.lpgdata import (
    ChargingStationSets,
    Households,
    HouseTypes,
    LoadTypes,
    TransportationDeviceSets,
    TravelRouteSets,
)
from utspclient.helpers.lpgpythonbindings import CalcOption, JsonReference

# Owned
from hisim import component as cp
from hisim import loadtypes as lt
from hisim import log, utils
from hisim.components.configuration import HouseholdWarmWaterDemandConfig, PhysicsConfig
from hisim.simulationparameters import SimulationParameters


@dataclass_json
@dataclass
class UtspLpgConnectorConfig(cp.ConfigBase):

    """Config class for UtspLpgConnector. Contains LPG parameters and UTSP connection parameters."""

    name: str
    url: str
    api_key: str
    household: JsonReference
    result_path: str
    travel_route_set: JsonReference
    transportation_device_set: JsonReference
    charging_station_set: JsonReference

    @classmethod
    def get_default_UTSP_connector_config(cls) -> Any:

        """Creates a default configuration. Chooses default values for the LPG parameters."""

        config = UtspLpgConnectorConfig(
            name="UTSPConnector",
            url="http://localhost:443/api/v1/profilerequest",
            api_key="",
            household=Households.CHR01_Couple_both_at_Work,
            result_path=os.path.join(utils.get_input_directory(), "lpg_profiles"),
            travel_route_set=TravelRouteSets.Travel_Route_Set_for_10km_Commuting_Distance,
            transportation_device_set=TransportationDeviceSets.Bus_and_one_30_km_h_Car,
            charging_station_set=ChargingStationSets.Charging_At_Home_with_03_7_kW,
        )
        return config


class UtspLpgConnector(cp.Component):

    """Component that provides data from the LoadProfileGenerator.

    This component provides the heating generated, the electricity and water consumed
    by the residents. Furthermore, transportation and device flexibility data is stored
    in separate files, configurable via the config object.
    The data is retrieved from the UTSP, which executes the LoadProfileGenerator to simulate
    the specified household.
    """

    # Inputs
    WW_MassInput = "Warm Water Mass Input"  # kg/s
    WW_TemperatureInput = "Warm Water Temperature Input"  # °C

    # Outputs
    # output
    WW_MassOutput = "Mass Output"  # kg/s
    WW_TemperatureOutput = "Temperature Output"  # °C
    EnergyDischarged = "Energy Discharged"  # W
    DemandSatisfied = "Demand Satisfied"  # 0 or 1

    NumberByResidents = "NumberByResidents"
    HeatingByResidents = "HeatingByResidents"
    ElectricityOutput = "ElectricityOutput"
    WaterConsumption = "WaterConsumption"

    Electricity_Demand_Forecast_24h = "Electricity_Demand_Forecast_24h"

    # Similar components to connect to:
    # None
    @utils.measure_execution_time
    def __init__(
        self,
        my_simulation_parameters: SimulationParameters,
        config: UtspLpgConnectorConfig,
    ) -> None:
        """Initializes the component and retrieves the LPG data."""
        self.utsp_config = config
        super().__init__(
            name=self.utsp_config.name,
            my_simulation_parameters=my_simulation_parameters,
<<<<<<< HEAD
            my_config=config
=======
            my_config=config,
>>>>>>> 957c96c4
        )
        self.build()

        # Inputs - Not Mandatory
        self.ww_mass_input: cp.ComponentInput = self.add_input(
            self.component_name,
            self.WW_MassInput,
            lt.LoadTypes.WARM_WATER,
            lt.Units.KG_PER_SEC,
            False,
        )
        self.ww_temperature_input: cp.ComponentInput = self.add_input(
            self.component_name,
            self.WW_TemperatureInput,
            lt.LoadTypes.WARM_WATER,
            lt.Units.CELSIUS,
            False,
        )

        self.number_of_residents_c: cp.ComponentOutput = self.add_output(
            self.component_name,
            self.NumberByResidents,
            lt.LoadTypes.ANY,
            lt.Units.ANY,
            output_description=f"here a description for LPG UTSP {self.NumberByResidents} will follow.",
        )
        self.heating_by_residents_c: cp.ComponentOutput = self.add_output(
            self.component_name,
            self.HeatingByResidents,
            lt.LoadTypes.HEATING,
            lt.Units.WATT,
            output_description=f"here a description for LPG UTSP {self.HeatingByResidents} will follow.",
        )
        self.electricity_output_c: cp.ComponentOutput = self.add_output(
            object_name=self.component_name,
            field_name=self.ElectricityOutput,
            load_type=lt.LoadTypes.ELECTRICITY,
            unit=lt.Units.WATT,
            postprocessing_flag=[
                lt.InandOutputType.ELECTRICITY_CONSUMPTION_UNCONTROLLED
            ],
            output_description=f"here a description for LPG UTSP {self.ElectricityOutput} will follow.",
        )

        self.water_consumption_c: cp.ComponentOutput = self.add_output(
            self.component_name,
            self.WaterConsumption,
            lt.LoadTypes.WARM_WATER,
            lt.Units.LITER,
            output_description=f"here a description for LPG UTSP {self.WaterConsumption} will follow.",
        )

    def i_save_state(self) -> None:
        """Empty method as component has no state."""
        pass

    def i_restore_state(self) -> None:
        """Empty method as component has no state."""
        pass

    def i_prepare_simulation(self) -> None:
        """Prepares the simulation."""
        pass

    def i_doublecheck(self, timestep: int, stsv: cp.SingleTimeStepValues) -> None:
        """Gets called after the iterations are finished at each time step for potential debugging purposes."""
        pass

    def i_simulate(
        self, timestep: int, stsv: cp.SingleTimeStepValues, force_convergence: bool
    ) -> None:
        """Sets the current output values with data retrieved during initialization."""
        if self.ww_mass_input.source_output is not None:
            # ww demand
            ww_temperature_demand = HouseholdWarmWaterDemandConfig.ww_temperature_demand

            # From Thermal Energy Storage
            ww_mass_input_per_sec = stsv.get_input_value(self.ww_mass_input)  # kg/s
            # ww_mass_input = ww_mass_input_per_sec * self.seconds_per_timestep           # kg
            ww_mass_input: float = ww_mass_input_per_sec
            ww_temperature_input = stsv.get_input_value(self.ww_temperature_input)  # °C

            # Information import
            freshwater_temperature = (
                HouseholdWarmWaterDemandConfig.freshwater_temperature
            )
            temperature_difference_cold = (
                HouseholdWarmWaterDemandConfig.temperature_difference_cold
            )
            energy_losses = 0
            specific_heat = 4180 / 3600

            ww_energy_demand = (
                specific_heat
                * self.water_consumption[timestep]
                * (ww_temperature_demand - freshwater_temperature)
            )

            if ww_energy_demand > 0 and (
                ww_mass_input == 0 and ww_temperature_input == 0
            ):
                """first iteration --> random numbers"""
                ww_temperature_input = 40.45
                ww_mass_input = 9.3

            """
            Warm water is provided by the warmwater stoage.
            The household needs water at a certain temperature. To get the correct temperature the amount of water from
            the wws is regulated and is depending on the temperature provided by the wws. The backflowing water to wws
            is cooled down to the temperature of (freshwater+temperature_difference_cold) --> ww_temperature_output.
            """
            if ww_energy_demand > 0:
                # heating up the freshwater. The mass is consistent
                energy_discharged = ww_energy_demand + energy_losses
                ww_temperature_output: float = (
                    freshwater_temperature + temperature_difference_cold
                )
                ww_mass_input = energy_discharged / (
                    PhysicsConfig.water_specific_heat_capacity_in_joule_per_kilogram_per_kelvin
                    * (ww_temperature_input - ww_temperature_output)
                )
            else:
                ww_temperature_output = ww_temperature_input
                ww_mass_input = 0
                energy_discharged = 0

        stsv.set_output_value(
            self.number_of_residents_c, self.number_of_residents[timestep]
        )
        stsv.set_output_value(
            self.heating_by_residents_c, self.heating_by_residents[timestep]
        )
        stsv.set_output_value(
            self.electricity_output_c, self.electricity_consumption[timestep]
        )
        stsv.set_output_value(
            self.water_consumption_c, self.water_consumption[timestep]
        )

        if self.my_simulation_parameters.predictive_control:
            last_forecast_timestep = int(
                timestep
                + 24 * 3600 / self.my_simulation_parameters.seconds_per_timestep
            )
            if last_forecast_timestep > len(self.electricity_consumption):
                last_forecast_timestep = len(self.electricity_consumption)
            demandforecast = self.electricity_consumption[
                timestep:last_forecast_timestep
            ]
            self.simulation_repository.set_entry(
                self.Electricity_Demand_Forecast_24h, demandforecast
            )

    def get_resolution(self) -> str:
        """Gets the temporal resolution of the simulation as a string in the format hh:mm:ss.

        :return: resolution of the simulation
        :rtype: str
        """
        seconds = self.my_simulation_parameters.seconds_per_timestep
        resolution = datetime.timedelta(seconds=seconds)
        return str(resolution)

    def get_profiles_from_utsp(self) -> Tuple[Tuple[str, str, str, str], List[str]]:
        """Requests the required load profiles from a UTSP server. Returns raw, unparsed result file contents.

        :return: a tuple of all result file contents (electricity, warm water, high bodily activity and low bodily activity),
                 and a list of filenames of all additionally saved files
        :rtype: Tuple[Tuple[str, str, str, str], List[str]]
        """
        # Create an LPG configuration and set the simulation parameters
        start_date = self.my_simulation_parameters.start_date.strftime("%Y-%m-%d")
        # Unlike HiSim the LPG includes the specified end day in the simulation --> subtract one day
        last_day = self.my_simulation_parameters.end_date - datetime.timedelta(days=1)
        end_date = last_day.strftime("%Y-%m-%d")
        simulation_config = lpg_helper.create_basic_lpg_config(
            self.utsp_config.household,
            HouseTypes.HT23_No_Infrastructure_at_all,
            start_date,
            end_date,
            self.get_resolution(),
            travel_route_set=self.utsp_config.travel_route_set,
            transportation_device_set=self.utsp_config.transportation_device_set,
            charging_station_set=self.utsp_config.charging_station_set,
            calc_options=[
                CalcOption.HouseholdSumProfilesCsvNoFlex,
                CalcOption.BodilyActivityStatistics,
                CalcOption.TansportationDeviceJsons,
                CalcOption.FlexibilityEvents,
            ],
        )
        assert simulation_config.CalcSpec is not None

        # Enable simulation of transportation and flexible devices
        simulation_config.CalcSpec.EnableTransportation = True
        simulation_config.CalcSpec.EnableFlexibility = True

        # Define required result files
        electricity = result_file_filters.LPGFilters.sum_hh1(
            LoadTypes.Electricity, no_flex=True
        )
        warm_water = result_file_filters.LPGFilters.sum_hh1(
            LoadTypes.Warm_Water, no_flex=True
        )
        high_activity = result_file_filters.LPGFilters.BodilyActivity.HIGH
        low_activity = result_file_filters.LPGFilters.BodilyActivity.LOW
        flexibility = result_file_filters.LPGFilters.FLEXIBILITY_EVENTS
        required_files = {
            f: datastructures.ResultFileRequirement.REQUIRED
            for f in [
                electricity,
                warm_water,
                high_activity,
                low_activity,
                flexibility,
            ]
        }
        # Define transportation result files
        car_states = result_file_filters.LPGFilters.all_car_states_optional()
        car_locations = result_file_filters.LPGFilters.all_car_locations_optional()
        driving_distances = (
            result_file_filters.LPGFilters.all_driving_distances_optional()
        )
        result_files: Dict[str, Optional[datastructures.ResultFileRequirement]] = {
            **required_files,
            **car_states,
            **car_locations,
            **driving_distances,
        }

        # Prepare the time series request
        request = datastructures.TimeSeriesRequest(
            simulation_config.to_json(), "LPG", required_result_files=result_files  # type: ignore
        )

        log.information("Requesting LPG profiles from the UTSP.")
        # Request the time series
        result = client.request_time_series_and_wait_for_delivery(
            self.utsp_config.url, request, self.utsp_config.api_key
        )

        electricity_file = result.data[electricity].decode()
        warm_water_file = result.data[warm_water].decode()
        high_activity_file = result.data[high_activity].decode()
        low_activity_file = result.data[low_activity].decode()
        flexibility_file = result.data[flexibility].decode()

        # Save flexibility and transportation files
        saved_files: List[str] = []
        path = self.save_result_file(flexibility, flexibility_file)
        saved_files.append(path)
        for filename in itertools.chain(
            car_states.keys(), car_locations.keys(), driving_distances.keys()
        ):
            if filename in result.data:
                path = self.save_result_file(filename, result.data[filename].decode())
                saved_files.append(path)

        return (
            electricity_file,
            warm_water_file,
            high_activity_file,
            low_activity_file,
        ), saved_files

    def save_result_file(self, name: str, content: str) -> str:
        """
        Saves a result file in the folder specified in the config object.

        :param name: the name for the file
        :type name: str
        :param content: the content that will be written into the file
        :type content: str
        :return: path of the file that was saved
        :rtype: str
        """
        filepath = os.path.join(self.utsp_config.result_path, name)
        directory = os.path.dirname(filepath)
        # Create the directory if it does not exist
        try:
            os.makedirs(directory)
        except OSError as exc:
            if exc.errno == errno.EEXIST and os.path.isdir(directory):
                pass
            else:
                raise
        # Create the result file
        with open(filepath, "w", encoding="utf-8") as result_file:
            result_file.write(content)
        return filepath

    def build(self):
        """Retrieves and preprocesses all data for this component."""
        file_exists, cache_filepath = utils.get_cache_file(
            component_key=self.component_name,
            parameter_class=self.utsp_config,
            my_simulation_parameters=self.my_simulation_parameters,
        )
        cache_complete = False
        if file_exists:
            with open(cache_filepath, "r", encoding="utf-8") as file:
                cache_content: Dict = json.load(file)
            saved_files = cache_content["saved_files"]
            cache_complete = True
            # check if all of the additionally saved files that belong to the cached results
            # are also still there
            for filename in saved_files:
                if not os.path.isfile(filename):
                    log.information(
                        f"A cache file for {self.component_name} was found, "
                        "but some of the additional result files from the UTSP could not be "
                        "found anymore, so the cache is discarded."
                    )
                    cache_complete = False
                    break
            if cache_complete:
                cached_data = io.StringIO(cache_content["data"])
                dataframe = pd.read_csv(
                    cached_data, sep=",", decimal=".", encoding="cp1252"
                )
                self.number_of_residents = dataframe["number_of_residents"].tolist()
                self.heating_by_residents = dataframe["heating_by_residents"].tolist()
                self.electricity_consumption = dataframe[
                    "electricity_consumption"
                ].tolist()
                self.water_consumption = dataframe["water_consumption"].tolist()

        if not cache_complete:
            result_data, saved_files = self.get_profiles_from_utsp()
            (
                electricity,
                warm_water,
                high_activity,
                low_activity,
            ) = result_data

            ################################
            # Calculates heating generated by residents and loads number of residents
            # Heat power generated per resident in W
            # mode 1: awake
            # mode 2: sleeping
            gain_per_person = [150, 100]

            # load occupancy profile
            occupancy_profile = []
            bodily_activity_files = [high_activity, low_activity]
            for filecontent in bodily_activity_files:
                json_filex = json.loads(filecontent)

                occupancy_profile.append(json_filex)

            # see how long csv files from LPG are to check if averaging has to be done and calculate desired length
            steps_original = len(occupancy_profile[0]["Values"])
            simulation_time_span = (
                self.my_simulation_parameters.end_date
                - self.my_simulation_parameters.start_date
            )
            steps_desired = int(
                simulation_time_span.days
                * 24
                * (3600 / self.my_simulation_parameters.seconds_per_timestep)
            )
            steps_ratio = int(steps_original / steps_desired)

            # initialize number of residence and heating by residents
            self.heating_by_residents = [0] * steps_desired
            self.number_of_residents = [0] * steps_desired

            # load electricity consumption and water consumption
            electricity_data = io.StringIO(electricity)
            pre_electricity_consumption = pd.read_csv(
                electricity_data,
                sep=";",
                decimal=".",
                encoding="cp1252",
            )
            water_data = io.StringIO(warm_water)
            pre_water_consumption = pd.read_csv(
                water_data,
                sep=";",
                decimal=".",
                encoding="cp1252",
            )

            # convert electricity consumption and water consumption to desired format and unit
            self.electricity_consumption = pd.to_numeric(
                pre_electricity_consumption["Sum [kWh]"] * 1000 * 60
            ).tolist()  # 1 kWh/min == 60W / min
            self.water_consumption = pd.to_numeric(
                pre_water_consumption["Sum [L]"]
            ).tolist()

            # process data when time resolution of inputs matches timeresolution of simulation
            if steps_original == steps_desired:
                for mode, gain in enumerate(gain_per_person):
                    for timestep in range(steps_original):
                        self.number_of_residents[timestep] += occupancy_profile[mode][
                            "Values"
                        ][timestep]
                        self.heating_by_residents[timestep] = (
                            self.heating_by_residents[timestep]
                            + gain * occupancy_profile[mode]["Values"][timestep]
                        )

            # average data, when time resolution of inputs is coarser than time resolution of simulation
            elif steps_original > steps_desired:
                for mode, gain in enumerate(gain_per_person):
                    for timestep in range(steps_desired):
                        number_of_residents_av = (
                            sum(
                                occupancy_profile[mode]["Values"][
                                    timestep
                                    * steps_ratio : (timestep + 1)
                                    * steps_ratio
                                ]
                            )
                            / steps_ratio
                        )
                        self.number_of_residents[timestep] += np.round(
                            number_of_residents_av
                        )
                        self.heating_by_residents[timestep] = (
                            self.heating_by_residents[timestep]
                            + gain * number_of_residents_av
                        )
                # power needs averaging, not sum
                self.electricity_consumption = [
                    sum(self.electricity_consumption[n : n + steps_ratio]) / steps_ratio
                    for n in range(0, steps_original, steps_ratio)
                ]
                self.water_consumption = [
                    sum(self.water_consumption[n : n + steps_ratio])
                    for n in range(0, steps_original, steps_ratio)
                ]

            else:
                raise Exception(
                    "input from LPG is given in wrong time resolution - or at least cannot be interpolated correctly"
                )

            # Saves data in cache
            data = np.transpose(
                [
                    self.number_of_residents,
                    self.heating_by_residents,
                    self.electricity_consumption,
                    self.water_consumption,
                ]
            )
            database = pd.DataFrame(
                data,
                columns=[
                    "number_of_residents",
                    "heating_by_residents",
                    "electricity_consumption",
                    "water_consumption",
                ],
            )
            # dump the dataframe to str
            cache_file = io.StringIO()
            database.to_csv(cache_file)
            database_str = cache_file.getvalue()
            # save the dataframe and the list of additional files in the cache
            cache_content = {"saved_files": saved_files, "data": database_str}
            with open(cache_filepath, "w", encoding="utf-8") as file:
                json.dump(cache_content, file)
            del data
            del database
        self.max_hot_water_demand = max(self.water_consumption)

    def write_to_report(self):
        """Adds a report entry for this component."""
        return self.utsp_config.get_string_dict()<|MERGE_RESOLUTION|>--- conflicted
+++ resolved
@@ -107,11 +107,7 @@
         super().__init__(
             name=self.utsp_config.name,
             my_simulation_parameters=my_simulation_parameters,
-<<<<<<< HEAD
-            my_config=config
-=======
             my_config=config,
->>>>>>> 957c96c4
         )
         self.build()
 
