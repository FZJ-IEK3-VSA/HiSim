""" Contains a component that uses the UTSP to provide LoadProfileGenerator data. """
import datetime
import errno
import io
import itertools
import json
import os
from dataclasses import dataclass
from typing import Dict, List, Optional, Tuple, Any

import numpy as np
import pandas as pd
from dataclasses_json import dataclass_json

from utspclient import client, datastructures, result_file_filters
from utspclient.helpers import lpg_helper
from utspclient.helpers.lpgdata import (
    ChargingStationSets,
    Households,
    HouseTypes,
    LoadTypes,
    TransportationDeviceSets,
    TravelRouteSets,
)
from utspclient.helpers.lpgpythonbindings import CalcOption, JsonReference

# Owned
from hisim import component as cp
from hisim import loadtypes as lt
from hisim import log, utils
from hisim.components.configuration import HouseholdWarmWaterDemandConfig, PhysicsConfig
from hisim.simulationparameters import SimulationParameters


@dataclass_json
@dataclass
class UtspLpgConnectorConfig(cp.ConfigBase):

    """Config class for UtspLpgConnector. Contains LPG parameters and UTSP connection parameters."""

    name: str
    url: str
    api_key: str
    household: JsonReference
    result_path: str
    travel_route_set: JsonReference
    transportation_device_set: JsonReference
    charging_station_set: JsonReference
    consumption: float

    @classmethod
    def get_main_classname(cls):
        """Returns the full class name of the base class."""
        return UtspLpgConnector.get_full_classname()

    @classmethod
    def get_default_UTSP_connector_config(cls) -> Any:
        """Creates a default configuration. Chooses default values for the LPG parameters."""

        config = UtspLpgConnectorConfig(
            name="UTSPConnector",
            url="http://localhost:443/api/v1/profilerequest",
            api_key="",
            household=Households.CHR01_Couple_both_at_Work,
            result_path=os.path.join(utils.get_input_directory(), "lpg_profiles"),
            travel_route_set=TravelRouteSets.Travel_Route_Set_for_10km_Commuting_Distance,
            transportation_device_set=TransportationDeviceSets.Bus_and_one_30_km_h_Car,
            charging_station_set=ChargingStationSets.Charging_At_Home_with_03_7_kW,
            consumption=0,
        )
        return config


class UtspLpgConnector(cp.Component):

    """Component that provides data from the LoadProfileGenerator.

    This component provides the heating generated, the electricity and water consumed
    by the residents. Furthermore, transportation and device flexibility data is stored
    in separate files, configurable via the config object.
    The data is retrieved from the UTSP, which executes the LoadProfileGenerator to simulate
    the specified household.
    """

    # Inputs
    WW_MassInput = "Warm Water Mass Input"  # kg/s
    WW_TemperatureInput = "Warm Water Temperature Input"  # °C

    # Outputs
    # output
    WW_MassOutput = "Mass Output"  # kg/s
    WW_TemperatureOutput = "Temperature Output"  # °C
    EnergyDischarged = "Energy Discharged"  # W
    DemandSatisfied = "Demand Satisfied"  # 0 or 1

    NumberByResidents = "NumberByResidents"
    HeatingByResidents = "HeatingByResidents"
    ElectricityOutput = "ElectricityOutput"
    WaterConsumption = "WaterConsumption"

    Electricity_Demand_Forecast_24h = "Electricity_Demand_Forecast_24h"

    # Similar components to connect to:
    # None
    @utils.measure_execution_time
    def __init__(
        self,
        my_simulation_parameters: SimulationParameters,
        config: UtspLpgConnectorConfig,
    ) -> None:
        """Initializes the component and retrieves the LPG data."""
        self.utsp_config = config
        super().__init__(
            name=self.utsp_config.name,
            my_simulation_parameters=my_simulation_parameters,
            my_config=config,
        )
        self.build()
        # dummy value as long as there is no way to consider multiple households in one house
        self.scaling_factor_according_to_number_of_apartments: float = 1.0

        # Inputs - Not Mandatory
        self.ww_mass_input: cp.ComponentInput = self.add_input(
            self.component_name,
            self.WW_MassInput,
            lt.LoadTypes.WARM_WATER,
            lt.Units.KG_PER_SEC,
            False,
        )
        self.ww_temperature_input: cp.ComponentInput = self.add_input(
            self.component_name,
            self.WW_TemperatureInput,
            lt.LoadTypes.WARM_WATER,
            lt.Units.CELSIUS,
            False,
        )

        self.number_of_residents_c: cp.ComponentOutput = self.add_output(
            self.component_name,
            self.NumberByResidents,
            lt.LoadTypes.ANY,
            lt.Units.ANY,
            output_description=f"here a description for LPG UTSP {self.NumberByResidents} will follow.",
        )
        self.heating_by_residents_c: cp.ComponentOutput = self.add_output(
            self.component_name,
            self.HeatingByResidents,
            lt.LoadTypes.HEATING,
            lt.Units.WATT,
            output_description=f"here a description for LPG UTSP {self.HeatingByResidents} will follow.",
        )
        self.electricity_output_c: cp.ComponentOutput = self.add_output(
            object_name=self.component_name,
            field_name=self.ElectricityOutput,
            load_type=lt.LoadTypes.ELECTRICITY,
            unit=lt.Units.WATT,
            postprocessing_flag=[
                lt.InandOutputType.ELECTRICITY_CONSUMPTION_UNCONTROLLED
            ],
            output_description=f"here a description for LPG UTSP {self.ElectricityOutput} will follow.",
        )

        self.water_consumption_c: cp.ComponentOutput = self.add_output(
            self.component_name,
            self.WaterConsumption,
            lt.LoadTypes.WARM_WATER,
            lt.Units.LITER,
            output_description=f"here a description for LPG UTSP {self.WaterConsumption} will follow.",
        )

    def i_save_state(self) -> None:
        """Empty method as component has no state."""
        pass

    def i_restore_state(self) -> None:
        """Empty method as component has no state."""
        pass

    def i_prepare_simulation(self) -> None:
        """Prepares the simulation."""
        pass

    def i_doublecheck(self, timestep: int, stsv: cp.SingleTimeStepValues) -> None:
        """Gets called after the iterations are finished at each time step for potential debugging purposes."""
        pass

    def i_simulate(
        self, timestep: int, stsv: cp.SingleTimeStepValues, force_convergence: bool
    ) -> None:
        """Sets the current output values with data retrieved during initialization."""
        if self.ww_mass_input.source_output is not None:
            # ww demand
            ww_temperature_demand = HouseholdWarmWaterDemandConfig.ww_temperature_demand

            # From Thermal Energy Storage
            ww_mass_input_per_sec = stsv.get_input_value(self.ww_mass_input)  # kg/s
            # ww_mass_input = ww_mass_input_per_sec * self.seconds_per_timestep           # kg
            ww_mass_input: float = ww_mass_input_per_sec
            ww_temperature_input = stsv.get_input_value(self.ww_temperature_input)  # °C

            # Information import
            freshwater_temperature = (
                HouseholdWarmWaterDemandConfig.freshwater_temperature
            )
            temperature_difference_cold = (
                HouseholdWarmWaterDemandConfig.temperature_difference_cold
            )
            energy_losses = 0
            specific_heat = 4180 / 3600

            ww_energy_demand = (
                specific_heat
                * self.water_consumption[timestep]
                * (ww_temperature_demand - freshwater_temperature)
            )

            if ww_energy_demand > 0 and (
                ww_mass_input == 0 and ww_temperature_input == 0
            ):
                """first iteration --> random numbers"""
                ww_temperature_input = 40.45
                ww_mass_input = 9.3

            """
            Warm water is provided by the warmwater stoage.
            The household needs water at a certain temperature. To get the correct temperature the amount of water from
            the wws is regulated and is depending on the temperature provided by the wws. The backflowing water to wws
            is cooled down to the temperature of (freshwater+temperature_difference_cold) --> ww_temperature_output.
            """
            if ww_energy_demand > 0:
                # heating up the freshwater. The mass is consistent
                energy_discharged = ww_energy_demand + energy_losses
                ww_temperature_output: float = (
                    freshwater_temperature + temperature_difference_cold
                )
                ww_mass_input = energy_discharged / (
                    PhysicsConfig.water_specific_heat_capacity_in_joule_per_kilogram_per_kelvin
                    * (ww_temperature_input - ww_temperature_output)
                )
            else:
                ww_temperature_output = ww_temperature_input
                ww_mass_input = 0
                energy_discharged = 0

        stsv.set_output_value(
            self.number_of_residents_c, self.number_of_residents[timestep]
        )
        stsv.set_output_value(
            self.heating_by_residents_c, self.heating_by_residents[timestep]
        )
        stsv.set_output_value(
            self.electricity_output_c, self.electricity_consumption[timestep]
        )
        stsv.set_output_value(
            self.water_consumption_c, self.water_consumption[timestep]
        )

        if self.my_simulation_parameters.predictive_control:
            last_forecast_timestep = int(
                timestep
                + 24 * 3600 / self.my_simulation_parameters.seconds_per_timestep
            )
            if last_forecast_timestep > len(self.electricity_consumption):
                last_forecast_timestep = len(self.electricity_consumption)
            demandforecast = self.electricity_consumption[
                timestep:last_forecast_timestep
            ]
            self.simulation_repository.set_entry(
                self.Electricity_Demand_Forecast_24h, demandforecast
            )

    def get_resolution(self) -> str:
        """Gets the temporal resolution of the simulation as a string in the format hh:mm:ss.

        :return: resolution of the simulation
        :rtype: str
        """
        seconds = self.my_simulation_parameters.seconds_per_timestep
        resolution = datetime.timedelta(seconds=seconds)
        return str(resolution)

    def get_profiles_from_utsp(self) -> Tuple[Tuple[str, str, str, str], List[str]]:
        """Requests the required load profiles from a UTSP server. Returns raw, unparsed result file contents.

        :return: a tuple of all result file contents (electricity, warm water, high bodily activity and low bodily activity),
                 and a list of filenames of all additionally saved files
        :rtype: Tuple[Tuple[str, str, str, str], List[str]]
        """
        # Create an LPG configuration and set the simulation parameters
        start_date = self.my_simulation_parameters.start_date.strftime("%Y-%m-%d")
        # Unlike HiSim the LPG includes the specified end day in the simulation --> subtract one day
        last_day = self.my_simulation_parameters.end_date - datetime.timedelta(days=1)
        end_date = last_day.strftime("%Y-%m-%d")
        simulation_config = lpg_helper.create_basic_lpg_config(
            self.utsp_config.household,
            HouseTypes.HT23_No_Infrastructure_at_all,
            start_date,
            end_date,
            self.get_resolution(),
            travel_route_set=self.utsp_config.travel_route_set,
            transportation_device_set=self.utsp_config.transportation_device_set,
            charging_station_set=self.utsp_config.charging_station_set,
            calc_options=[
                CalcOption.HouseholdSumProfilesCsvNoFlex,
                CalcOption.BodilyActivityStatistics,
                CalcOption.TansportationDeviceJsons,
                CalcOption.FlexibilityEvents,
            ],
        )
        assert simulation_config.CalcSpec is not None

        # Enable simulation of transportation and flexible devices
        simulation_config.CalcSpec.EnableTransportation = True
        simulation_config.CalcSpec.EnableFlexibility = True

        # Define required result files
        electricity = result_file_filters.LPGFilters.sum_hh1(
            LoadTypes.Electricity, no_flex=True
        )
        warm_water = result_file_filters.LPGFilters.sum_hh1(
            LoadTypes.Warm_Water, no_flex=True
        )
        high_activity = result_file_filters.LPGFilters.BodilyActivity.HIGH
        low_activity = result_file_filters.LPGFilters.BodilyActivity.LOW
        flexibility = result_file_filters.LPGFilters.FLEXIBILITY_EVENTS
        required_files = {
            f: datastructures.ResultFileRequirement.REQUIRED
            for f in [
                electricity,
                warm_water,
                high_activity,
                low_activity,
                flexibility,
            ]
        }
        # Define transportation result files
        car_states = result_file_filters.LPGFilters.all_car_states_optional()
        car_locations = result_file_filters.LPGFilters.all_car_locations_optional()
        driving_distances = (
            result_file_filters.LPGFilters.all_driving_distances_optional()
        )
        result_files: Dict[str, Optional[datastructures.ResultFileRequirement]] = {
            **required_files,
            **car_states,
            **car_locations,
            **driving_distances,
        }

        # Prepare the time series request
        request = datastructures.TimeSeriesRequest(
            simulation_config.to_json(), "LPG", required_result_files=result_files  # type: ignore
        )

        log.information("Requesting LPG profiles from the UTSP.")
        # Request the time series
        result = client.request_time_series_and_wait_for_delivery(
            self.utsp_config.url, request, self.utsp_config.api_key
        )

        electricity_file = result.data[electricity].decode()
        warm_water_file = result.data[warm_water].decode()
        high_activity_file = result.data[high_activity].decode()
        low_activity_file = result.data[low_activity].decode()
        flexibility_file = result.data[flexibility].decode()

        # Save flexibility and transportation files
        saved_files: List[str] = []
        path = self.save_result_file(flexibility, flexibility_file)
        saved_files.append(path)
        for filename in itertools.chain(
            car_states.keys(), car_locations.keys(), driving_distances.keys()
        ):
            if filename in result.data:
                path = self.save_result_file(filename, result.data[filename].decode())
                saved_files.append(path)

        return (
            (electricity_file, warm_water_file, high_activity_file, low_activity_file,),
            saved_files,
        )

    def save_result_file(self, name: str, content: str) -> str:
        """
        Saves a result file in the folder specified in the config object.

        :param name: the name for the file
        :type name: str
        :param content: the content that will be written into the file
        :type content: str
        :return: path of the file that was saved
        :rtype: str
        """
        filepath = os.path.join(self.utsp_config.result_path, name)
        directory = os.path.dirname(filepath)
        # Create the directory if it does not exist
        try:
            os.makedirs(directory)
        except OSError as exc:
            if exc.errno == errno.EEXIST and os.path.isdir(directory):
                pass
            else:
                raise
        # Create the result file
        with open(filepath, "w", encoding="utf-8") as result_file:
            result_file.write(content)
        return filepath

    def build(self):
        """Retrieves and preprocesses all data for this component."""
        file_exists, cache_filepath = utils.get_cache_file(
            component_key=self.component_name,
            parameter_class=self.utsp_config,
            my_simulation_parameters=self.my_simulation_parameters,
        )
        cache_complete = False
        if file_exists:
            with open(cache_filepath, "r", encoding="utf-8") as file:
                cache_content: Dict = json.load(file)
            saved_files = cache_content["saved_files"]
            cache_complete = True
            # check if all of the additionally saved files that belong to the cached results
            # are also still there
            for filename in saved_files:
                if not os.path.isfile(filename):
                    log.information(
                        f"A cache file for {self.component_name} was found, "
                        "but some of the additional result files from the UTSP could not be "
                        "found anymore, so the cache is discarded."
                    )
                    cache_complete = False
                    break
            if cache_complete:
                cached_data = io.StringIO(cache_content["data"])
                dataframe = pd.read_csv(
                    cached_data, sep=",", decimal=".", encoding="cp1252"
                )
                self.number_of_residents = dataframe["number_of_residents"].tolist()
                self.heating_by_residents = dataframe["heating_by_residents"].tolist()
                self.electricity_consumption = dataframe[
                    "electricity_consumption"
                ].tolist()
                self.water_consumption = dataframe["water_consumption"].tolist()

        if not cache_complete:
            result_data, saved_files = self.get_profiles_from_utsp()
            (electricity, warm_water, high_activity, low_activity,) = result_data

            ################################
            # Calculates heating generated by residents and loads number of residents
            # Heat power generated per resident in W
            # mode 1: awake
            # mode 2: sleeping
            gain_per_person = [150, 100]

            # load occupancy profile
            occupancy_profile = []
            bodily_activity_files = [high_activity, low_activity]
            for filecontent in bodily_activity_files:
                json_filex = json.loads(filecontent)

                occupancy_profile.append(json_filex)

            # see how long csv files from LPG are to check if averaging has to be done and calculate desired length
            steps_original = len(occupancy_profile[0]["Values"])
            simulation_time_span = (
                self.my_simulation_parameters.end_date
                - self.my_simulation_parameters.start_date
            )
            steps_desired = int(
                simulation_time_span.days
                * 24
                * (3600 / self.my_simulation_parameters.seconds_per_timestep)
            )
            steps_ratio = int(steps_original / steps_desired)

            # initialize number of residence and heating by residents
            self.heating_by_residents = [0] * steps_desired
            self.number_of_residents = [0] * steps_desired

            # load electricity consumption and water consumption
            electricity_data = io.StringIO(electricity)
            pre_electricity_consumption = pd.read_csv(
                electricity_data, sep=";", decimal=".", encoding="cp1252",
            )
            water_data = io.StringIO(warm_water)
            pre_water_consumption = pd.read_csv(
                water_data, sep=";", decimal=".", encoding="cp1252",
            )

            # convert electricity consumption and water consumption to desired format and unit
            self.electricity_consumption = pd.to_numeric(
                pre_electricity_consumption["Sum [kWh]"] * 1000 * 60
            ).tolist()  # 1 kWh/min == 60W / min
            self.water_consumption = pd.to_numeric(
                pre_water_consumption["Sum [L]"]
            ).tolist()

            # process data when time resolution of inputs matches timeresolution of simulation
            if steps_original == steps_desired:
                for mode, gain in enumerate(gain_per_person):
                    for timestep in range(steps_original):
                        self.number_of_residents[timestep] += occupancy_profile[mode][
                            "Values"
                        ][timestep]
                        self.heating_by_residents[timestep] = (
                            self.heating_by_residents[timestep]
                            + gain * occupancy_profile[mode]["Values"][timestep]
                        )

            # average data, when time resolution of inputs is coarser than time resolution of simulation
            elif steps_original > steps_desired:
                for mode, gain in enumerate(gain_per_person):
                    for timestep in range(steps_desired):
                        number_of_residents_av = (
                            sum(
                                occupancy_profile[mode]["Values"][
                                    timestep
                                    * steps_ratio : (timestep + 1)
                                    * steps_ratio
                                ]
                            )
                            / steps_ratio
                        )
                        self.number_of_residents[timestep] += np.round(
                            number_of_residents_av
                        )
                        self.heating_by_residents[timestep] = (
                            self.heating_by_residents[timestep]
                            + gain * number_of_residents_av
                        )
                # power needs averaging, not sum
                self.electricity_consumption = [
                    sum(self.electricity_consumption[n : n + steps_ratio]) / steps_ratio
                    for n in range(0, steps_original, steps_ratio)
                ]
                self.water_consumption = [
                    sum(self.water_consumption[n : n + steps_ratio])
                    for n in range(0, steps_original, steps_ratio)
                ]

            else:
                raise Exception(
                    "input from LPG is given in wrong time resolution - or at least cannot be interpolated correctly"
                )

            # Saves data in cache
            data = np.transpose(
                [
                    self.number_of_residents,
                    self.heating_by_residents,
                    self.electricity_consumption,
                    self.water_consumption,
                ]
            )
            database = pd.DataFrame(
                data,
                columns=[
                    "number_of_residents",
                    "heating_by_residents",
                    "electricity_consumption",
                    "water_consumption",
                ],
            )
            # dump the dataframe to str
            cache_file = io.StringIO()
            database.to_csv(cache_file)
            database_str = cache_file.getvalue()
            # save the dataframe and the list of additional files in the cache
            cache_content = {"saved_files": saved_files, "data": database_str}
            with open(cache_filepath, "w", encoding="utf-8") as file:
                json.dump(cache_content, file)
            del data
            del database
        self.max_hot_water_demand = max(self.water_consumption)

    def write_to_report(self):
        """Adds a report entry for this component."""
        return self.utsp_config.get_string_dict()

    def get_cost_opex(
<<<<<<< HEAD
        self, all_outputs: List, postprocessing_results: pd.DataFrame,
    ) -> Tuple[float, float]:
=======
        self,
        all_outputs: List,
        postprocessing_results: pd.DataFrame,
    ) -> Tuple[float, float]:
        """Calculate OPEX costs, snd write total energy consumption to component-config.

        No electricity costs for components except for Electricity Meter,
        because part of electricity consumption is feed by PV
        """
>>>>>>> 51a57e1d
        for index, output in enumerate(all_outputs):
            print(output.component_name, output.load_type)
            if (
                output.component_name == "UTSPConnector"
                and output.load_type == lt.LoadTypes.ELECTRICITY
            ):
<<<<<<< HEAD
                co2_per_unit = 0.4
                euro_per_unit = 0.25
=======
>>>>>>> 51a57e1d
                self.utsp_config.consumption = round(
                    sum(postprocessing_results.iloc[:, index])
                    * self.my_simulation_parameters.seconds_per_timestep
                    / 3.6e6,
                    1,
                )

<<<<<<< HEAD
        return (
            self.utsp_config.consumption * euro_per_unit,
            self.utsp_config.consumption * co2_per_unit,
        )
=======
        return 0, 0
>>>>>>> 51a57e1d
<|MERGE_RESOLUTION|>--- conflicted
+++ resolved
@@ -578,10 +578,6 @@
         return self.utsp_config.get_string_dict()
 
     def get_cost_opex(
-<<<<<<< HEAD
-        self, all_outputs: List, postprocessing_results: pd.DataFrame,
-    ) -> Tuple[float, float]:
-=======
         self,
         all_outputs: List,
         postprocessing_results: pd.DataFrame,
@@ -591,18 +587,12 @@
         No electricity costs for components except for Electricity Meter,
         because part of electricity consumption is feed by PV
         """
->>>>>>> 51a57e1d
         for index, output in enumerate(all_outputs):
             print(output.component_name, output.load_type)
             if (
                 output.component_name == "UTSPConnector"
                 and output.load_type == lt.LoadTypes.ELECTRICITY
             ):
-<<<<<<< HEAD
-                co2_per_unit = 0.4
-                euro_per_unit = 0.25
-=======
->>>>>>> 51a57e1d
                 self.utsp_config.consumption = round(
                     sum(postprocessing_results.iloc[:, index])
                     * self.my_simulation_parameters.seconds_per_timestep
@@ -610,11 +600,4 @@
                     1,
                 )
 
-<<<<<<< HEAD
-        return (
-            self.utsp_config.consumption * euro_per_unit,
-            self.utsp_config.consumption * co2_per_unit,
-        )
-=======
-        return 0, 0
->>>>>>> 51a57e1d
+        return 0, 0