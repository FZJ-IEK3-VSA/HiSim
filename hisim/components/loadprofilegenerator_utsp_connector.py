--- conflicted
+++ resolved
@@ -43,6 +43,7 @@
 
 
 class LpgDataAcquisitionMode(enum.Enum):
+
     """Set LPG Data Acquisition Mode."""
 
     USE_PREDEFINED_PROFILE = "use_predefined_profile"
@@ -52,6 +53,7 @@
 @dataclass_json
 @dataclass
 class UtspLpgConnectorConfig(cp.ConfigBase):
+
     """Config class for UtspLpgConnector. Contains LPG parameters and UTSP connection parameters."""
 
     building_name: str
@@ -62,10 +64,6 @@
     travel_route_set: JsonReference
     transportation_device_set: JsonReference
     charging_station_set: JsonReference
-<<<<<<< HEAD
-=======
-    consumption_in_kwh: float
->>>>>>> 2a647954
     profile_with_washing_machine_and_dishwasher: bool
     predictive_control: bool
     predictive: bool
@@ -95,10 +93,6 @@
             travel_route_set=TravelRouteSets.Travel_Route_Set_for_10km_Commuting_Distance,
             transportation_device_set=TransportationDeviceSets.Bus_and_one_30_km_h_Car,
             charging_station_set=ChargingStationSets.Charging_At_Home_with_11_kW,
-<<<<<<< HEAD
-=======
-            consumption_in_kwh=0,
->>>>>>> 2a647954
             profile_with_washing_machine_and_dishwasher=True,
             predictive_control=False,
             predictive=False,
@@ -807,27 +801,12 @@
         No electricity costs for components except for Electricity Meter,
         because part of electricity consumption is feed by PV
         """
-        consumption: float
+        consumption_in_kwh: float
 
         for index, output in enumerate(all_outputs):
-<<<<<<< HEAD
-            if output.component_name == self.component_name and output.load_type == lt.LoadTypes.ELECTRICITY:
-                consumption = round(
-                    sum(postprocessing_results.iloc[:, index])
-                    * self.my_simulation_parameters.seconds_per_timestep
-                    / 3.6e6,
-                    1,
-                )
-
-        opex_cost_data_class = OpexCostDataClass(
-            opex_cost=0,
-            co2_footprint=0,
-            consumption=consumption,
-=======
-            if output.component_name == self.config.name and output.load_type == lt.LoadTypes.ELECTRICITY and output.field_name == self.ElectricityOutput:
+            if output.component_name == self.component_name and output.load_type == lt.LoadTypes.ELECTRICITY and output.field_name == self.ElectricityOutput:
                 occupancy_total_electricity_consumption_in_watt_series = postprocessing_results.iloc[:, index]
-                self.utsp_config.consumption_in_kwh = (
-                KpiHelperClass.compute_total_energy_from_power_timeseries(
+                consumption_in_kwh = (KpiHelperClass.compute_total_energy_from_power_timeseries(
                     power_timeseries_in_watt=occupancy_total_electricity_consumption_in_watt_series,
                     timeresolution=self.my_simulation_parameters.seconds_per_timestep)
                 )
@@ -836,9 +815,8 @@
             opex_energy_cost_in_euro=0,
             opex_maintenance_cost_in_euro=0,
             co2_footprint_in_kg=0,
-            consumption_in_kwh=self.utsp_config.consumption_in_kwh,
+            consumption_in_kwh=consumption_in_kwh,
             loadtype=lt.LoadTypes.ELECTRICITY
->>>>>>> 2a647954
         )
 
         return opex_cost_data_class
@@ -1446,7 +1424,7 @@
             unit="kWh",
             value=occupancy_total_electricity_consumption_in_kilowatt_hour,
             tag=KpiTagEnumClass.RESIDENTS,
-            description=self.component_name,
+            description=self.component_name
         )
 
         list_of_kpi_entries = [occupancy_total_electricity_consumption_entry]
