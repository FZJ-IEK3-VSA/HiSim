"""More advanced heat pump module.

See library on https://github.com/FZJ-IEK3-VSA/HPLib/tree/main/HPLib

two controller: one dhw controller and one building heating controller

priority on dhw, if there is a demand from both in one timestep

preparation on district heating for water/water heatpumps

"""

import hashlib

# clean
import importlib
from enum import IntEnum
from dataclasses import dataclass
from typing import Any, List, Optional, Tuple, Dict, Union

import pandas as pd
import numpy as np
from dataclass_wizard import JSONWizard
from dataclasses_json import dataclass_json
from hplib import hplib as hpl

# Import modules from HiSim
from hisim.component import (
    Component,
    ComponentInput,
    ComponentOutput,
    SingleTimeStepValues,
    ConfigBase,
    ComponentConnection,
    OpexCostDataClass,
    DisplayConfig,
)
from hisim.components import weather, simple_hot_water_storage, heat_distribution_system
from hisim.components.heat_distribution_system import HeatDistributionSystemType
from hisim.loadtypes import LoadTypes, Units, InandOutputType, OutputPostprocessingRules
from hisim.units import (
    Quantity,
    Watt,
    Celsius,
    Seconds,
    Kilogram,
    Euro,
    Years,
    KilogramPerSecond,
)
from hisim.components.configuration import PhysicsConfig

from hisim.simulationparameters import SimulationParameters
from hisim.postprocessing.kpi_computation.kpi_structure import KpiEntry, KpiHelperClass, KpiTagEnumClass

__authors__ = "Jonas Hoppe"
__copyright__ = ""
__credits__ = ["Jonas Hoppe"]
__license__ = "-"
__version__ = ""
__maintainer__ = ""
__status__ = ""


class PositionHotWaterStorageInSystemSetup(IntEnum):
    """Set Postion of Hot Water Storage in system setup.

    PARALLEL:
    Hot Water Storage is parallel to heatpump and hds, massflow of heatpump and heat distribution system are independent of each other.
    Heatpump massflow is calculated in hp model, hds massflow is calculated in hds model.

    SERIE:
    Hot Water Storage in series to hp/hds, massflow of hds is an input and connected to hp, hot water storage is between output of hds and input of hp

    NO_STORAGE:
    No Hot Water Storage in system setup for space heating
    """

    PARALLEL = 1
    SERIE = 2
    NO_STORAGE = 3


@dataclass_json
@dataclass
class MoreAdvancedHeatPumpHPLibConfig(ConfigBase):
    """MoreAdvancedHeatPumpHPLibConfig."""

    @classmethod
    def get_main_classname(cls):
        """Returns the full class name of the base class."""
        return MoreAdvancedHeatPumpHPLib.get_full_classname()

    building_name: str
    name: str
    model: str
    heat_source: str
    group_id: int
    heating_reference_temperature_in_celsius: Quantity[float, Celsius]  # before t_in
    flow_temperature_in_celsius: Quantity[float, Celsius]  # before t_out_val
    set_thermal_output_power_in_watt: Quantity[float, Watt]  # before p_th_set
    cycling_mode: bool
    minimum_running_time_in_seconds: Optional[Quantity[int, Seconds]]
    minimum_idle_time_in_seconds: Optional[Quantity[int, Seconds]]
    temperature_difference_primary_side: float
    position_hot_water_storage_in_system: Union[PositionHotWaterStorageInSystemSetup, int]
    with_domestic_hot_water_preparation: bool
    minimum_massflow_secondary_side_in_kg_per_s: Optional[Quantity[float, KilogramPerSecond]]
    maximum_massflow_secondary_side_in_kg_per_s: Optional[Quantity[float, KilogramPerSecond]]
    massflow_nominal_secondary_side_in_kg_per_s: Quantity[float, KilogramPerSecond]
    minimum_thermal_output_power_in_watt: Quantity[float, Watt]
    #: CO2 footprint of investment in kg
    co2_footprint: Quantity[float, Kilogram]
    #: cost for investment in Euro
    cost: Quantity[float, Euro]
    #: lifetime in years
    lifetime: Quantity[float, Years]
    # maintenance cost as share of investment [0..1]
    maintenance_cost_as_percentage_of_investment: float

    @classmethod
    def get_default_generic_advanced_hp_lib(
        cls,
        building_name: str = "BUI1",
        name: str = "MoreAdvancedHeatPumpHPLib",
        set_thermal_output_power_in_watt: Quantity[float, Watt] = Quantity(8000, Watt),
        heating_reference_temperature_in_celsius: Quantity[float, Celsius] = Quantity(-7.0, Celsius),
        massflow_nominal_secondary_side_in_kg_per_s: Quantity[float, KilogramPerSecond] = Quantity(
            0.333, KilogramPerSecond
        ),
        minimum_thermal_output_power_in_watt: Quantity[float, Watt] = Quantity(3800, Watt),
    ) -> "MoreAdvancedHeatPumpHPLibConfig":
        """Gets a default HPLib Heat Pump.

        see default values for air/water hp on:
        https://github.com/FZJ-IEK3-VSA/HPLib/blob/main/HPLib/HPLib.py l.135 "fit_p_th_ref.
        """
        return MoreAdvancedHeatPumpHPLibConfig(
            building_name=building_name,
            name=name,
            model="Generic",
            heat_source="air",
            group_id=1,
            heating_reference_temperature_in_celsius=heating_reference_temperature_in_celsius,
            flow_temperature_in_celsius=Quantity(52, Celsius),
            set_thermal_output_power_in_watt=set_thermal_output_power_in_watt,
            cycling_mode=True,
            minimum_running_time_in_seconds=Quantity(3600, Seconds),
            minimum_idle_time_in_seconds=Quantity(3600, Seconds),
            temperature_difference_primary_side=2,
            position_hot_water_storage_in_system=PositionHotWaterStorageInSystemSetup.PARALLEL,
            with_domestic_hot_water_preparation=False,
            minimum_massflow_secondary_side_in_kg_per_s=massflow_nominal_secondary_side_in_kg_per_s,
            maximum_massflow_secondary_side_in_kg_per_s=massflow_nominal_secondary_side_in_kg_per_s,
            massflow_nominal_secondary_side_in_kg_per_s=massflow_nominal_secondary_side_in_kg_per_s,
            minimum_thermal_output_power_in_watt=minimum_thermal_output_power_in_watt,
            # value from emission_factors_and_costs_devices.csv
            co2_footprint=Quantity(set_thermal_output_power_in_watt.value * 1e-3 * 165.84, Kilogram),
            # value from emission_factors_and_costs_devices.csv
            cost=Quantity(set_thermal_output_power_in_watt.value * 1e-3 * 1513.74, Euro),
            lifetime=Quantity(10, Years),  # value from emission_factors_and_costs_devices.csv
            maintenance_cost_as_percentage_of_investment=0.025,  # source:  VDI2067-1
        )

    @classmethod
    def get_scaled_advanced_hp_lib(
        cls,
        heating_load_of_building_in_watt: Quantity[float, Watt],
        name: str = "MoreAdvancedHeatPumpHPLib",
        building_name: str = "BUI1",
        heating_reference_temperature_in_celsius: Quantity[float, Celsius] = Quantity(-7.0, Celsius),
        massflow_nominal_secondary_side_in_kg_per_s: Quantity[float, KilogramPerSecond] = Quantity(
            0.333, KilogramPerSecond
        ),
        minimum_thermal_output_power_in_watt: Quantity[float, Watt] = Quantity(3800, Watt),
    ) -> "MoreAdvancedHeatPumpHPLibConfig":
        """Gets a default heat pump with scaling according to heating load of the building."""

        set_thermal_output_power_in_watt: Quantity[float, Watt] = heating_load_of_building_in_watt

        return MoreAdvancedHeatPumpHPLibConfig(
            building_name=building_name,
            name=name,
            model="Generic",
            heat_source="air",
            group_id=1,
            heating_reference_temperature_in_celsius=heating_reference_temperature_in_celsius,
            flow_temperature_in_celsius=Quantity(52, Celsius),
            set_thermal_output_power_in_watt=set_thermal_output_power_in_watt,
            cycling_mode=True,
            minimum_running_time_in_seconds=Quantity(3600, Seconds),
            minimum_idle_time_in_seconds=Quantity(3600, Seconds),
            temperature_difference_primary_side=2,
            position_hot_water_storage_in_system=PositionHotWaterStorageInSystemSetup.PARALLEL,
            with_domestic_hot_water_preparation=False,
            minimum_massflow_secondary_side_in_kg_per_s=massflow_nominal_secondary_side_in_kg_per_s,
            maximum_massflow_secondary_side_in_kg_per_s=massflow_nominal_secondary_side_in_kg_per_s,
            massflow_nominal_secondary_side_in_kg_per_s=massflow_nominal_secondary_side_in_kg_per_s,
            minimum_thermal_output_power_in_watt=minimum_thermal_output_power_in_watt,
            # value from emission_factros_and_costs_devices.csv
            co2_footprint=Quantity(set_thermal_output_power_in_watt.value * 1e-3 * 165.84, Kilogram),
            # value from emission_factros_and_costs_devices.csv
            cost=Quantity(set_thermal_output_power_in_watt.value * 1e-3 * 1513.74, Euro),
            # value from emission_factros_and_costs_devices.csv
            lifetime=Quantity(10, Years),
            maintenance_cost_as_percentage_of_investment=0.025,  # source:  VDI2067-1
        )


class MoreAdvancedHeatPumpHPLib(Component):
    """Simulate the heat pump.

    Outputs are heat pump efficiency (cop) as well as electrical (p_el) and
    thermal power (p_th), massflow (m_dot) and output temperature (t_out) for DHW and space heating.
    Model will switch between both states, but priority is on dhw.
    Relevant simulation parameters are loaded within the init for a
    specific or generic heat pump type.
    """

    # Inputs
    OnOffSwitchSH = "OnOffSwitchSpaceHeating"  # 1 = on space heating,  0 = 0ff , -1 = cooling
    OnOffSwitchDHW = "OnOffSwitchDHW"  # 2 = on DHW , 0 = 0ff
    ThermalPowerIsConstantForDHW = "ThermalPowerIsConstantForDHW"  # true/false
    MaxThermalPowerValueForDHW = "MaxThermalPowerValueForDHW"  # max. Leistungswert
    TemperatureInputPrimary = "TemperatureInputPrimary"  # °C
    TemperatureInputSecondary_SH = "TemperatureInputSecondarySpaceHeating"  # °C
    TemperatureInputSecondary_DHW = "TemperatureInputSecondaryDWH"  # °C
    TemperatureAmbient = "TemperatureAmbient"  # °C
    SetHeatingTemperatureSpaceHeating = "SetHeatingTemperatureSpaceHeating"

    # Outputs
    ThermalOutputPowerSH = "ThermalOutputPowerSpaceHeating"  # W
    ThermalOutputPowerDHW = "ThermalOutputPowerDHW"  # W
    ThermalOutputPowerTotal = "ThermalOutputPowerTotalHeatpump"  # W
    ElectricalInputPowerSH = "ElectricalInputPowerSpaceHeating"  # W
    ElectricalInputPowerForCooling = "ElectricalInputPowerForCooling"  # W
    ElectricalInputPowerDHW = "ElectricalInputPowerDHW"  # W
    ElectricalInputPowerTotal = "ElectricalInputPowerTotalHeatpump"
    COP = "COP"  # -
    EER = "EER"  # -
    HeatPumpOnOffState = "OnOffStateHeatpump"
    TemperatureInputSH = "TemperatureInputSpaceHeating"  # °C
    TemperatureOutputSH = "TemperatureOutputSpaceHeating"  # °C
    TemperatureOutputDHW = "TemperatureOutputDHW"  # °C
    MassFlowOutputSH = "MassFlowOutputSpaceHeating"  # kg/s
    MassFlowOutputDHW = "MassFlowOutputDHW"  # kg/s
    TimeOnHeating = "TimeOnHeating"  # s
    TimeOnCooling = "TimeOnCooling"  # s
    TimeOff = "TimeOff"  # s
    ThermalEnergyTotal = "ThermalEnergyTotal"  # Wh
    ThermalEnergySH = "ThermalEnergySH"  # Wh
    ThermalEnergyDHW = "ThermalEnergyDHW"  # Wh
    ElectricalEnergyTotal = "ElectricalEnergyTotal"  # Wh
    ElectricalEnergySH = "ElectricalEnergySH"  # Wh
    ElectricalEnergyDHW = "ElectricalEnergyDHW"  # Wh
    ThermalPowerFromEnvironment = "ThermalPowerInputFromEnvironment"  # W
    CumulativeThermalEnergyTotal = "CumulativeThermalEnergyTotal"  # Wh
    CumulativeThermalEnergySH = "CumulativeThermalEnergySH"  # Wh
    CumulativeThermalEnergyDHW = "CumulativeThermalEnergyDHW"  # Wh
    CumulativeElectricalEnergyTotal = "CumulativeElectricalEnergyTotal"  # Wh
    CumulativeElectricalEnergySH = "CumulativeElectricalEnergySH"  # Wh
    CumulativeElectricalEnergyDHW = "CumulativeElectricalEnergyDHW"  # Wh
    MdotWaterPrimary = "MassflowPrimary"  # kg/s --- used for Water/water HP
    WaterTemperaturePrimaryIn = "TemperaturePrimaryIn"  # °C
    WaterTemperaturePrimaryOut = "TemperaturePrimaryOut"  # °C
    CounterSwitchToSH = "CounterSwitchToSH"  # Counter of switching to SH != onOff Switch!
    CounterSwitchToDHW = "CounterSwitchToDHW"  # Counter of switching to DHW != onOff Switch!
    CounterOnOff = "CounterOnOff"  # Counter of starting the hp
    DeltaTHeatpump = "DeltaTHeatpump"  # Temperature difference between input and output of HP secondary side

    def __init__(
        self,
        my_simulation_parameters: SimulationParameters,
        config: MoreAdvancedHeatPumpHPLibConfig,
        my_display_config: DisplayConfig = DisplayConfig(display_in_webtool=True),
    ):
        """Loads the parameters of the specified heat pump."""

        super().__init__(
            name=config.building_name + "_" + config.name,
            my_simulation_parameters=my_simulation_parameters,
            my_config=config,
            my_display_config=my_display_config,
        )
        # caching for HPLib simulation
        self.calculation_cache: Dict = {}

        self.model = config.model

        self.group_id = config.group_id

        self.t_in = int(config.heating_reference_temperature_in_celsius.value)

        self.t_out_val = int(config.flow_temperature_in_celsius.value)

        self.p_th_set = int(config.set_thermal_output_power_in_watt.value)

        self.cycling_mode = config.cycling_mode

        self.with_domestic_hot_water_preparation = config.with_domestic_hot_water_preparation

        self.position_hot_water_storage_in_system = config.position_hot_water_storage_in_system

        # self.m_dot_ref = float(
        #     config.massflow_nominal_secondary_side_in_kg_per_s.value
        #     if config.massflow_nominal_secondary_side_in_kg_per_s
        #     else config.massflow_nominal_secondary_side_in_kg_per_s
        # )

        # self.minimum_thermal_output_power = (
        #     config.minimum_thermal_output_power_in_watt.value
        #     if config.minimum_thermal_output_power_in_watt
        #     else config.minimum_thermal_output_power_in_watt
        # )

        self.m_dot_ref = config.massflow_nominal_secondary_side_in_kg_per_s.value

        self.minimum_thermal_output_power = config.minimum_thermal_output_power_in_watt.value

        if self.position_hot_water_storage_in_system in [
            PositionHotWaterStorageInSystemSetup.SERIE,
            PositionHotWaterStorageInSystemSetup.NO_STORAGE,
        ]:
            if (
                self.m_dot_ref is None
                or self.m_dot_ref == 0
                or self.minimum_thermal_output_power is None
                or self.minimum_thermal_output_power == 0
            ):
                raise ValueError(
                    """If system setup is without parallel hot water storage, nominal massflow and minimum
                    thermal power of the heat pump must be given an integer value due to constant massflow
                    of water pump."""
                )

        self.heat_source = config.heat_source

        self.temperature_difference_primary_side = config.temperature_difference_primary_side

        self.minimum_running_time_in_seconds = (
            config.minimum_running_time_in_seconds.value
            if config.minimum_running_time_in_seconds
            else config.minimum_running_time_in_seconds
        )

        self.minimum_idle_time_in_seconds = (
            config.minimum_idle_time_in_seconds.value
            if config.minimum_idle_time_in_seconds
            else config.minimum_idle_time_in_seconds
        )

        # Component has states
        self.state = MoreAdvancedHeatPumpHPLibState(
            time_on_heating=0,
            time_off=0,
            time_on_cooling=0,
            on_off_previous=0,
            cumulative_thermal_energy_tot_in_watt_hour=0,
            cumulative_thermal_energy_sh_in_watt_hour=0,
            cumulative_thermal_energy_dhw_in_watt_hour=0,
            cumulative_electrical_energy_tot_in_watt_hour=0,
            cumulative_electrical_energy_sh_in_watt_hour=0,
            cumulative_electrical_energy_dhw_in_watt_hour=0,
            counter_switch_sh=0,
            counter_switch_dhw=0,
            counter_onoff=0,
            delta_t=5,
        )
        self.previous_state = self.state.self_copy()

        # Load parameters from heat pump database
        self.parameters = hpl.get_parameters(self.model, self.group_id, self.t_in, self.t_out_val, self.p_th_set)
        self.heatpump = hpl.HeatPump(self.parameters)
        self.heatpump.delta_t = 5

        self.specific_heat_capacity_of_water_in_joule_per_kilogram_per_celsius = (
            PhysicsConfig.water_specific_heat_capacity_in_joule_per_kilogram_per_kelvin
        )

        # protect erros for Water/Water Heatpumps
        if self.parameters["Group"].iloc[0] == 1.0 or self.parameters["Group"].iloc[0] == 4.0:
            if self.heat_source != "air":
                raise KeyError("HP modell does not fit to heat source in config!")
        if self.parameters["Group"].iloc[0] == 2.0 or self.parameters["Group"].iloc[0] == 5.0:
            if self.heat_source != "brine":
                raise KeyError("HP modell does not fit to heat source in config!")
        if self.parameters["Group"].iloc[0] == 3.0 or self.parameters["Group"].iloc[0] == 6.0:
            if self.heat_source != "water":
                raise KeyError("HP modell does not fit to heat source in config!")

        # Define component inputs
        self.on_off_switch_sh: ComponentInput = self.add_input(
            object_name=self.component_name,
            field_name=self.OnOffSwitchSH,
            load_type=LoadTypes.ANY,
            unit=Units.ANY,
            mandatory=False,
        )

        self.t_in_primary: ComponentInput = self.add_input(
            object_name=self.component_name,
            field_name=self.TemperatureInputPrimary,
            load_type=LoadTypes.TEMPERATURE,
            unit=Units.CELSIUS,
            mandatory=True,
        )

        self.t_in_secondary_sh: ComponentInput = self.add_input(
            object_name=self.component_name,
            field_name=self.TemperatureInputSecondary_SH,
            load_type=LoadTypes.TEMPERATURE,
            unit=Units.CELSIUS,
            mandatory=False,
        )

        self.t_amb: ComponentInput = self.add_input(
            object_name=self.component_name,
            field_name=self.TemperatureAmbient,
            load_type=LoadTypes.TEMPERATURE,
            unit=Units.CELSIUS,
            mandatory=True,
        )

        if self.with_domestic_hot_water_preparation:
            self.on_off_switch_dhw: ComponentInput = self.add_input(
                object_name=self.component_name,
                field_name=self.OnOffSwitchDHW,
                load_type=LoadTypes.ANY,
                unit=Units.ANY,
                mandatory=True,
            )

            self.const_thermal_power_truefalse_dhw: ComponentInput = self.add_input(
                object_name=self.component_name,
                field_name=self.ThermalPowerIsConstantForDHW,
                load_type=LoadTypes.ANY,
                unit=Units.ANY,
                mandatory=True,
            )

            self.const_thermal_power_value_dhw: ComponentInput = self.add_input(
                object_name=self.component_name,
                field_name=self.MaxThermalPowerValueForDHW,
                load_type=LoadTypes.ANY,
                unit=Units.ANY,
                mandatory=True,
            )

            self.t_in_secondary_dhw: ComponentInput = self.add_input(
                object_name=self.component_name,
                field_name=self.TemperatureInputSecondary_DHW,
                load_type=LoadTypes.TEMPERATURE,
                unit=Units.CELSIUS,
                mandatory=True,
            )

        if self.position_hot_water_storage_in_system in [
            PositionHotWaterStorageInSystemSetup.SERIE,
            PositionHotWaterStorageInSystemSetup.NO_STORAGE,
        ]:
            self.set_temperature_hp_sh: ComponentInput = self.add_input(
                self.component_name,
                self.SetHeatingTemperatureSpaceHeating,
                LoadTypes.TEMPERATURE,
                Units.CELSIUS,
                True,
            )

        # Define component outputs
        self.p_th_sh: ComponentOutput = self.add_output(
            object_name=self.component_name,
            field_name=self.ThermalOutputPowerSH,
            load_type=LoadTypes.HEATING,
            unit=Units.WATT,
            output_description=("Thermal output power hot Water Storage in Watt"),
            postprocessing_flag=[OutputPostprocessingRules.DISPLAY_IN_WEBTOOL],
        )

        self.p_el_sh: ComponentOutput = self.add_output(
            object_name=self.component_name,
            field_name=self.ElectricalInputPowerSH,
            load_type=LoadTypes.ELECTRICITY,
            unit=Units.WATT,
            output_description="Electricity input power for SpaceHeating in Watt",
        )

        self.p_el_cooling: ComponentOutput = self.add_output(
            object_name=self.component_name,
            field_name=self.ElectricalInputPowerForCooling,
            load_type=LoadTypes.ELECTRICITY,
            unit=Units.WATT,
            postprocessing_flag=[
                OutputPostprocessingRules.DISPLAY_IN_WEBTOOL,
            ],
            output_description="Electricity input power for cooling in Watt",
        )

        self.cop: ComponentOutput = self.add_output(
            object_name=self.component_name,
            field_name=self.COP,
            load_type=LoadTypes.ANY,
            unit=Units.ANY,
            output_description="COP",
        )
        self.eer: ComponentOutput = self.add_output(
            object_name=self.component_name,
            field_name=self.EER,
            load_type=LoadTypes.ANY,
            unit=Units.ANY,
            output_description="EER",
        )

        self.heatpump_state: ComponentOutput = self.add_output(
            object_name=self.component_name,
            field_name=self.HeatPumpOnOffState,
            load_type=LoadTypes.ANY,
            unit=Units.ANY,
            output_description="OnOffState",
        )

        self.t_in_sh: ComponentOutput = self.add_output(
            object_name=self.component_name,
            field_name=self.TemperatureInputSH,
            load_type=LoadTypes.HEATING,
            unit=Units.CELSIUS,
            output_description="Temperature Input SpaceHeating in °C",
        )

        self.t_out_sh: ComponentOutput = self.add_output(
            object_name=self.component_name,
            field_name=self.TemperatureOutputSH,
            load_type=LoadTypes.HEATING,
            unit=Units.CELSIUS,
            output_description="Temperature Output SpaceHeating in °C",
        )

        self.m_dot_sh: ComponentOutput = self.add_output(
            object_name=self.component_name,
            field_name=self.MassFlowOutputSH,
            load_type=LoadTypes.VOLUME,
            unit=Units.KG_PER_SEC,
            output_description="Mass flow output",
        )

        self.time_on_heating: ComponentOutput = self.add_output(
            object_name=self.component_name,
            field_name=self.TimeOnHeating,
            load_type=LoadTypes.TIME,
            unit=Units.SECONDS,
            output_description="Time turned on for heating",
        )

        self.time_on_cooling: ComponentOutput = self.add_output(
            object_name=self.component_name,
            field_name=self.TimeOnCooling,
            load_type=LoadTypes.TIME,
            unit=Units.SECONDS,
            output_description="Time turned on for cooling",
        )

        self.time_off: ComponentOutput = self.add_output(
            object_name=self.component_name,
            field_name=self.TimeOff,
            load_type=LoadTypes.TIME,
            unit=Units.SECONDS,
            output_description="Time turned off",
        )

        self.thermal_power_from_environment: ComponentOutput = self.add_output(
            object_name=self.component_name,
            field_name=self.ThermalPowerFromEnvironment,
            load_type=LoadTypes.HEATING,
            unit=Units.WATT,
            output_description="Thermal Input Power from Environment",
        )

        self.thermal_energy_hp_sh_channel: ComponentOutput = self.add_output(
            object_name=self.component_name,
            field_name=self.ThermalEnergySH,
            load_type=LoadTypes.HEATING,
            unit=Units.WATT_HOUR,
            output_description=f"here a description for {self.ThermalEnergySH} will follow.",
        )

        self.electrical_energy_hp_sh_channel: ComponentOutput = self.add_output(
            object_name=self.component_name,
            field_name=self.ElectricalEnergySH,
            load_type=LoadTypes.ELECTRICITY,
            unit=Units.WATT_HOUR,
            output_description=f"here a description for {self.ElectricalEnergySH} will follow.",
        )

        self.cumulative_hp_thermal_energy_sh_channel: ComponentOutput = self.add_output(
            object_name=self.component_name,
            field_name=self.CumulativeThermalEnergySH,
            load_type=LoadTypes.HEATING,
            unit=Units.WATT_HOUR,
            output_description=f"here a description for {self.CumulativeThermalEnergySH} will follow.",
        )

        self.cumulative_hp_electrical_energy_sh_channel: ComponentOutput = self.add_output(
            object_name=self.component_name,
            field_name=self.CumulativeElectricalEnergySH,
            load_type=LoadTypes.ELECTRICITY,
            unit=Units.WATT_HOUR,
            output_description=f"here a description for {self.CumulativeElectricalEnergySH} will follow.",
        )

        self.counter_on_off_channel: ComponentOutput = self.add_output(
            object_name=self.component_name,
            field_name=self.CounterOnOff,
            load_type=LoadTypes.ANY,
            unit=Units.ANY,
            output_description=f"{self.CounterOnOff} is a counter of starting procedures hp.",
        )

        self.p_el_tot: ComponentOutput = self.add_output(
            object_name=self.component_name,
            field_name=self.ElectricalInputPowerTotal,
            load_type=LoadTypes.ELECTRICITY,
            unit=Units.WATT,
            postprocessing_flag=[
                InandOutputType.ELECTRICITY_CONSUMPTION_UNCONTROLLED,
                OutputPostprocessingRules.DISPLAY_IN_WEBTOOL,
            ],
            output_description="Electricity input power for total HP in Watt",
        )

        self.p_th_tot: ComponentOutput = self.add_output(
            object_name=self.component_name,
            field_name=self.ThermalOutputPowerTotal,
            load_type=LoadTypes.HEATING,
            unit=Units.WATT,
            output_description="Thermal output power for total HP in Watt",
            postprocessing_flag=[OutputPostprocessingRules.DISPLAY_IN_WEBTOOL],
        )

        self.thermal_energy_hp_tot_channel: ComponentOutput = self.add_output(
            object_name=self.component_name,
            field_name=self.ThermalEnergyTotal,
            load_type=LoadTypes.HEATING,
            unit=Units.WATT_HOUR,
            output_description=f"here a description for {self.ThermalEnergyTotal} will follow.",
        )

        self.electrical_energy_hp_tot_channel: ComponentOutput = self.add_output(
            object_name=self.component_name,
            field_name=self.ElectricalEnergyTotal,
            load_type=LoadTypes.ELECTRICITY,
            unit=Units.WATT_HOUR,
            output_description=f"here a description for {self.ElectricalEnergyTotal} will follow.",
        )

        self.cumulative_hp_thermal_energy_tot_channel: ComponentOutput = self.add_output(
            object_name=self.component_name,
            field_name=self.CumulativeThermalEnergyTotal,
            load_type=LoadTypes.HEATING,
            unit=Units.WATT_HOUR,
            output_description=f"here a description for {self.CumulativeThermalEnergyTotal} will follow.",
        )

        self.cumulative_hp_electrical_energy_tot_channel: ComponentOutput = self.add_output(
            object_name=self.component_name,
            field_name=self.CumulativeElectricalEnergyTotal,
            load_type=LoadTypes.ELECTRICITY,
            unit=Units.WATT_HOUR,
            output_description=f"here a description for {self.CumulativeElectricalEnergyTotal} will follow.",
        )

        self.delta_t_hp_channel: ComponentOutput = self.add_output(
            object_name=self.component_name,
            field_name=self.DeltaTHeatpump,
            load_type=LoadTypes.TEMPERATURE,
            unit=Units.KELVIN,
            output_description=f"{self.DeltaTHeatpump} is a counter of starting procedures hp.",
        )

        if self.with_domestic_hot_water_preparation:
            self.p_th_dhw: ComponentOutput = self.add_output(
                object_name=self.component_name,
                field_name=self.ThermalOutputPowerDHW,
                load_type=LoadTypes.HEATING,
                unit=Units.WATT,
                output_description=("Thermal output power dhw Storage in Watt"),
                postprocessing_flag=[OutputPostprocessingRules.DISPLAY_IN_WEBTOOL],
            )

            self.p_el_dhw: ComponentOutput = self.add_output(
                object_name=self.component_name,
                field_name=self.ElectricalInputPowerDHW,
                load_type=LoadTypes.ELECTRICITY,
                unit=Units.WATT,
                output_description="Electricity input power for DHW in Watt",
            )

            self.t_out_dhw: ComponentOutput = self.add_output(
                object_name=self.component_name,
                field_name=self.TemperatureOutputDHW,
                load_type=LoadTypes.HEATING,
                unit=Units.CELSIUS,
                output_description="Temperature Output DHW Water in °C",
            )

            self.m_dot_dhw: ComponentOutput = self.add_output(
                object_name=self.component_name,
                field_name=self.MassFlowOutputDHW,
                load_type=LoadTypes.VOLUME,
                unit=Units.KG_PER_SEC,
                output_description="Mass flow output",
            )

            self.thermal_energy_hp_dhw_channel: ComponentOutput = self.add_output(
                object_name=self.component_name,
                field_name=self.ThermalEnergyDHW,
                load_type=LoadTypes.HEATING,
                unit=Units.WATT_HOUR,
                output_description=f"here a description for {self.ThermalEnergyDHW} will follow.",
            )

            self.electrical_energy_hp_dhw_channel: ComponentOutput = self.add_output(
                object_name=self.component_name,
                field_name=self.ElectricalEnergyDHW,
                load_type=LoadTypes.ELECTRICITY,
                unit=Units.WATT_HOUR,
                output_description=f"here a description for {self.ElectricalEnergyDHW} will follow.",
            )

            self.cumulative_hp_thermal_energy_dhw_channel: ComponentOutput = self.add_output(
                object_name=self.component_name,
                field_name=self.CumulativeThermalEnergyDHW,
                load_type=LoadTypes.HEATING,
                unit=Units.WATT_HOUR,
                output_description=f"here a description for {self.CumulativeThermalEnergyDHW} will follow.",
            )

            self.cumulative_hp_electrical_energy_dhw_channel: ComponentOutput = self.add_output(
                object_name=self.component_name,
                field_name=self.CumulativeElectricalEnergyDHW,
                load_type=LoadTypes.ELECTRICITY,
                unit=Units.WATT_HOUR,
                output_description=f"here a description for {self.CumulativeElectricalEnergyDHW} will follow.",
            )

            self.counter_switch_sh_channel: ComponentOutput = self.add_output(
                object_name=self.component_name,
                field_name=self.CounterSwitchToSH,
                load_type=LoadTypes.ANY,
                unit=Units.ANY,
                output_description=f"{self.CounterSwitchToSH} is a counter of switching the mode to SH, NOT counting starting of on_off.",
            )

            self.counter_switch_dhw_channel: ComponentOutput = self.add_output(
                object_name=self.component_name,
                field_name=self.CounterSwitchToDHW,
                load_type=LoadTypes.ANY,
                unit=Units.ANY,
                output_description=f"{self.CounterSwitchToDHW} is a counter of switching the mode to DHW, NOT counting starting of on_off.",
            )

        if self.parameters["Group"].iloc[0] in (2, 3, 5, 6):
            self.m_dot_water_primary_dhnet: ComponentOutput = self.add_output(
                object_name=self.component_name,
                field_name=self.MdotWaterPrimary,
                load_type=LoadTypes.VOLUME,
                unit=Units.KG_PER_SEC,
                output_description="Massflow of Water from District Heating Net",
            )
            self.temp_water_primary_side_in: ComponentOutput = self.add_output(
                object_name=self.component_name,
                field_name=self.WaterTemperaturePrimaryIn,
                load_type=LoadTypes.TEMPERATURE,
                unit=Units.CELSIUS,
                output_description="Temperature of Water from District Heating Net In HX",
            )
            self.temp_water_primary_side_out: ComponentOutput = self.add_output(
                object_name=self.component_name,
                field_name=self.WaterTemperaturePrimaryOut,
                load_type=LoadTypes.TEMPERATURE,
                unit=Units.CELSIUS,
                output_description="Temperature of Water to District Heating Net Out HX",
            )

        self.add_default_connections(self.get_default_connections_from_heat_pump_controller_space_heating())
        self.add_default_connections(self.get_default_connections_from_weather())

        if self.position_hot_water_storage_in_system == PositionHotWaterStorageInSystemSetup.PARALLEL:
            self.add_default_connections(self.get_default_connections_from_simple_hot_water_storage())

        if self.with_domestic_hot_water_preparation:
            self.add_default_connections(self.get_default_connections_from_heat_pump_controller_dhw())
            self.add_default_connections(self.get_default_connections_from_dhw_storage())

    def get_default_connections_from_heat_pump_controller_space_heating(
        self,
    ):
        """Get default connections."""
        connections = []
        hpc_classname = MoreAdvancedHeatPumpHPLibControllerSpaceHeating.get_classname()
        connections.append(
            ComponentConnection(
                MoreAdvancedHeatPumpHPLib.OnOffSwitchSH,
                hpc_classname,
                MoreAdvancedHeatPumpHPLibControllerSpaceHeating.State_SH,
            )
        )
        return connections

    def get_default_connections_from_heat_pump_controller_dhw(
        self,
    ):
        """Get default connections."""
        connections = []
        hpc_dhw_classname = MoreAdvancedHeatPumpHPLibControllerDHW.get_classname()
        connections.append(
            ComponentConnection(
                MoreAdvancedHeatPumpHPLib.OnOffSwitchDHW,
                hpc_dhw_classname,
                MoreAdvancedHeatPumpHPLibControllerDHW.State_dhw,
            )
        )
        connections.append(
            ComponentConnection(
                MoreAdvancedHeatPumpHPLib.ThermalPowerIsConstantForDHW,
                hpc_dhw_classname,
                MoreAdvancedHeatPumpHPLibControllerDHW.ThermalPower_dhw_is_constant,
            )
        )
        connections.append(
            ComponentConnection(
                MoreAdvancedHeatPumpHPLib.MaxThermalPowerValueForDHW,
                hpc_dhw_classname,
                MoreAdvancedHeatPumpHPLibControllerDHW.Value_thermalpower_dhw_is_constant,
            )
        )
        return connections

    def get_default_connections_from_weather(
        self,
    ):
        """Get default connections."""
        connections = []
        weather_classname = weather.Weather.get_classname()
        connections.append(
            ComponentConnection(
                MoreAdvancedHeatPumpHPLib.TemperatureAmbient,
                weather_classname,
                weather.Weather.DailyAverageOutsideTemperatures,
            )
        )
        return connections

    def get_default_connections_from_simple_hot_water_storage(
        self,
    ):
        """Get simple hot water storage default connections."""
        # use importlib for importing the other component in order to avoid circular-import errors
        component_module_name = "hisim.components.simple_hot_water_storage"
        component_module = importlib.import_module(name=component_module_name)
        component_class = getattr(component_module, "SimpleHotWaterStorage")
        connections = []
        hws_classname = component_class.get_classname()
        connections.append(
            ComponentConnection(
                MoreAdvancedHeatPumpHPLib.TemperatureInputSecondary_SH,
                hws_classname,
                simple_hot_water_storage.SimpleHotWaterStorage.WaterTemperatureToHeatGenerator,
            )
        )
        return connections

    def get_default_connections_from_dhw_storage(
        self,
    ):
        """Get simple hot water storage default connections."""
        # use importlib for importing the other component in order to avoid circular-import errors
        component_module_name = "hisim.components.generic_hot_water_storage_modular"
        component_module = importlib.import_module(name=component_module_name)
        component_class = getattr(component_module, "HotWaterStorage")
        connections = []
        dhw_classname = component_class.get_classname()
        connections.append(
            ComponentConnection(
                MoreAdvancedHeatPumpHPLib.TemperatureInputSecondary_DHW,
                dhw_classname,
                component_class.TemperatureMean,
            )
        )
        return connections

    def write_to_report(self):
        """Write configuration to the report."""
        return self.config.get_string_dict()

    def i_save_state(self) -> None:
        """Save state."""
        self.previous_state = self.state.self_copy()
        # pass

    def i_restore_state(self) -> None:
        """Restore state."""
        self.state = self.previous_state.self_copy()
        # pass

    def i_doublecheck(self, timestep: int, stsv: SingleTimeStepValues) -> None:
        """Doubelcheck."""
        pass

    def i_prepare_simulation(self) -> None:
        """Prepare simulation."""
        pass

    def i_simulate(self, timestep: int, stsv: SingleTimeStepValues, force_convergence: bool) -> None:
        """Simulate the component."""

        # Load input values
        # on_off: float
        on_off_sh: float = stsv.get_input_value(self.on_off_switch_sh)
        t_in_primary = stsv.get_input_value(self.t_in_primary)
        t_in_secondary_sh = stsv.get_input_value(self.t_in_secondary_sh)
        t_amb = stsv.get_input_value(self.t_amb)
        time_on_heating = self.state.time_on_heating
        time_on_cooling = self.state.time_on_cooling
        time_off = self.state.time_off

        if self.position_hot_water_storage_in_system in [
            PositionHotWaterStorageInSystemSetup.SERIE,
            PositionHotWaterStorageInSystemSetup.NO_STORAGE,
        ]:
            set_temperature_hp_sh = stsv.get_input_value(self.set_temperature_hp_sh)

        if self.with_domestic_hot_water_preparation:
            on_off_dhw: float = stsv.get_input_value(self.on_off_switch_dhw)
            const_thermal_power_truefalse_dhw: bool = bool(stsv.get_input_value(self.const_thermal_power_truefalse_dhw))
            const_thermal_power_value_dhw = stsv.get_input_value(self.const_thermal_power_value_dhw)
            t_in_secondary_dhw = stsv.get_input_value(self.t_in_secondary_dhw)
        else:
            on_off_dhw = 0
            const_thermal_power_truefalse_dhw = False
            const_thermal_power_value_dhw = 0
            t_in_secondary_dhw = 0

        if on_off_dhw != 0:
            on_off = on_off_dhw
        else:
            on_off = on_off_sh

        # cycling means periodic turning on and off of the heat pump
        if self.cycling_mode is True:
            # Parameter
            time_on_min = self.minimum_running_time_in_seconds  # [s]
            time_off_min = self.minimum_idle_time_in_seconds
            on_off_previous = self.state.on_off_previous

            if time_on_min is None or time_off_min is None:
                raise ValueError(
                    """When the cycling mode is true, the minimum running time and minimum idle time of the heat pump
                    must be given an integer value."""
                )

            # Overwrite on_off to realize minimum time of or time off
            if on_off_previous == 1 and time_on_heating < time_on_min:
                on_off = 1
            elif on_off_previous == 2 and time_on_heating < time_on_min:
                on_off = 2
            elif on_off_previous == -1 and time_on_cooling < time_on_min:
                on_off = -1
            elif on_off_previous == 0 and time_off < time_off_min:
                on_off = 0

        # heat pump is turned on and off only according to heat pump controller
        elif self.cycling_mode is False:
            pass
        else:
            raise ValueError("Cycling mode of the advanced HPLib unknown.")

        if on_off == 1:  # Calculation for building heating
            if self.position_hot_water_storage_in_system == PositionHotWaterStorageInSystemSetup.PARALLEL:
                self.heatpump.delta_t = 5
                results = self.get_cached_results_or_run_hplib_simulation(
                    force_convergence=force_convergence,
                    t_in_primary=t_in_primary,
                    t_in_secondary=t_in_secondary_sh,
                    t_amb=t_amb,
                    mode=1,
                )

                p_th_sh = results["P_th"]
                p_th_dhw = 0.0
                p_el_sh = results["P_el"]
                p_el_dhw = 0.0
                p_el_cooling = 0.0
                cop = results["COP"]
                eer = results["EER"]
                t_out_sh = results["T_out"]
                t_out_dhw = t_in_secondary_dhw if self.with_domestic_hot_water_preparation else 0.0
                m_dot_sh = results["m_dot"]
                m_dot_dhw = 0.0
                time_on_heating = time_on_heating + self.my_simulation_parameters.seconds_per_timestep
                time_on_cooling = 0
                time_off = 0

            else:
                m_dot_sh = self.m_dot_ref

                self.heatpump.delta_t = min(set_temperature_hp_sh - t_in_secondary_sh, 5)

                if self.heatpump.delta_t == 0:
                    self.heatpump.delta_t = 0.00000001

                results = self.get_cached_results_or_run_hplib_simulation(
                    force_convergence=force_convergence,
                    t_in_primary=t_in_primary,
                    t_in_secondary=t_in_secondary_sh,
                    t_amb=t_amb,
                    mode=1,
                )

                cop = results["COP"]
                eer = results["EER"]

                p_th_sh_theoretical = (
                    m_dot_sh
                    * self.specific_heat_capacity_of_water_in_joule_per_kilogram_per_celsius
                    * self.heatpump.delta_t
                )
                p_el_sh_theoretical = p_th_sh_theoretical / cop

                if p_th_sh_theoretical <= self.minimum_thermal_output_power:
                    p_th_sh = self.minimum_thermal_output_power
                    p_el_sh = p_th_sh / cop
                else:
                    p_el_sh = p_el_sh_theoretical
                    p_th_sh = p_th_sh_theoretical

                p_el_sh = p_el_sh * (1 - np.exp(-time_on_heating / 360))  # time shifting while start of hp
                p_th_sh = p_th_sh * (1 - np.exp(-time_on_heating / 360))

                t_out_sh = t_in_secondary_sh + p_th_sh / (
                    m_dot_sh * self.specific_heat_capacity_of_water_in_joule_per_kilogram_per_celsius
                )

                self.heatpump.delta_t = t_out_sh - t_in_secondary_sh

                t_out_dhw = t_in_secondary_dhw if self.with_domestic_hot_water_preparation else 0.0
                p_th_dhw = 0.0
                p_el_dhw = 0.0
                p_el_cooling = 0.0
                m_dot_dhw = 0.0
                time_on_heating = time_on_heating + self.my_simulation_parameters.seconds_per_timestep
                time_on_cooling = 0
                time_off = 0

        elif on_off == 2:  # Calculate outputs for dhw mode
            self.heatpump.delta_t = 5
            if self.position_hot_water_storage_in_system == PositionHotWaterStorageInSystemSetup.PARALLEL:
                results = self.get_cached_results_or_run_hplib_simulation(
                    force_convergence=force_convergence,
                    t_in_primary=t_in_primary,
                    t_in_secondary=t_in_secondary_dhw,
                    t_amb=t_amb,
                    mode=1,
                )

                p_th_sh = 0.0
                p_el_sh = 0.0
                p_el_cooling = 0.0
                cop = results["COP"]
                eer = results["EER"]
                t_out_sh = t_in_secondary_sh
                t_out_dhw = results["T_out"]
                m_dot_sh = 0.0
                m_dot_dhw = results["m_dot"]
                if const_thermal_power_truefalse_dhw is True:  # True = constant thermal power output for dhw
                    p_th_dhw = const_thermal_power_value_dhw
                    p_el_dhw = p_th_dhw / cop
                if (
                    const_thermal_power_truefalse_dhw is False or const_thermal_power_truefalse_dhw == 0
                ):  # False = modulation
                    p_th_dhw = results["P_th"]
                    p_el_dhw = results["P_el"]
                time_on_heating = time_on_heating + self.my_simulation_parameters.seconds_per_timestep
                time_on_cooling = 0
                time_off = 0

            else:
                m_dot_dhw = self.m_dot_ref

                results = self.get_cached_results_or_run_hplib_simulation(
                    force_convergence=force_convergence,
                    t_in_primary=t_in_primary,
                    t_in_secondary=t_in_secondary_dhw,
                    t_amb=t_amb,
                    mode=1,
                )

                cop = results["COP"]
                eer = results["EER"]

                p_th_dhw_theoretical = (
                    m_dot_dhw
                    * self.specific_heat_capacity_of_water_in_joule_per_kilogram_per_celsius
                    * self.heatpump.delta_t
                )
                p_el_dhw_theoretical = p_th_dhw_theoretical / cop

                if p_th_dhw_theoretical <= self.minimum_thermal_output_power:
                    p_th_dhw = self.minimum_thermal_output_power
                    p_el_dhw = p_th_dhw / cop
                else:
                    p_el_dhw = p_el_dhw_theoretical
                    p_th_dhw = p_th_dhw_theoretical

                p_el_dhw = p_el_dhw * (1 - np.exp(-time_on_heating / 360))
                p_th_dhw = p_th_dhw * (1 - np.exp(-time_on_heating / 360))

                t_out_dhw = t_in_secondary_dhw + p_th_dhw / (
                    m_dot_dhw * self.specific_heat_capacity_of_water_in_joule_per_kilogram_per_celsius
                )

                t_out_sh = t_in_secondary_sh
                p_th_sh = 0.0
                p_el_sh = 0.0
                p_el_cooling = 0.0
                m_dot_sh = 0.0
                time_on_heating = time_on_heating + self.my_simulation_parameters.seconds_per_timestep
                time_on_cooling = 0
                time_off = 0

        elif on_off == -1:
            # Calulate outputs for cooling mode
            self.heatpump.delta_t = 5
            results = self.get_cached_results_or_run_hplib_simulation(
                force_convergence=force_convergence,
                t_in_primary=t_in_primary,
                t_in_secondary=t_in_secondary_sh,
                t_amb=t_amb,
                mode=2,
            )
            p_th_sh = results["P_th"]
            p_th_dhw = 0.0
            p_el_sh = results["P_el"]
            p_el_dhw = 0.0
            p_el_cooling = p_el_sh
            cop = results["COP"]
            eer = results["EER"]
            t_out_sh = results["T_out"]
            t_out_dhw = t_in_secondary_dhw if self.with_domestic_hot_water_preparation else 0.0
            m_dot_sh = results["m_dot"]
            m_dot_dhw = 0.0
            time_on_cooling = time_on_cooling + self.my_simulation_parameters.seconds_per_timestep
            time_on_heating = 0
            time_off = 0

        elif on_off == 0:
            # Calulate outputs for off mode
            p_th_sh = 0.0
            p_th_dhw = 0.0
            p_el_sh = 0.0
            p_el_dhw = 0.0
            p_el_cooling = 0.0
            # None values or nans will cause troubles in post processing, that is why there are not used here
            # cop = None
            # t_out = None
            cop = 0.0
            eer = 0.0
            t_out_sh = t_in_secondary_sh
            t_out_dhw = t_in_secondary_dhw if self.with_domestic_hot_water_preparation else 0.0
            m_dot_sh = 0.0
            m_dot_dhw = 0.0
            time_off = time_off + self.my_simulation_parameters.seconds_per_timestep
            time_on_heating = 0
            time_on_cooling = 0

        else:
            raise ValueError("Unknown mode for Advanced HPLib On_Off.")

        p_th_tot_in_watt = p_th_dhw + p_th_sh
        p_el_tot_in_watt = p_el_dhw + p_el_sh + p_el_cooling

        thermal_power_from_environment = (p_th_dhw + p_th_sh) - (p_el_dhw + p_el_sh)

        thermal_energy_hp_tot_in_watt_hour = (
            p_th_tot_in_watt * self.my_simulation_parameters.seconds_per_timestep / 3600
        )
        thermal_energy_hp_sh_in_watt_hour = p_th_sh * self.my_simulation_parameters.seconds_per_timestep / 3600
        thermal_energy_hp_dhw_in_watt_hour = p_th_dhw * self.my_simulation_parameters.seconds_per_timestep / 3600

        electrical_energy_hp_tot_in_watt_hour = (
            p_el_tot_in_watt * self.my_simulation_parameters.seconds_per_timestep / 3600
        )
        electrical_energy_hp_sh_in_watt_hour = p_el_sh * self.my_simulation_parameters.seconds_per_timestep / 3600
        electrical_energy_hp_dhw_in_watt_hour = p_el_dhw * self.my_simulation_parameters.seconds_per_timestep / 3600

        cumulative_hp_thermal_energy_tot_in_watt_hour = (
            self.state.cumulative_thermal_energy_tot_in_watt_hour + thermal_energy_hp_tot_in_watt_hour
        )
        cumulative_hp_thermal_energy_sh_in_watt_hour = (
            self.state.cumulative_thermal_energy_sh_in_watt_hour + thermal_energy_hp_sh_in_watt_hour
        )
        cumulative_hp_thermal_energy_dhw_in_watt_hour = (
            self.state.cumulative_thermal_energy_dhw_in_watt_hour + thermal_energy_hp_dhw_in_watt_hour
        )

        cumulative_hp_electrical_energy_tot_in_watt_hour = (
            self.state.cumulative_electrical_energy_tot_in_watt_hour + electrical_energy_hp_tot_in_watt_hour
        )
        cumulative_hp_electrical_energy_sh_in_watt_hour = (
            self.state.cumulative_electrical_energy_sh_in_watt_hour + electrical_energy_hp_sh_in_watt_hour
        )
        cumulative_hp_electrical_energy_dhw_in_watt_hour = (
            self.state.cumulative_electrical_energy_dhw_in_watt_hour + electrical_energy_hp_dhw_in_watt_hour
        )

        # Counter for switching in sh mode
        if self.state.on_off_previous != on_off and on_off == 1:
            counter_switch_sh = self.state.counter_switch_sh + 1
        else:
            counter_switch_sh = self.state.counter_switch_sh

        # Counter for switching in dhw mode
        if self.state.on_off_previous != on_off and on_off == 2:
            counter_switch_dhw = self.state.counter_switch_dhw + 1
        else:
            counter_switch_dhw = self.state.counter_switch_dhw

        # Counter for switching on Off Mode of HP
        if self.state.on_off_previous == 0 and on_off != 0:
            counter_onoff = self.state.counter_onoff + 1
        else:
            counter_onoff = self.state.counter_onoff

        if self.parameters["Group"].iloc[0] in (2, 3, 5, 6):
            # todo: variability of massflow. now there is a fix temperaturdiffernz between inlet and outlet which calculate the massflow

            m_dot_water_primary = thermal_power_from_environment / (
                self.specific_heat_capacity_of_water_in_joule_per_kilogram_per_celsius
                * self.temperature_difference_primary_side
            )
            t_out_primary = t_in_primary - self.temperature_difference_primary_side
            stsv.set_output_value(self.m_dot_water_primary_dhnet, m_dot_water_primary)
            stsv.set_output_value(self.temp_water_primary_side_in, t_in_primary)
            stsv.set_output_value(self.temp_water_primary_side_out, t_out_primary)

        # write values for output time series
        stsv.set_output_value(self.p_th_sh, p_th_sh)
        stsv.set_output_value(self.p_th_tot, p_th_tot_in_watt)
        stsv.set_output_value(self.p_el_sh, p_el_sh)
        stsv.set_output_value(self.p_el_cooling, p_el_cooling)
        stsv.set_output_value(self.p_el_tot, p_el_tot_in_watt)
        stsv.set_output_value(self.cop, cop)
        stsv.set_output_value(self.eer, eer)
        stsv.set_output_value(self.heatpump_state, on_off)
        stsv.set_output_value(self.t_in_sh, t_in_secondary_sh)
        stsv.set_output_value(self.t_out_sh, t_out_sh)
        stsv.set_output_value(self.m_dot_sh, m_dot_sh)
        stsv.set_output_value(self.time_on_heating, time_on_heating)
        stsv.set_output_value(self.time_on_cooling, time_on_cooling)
        stsv.set_output_value(self.time_off, time_off)
        stsv.set_output_value(self.thermal_power_from_environment, thermal_power_from_environment)
        stsv.set_output_value(self.thermal_energy_hp_tot_channel, thermal_energy_hp_tot_in_watt_hour)
        stsv.set_output_value(self.thermal_energy_hp_sh_channel, thermal_energy_hp_sh_in_watt_hour)
        stsv.set_output_value(self.electrical_energy_hp_tot_channel, electrical_energy_hp_tot_in_watt_hour)
        stsv.set_output_value(self.electrical_energy_hp_sh_channel, electrical_energy_hp_sh_in_watt_hour)
        stsv.set_output_value(
            self.cumulative_hp_thermal_energy_tot_channel, cumulative_hp_thermal_energy_tot_in_watt_hour
        )
        stsv.set_output_value(
            self.cumulative_hp_thermal_energy_sh_channel, cumulative_hp_thermal_energy_sh_in_watt_hour
        )
        stsv.set_output_value(
            self.cumulative_hp_electrical_energy_tot_channel, cumulative_hp_electrical_energy_tot_in_watt_hour
        )
        stsv.set_output_value(
            self.cumulative_hp_electrical_energy_sh_channel, cumulative_hp_electrical_energy_sh_in_watt_hour
        )
        stsv.set_output_value(self.counter_on_off_channel, counter_onoff)
        stsv.set_output_value(self.delta_t_hp_channel, self.heatpump.delta_t)

        if self.with_domestic_hot_water_preparation:
            stsv.set_output_value(self.p_th_dhw, p_th_dhw)
            stsv.set_output_value(self.p_el_dhw, p_el_dhw)
            stsv.set_output_value(self.t_out_dhw, t_out_dhw)
            stsv.set_output_value(self.m_dot_dhw, m_dot_dhw)
            stsv.set_output_value(self.thermal_energy_hp_dhw_channel, thermal_energy_hp_dhw_in_watt_hour)
            stsv.set_output_value(self.electrical_energy_hp_dhw_channel, electrical_energy_hp_dhw_in_watt_hour)
            stsv.set_output_value(
                self.cumulative_hp_thermal_energy_dhw_channel, cumulative_hp_thermal_energy_dhw_in_watt_hour
            )
            stsv.set_output_value(
                self.cumulative_hp_electrical_energy_dhw_channel, cumulative_hp_electrical_energy_dhw_in_watt_hour
            )
            stsv.set_output_value(self.counter_switch_dhw_channel, counter_switch_dhw)
            stsv.set_output_value(self.counter_switch_sh_channel, counter_switch_sh)

        # write values to state
        self.state.time_on_heating = time_on_heating
        self.state.time_on_cooling = time_on_cooling
        self.state.time_off = time_off
        self.state.on_off_previous = on_off
        self.state.cumulative_thermal_energy_tot_in_watt_hour = cumulative_hp_thermal_energy_tot_in_watt_hour
        self.state.cumulative_thermal_energy_sh_in_watt_hour = cumulative_hp_thermal_energy_sh_in_watt_hour
        self.state.cumulative_thermal_energy_dhw_in_watt_hour = cumulative_hp_thermal_energy_dhw_in_watt_hour
        self.state.cumulative_electrical_energy_tot_in_watt_hour = cumulative_hp_electrical_energy_tot_in_watt_hour
        self.state.cumulative_electrical_energy_sh_in_watt_hour = cumulative_hp_electrical_energy_sh_in_watt_hour
        self.state.cumulative_electrical_energy_dhw_in_watt_hour = cumulative_hp_electrical_energy_dhw_in_watt_hour
        self.state.counter_switch_sh = counter_switch_sh
        self.state.counter_switch_dhw = counter_switch_dhw
        self.state.counter_onoff = counter_onoff
        self.state.delta_t = self.heatpump.delta_t

    @staticmethod
    def get_cost_capex(config: MoreAdvancedHeatPumpHPLibConfig) -> Tuple[float, float, float]:
        """Returns investment cost, CO2 emissions and lifetime."""
        return config.cost.value, config.co2_footprint.value, config.lifetime.value

    def get_cost_opex(
        self,
        all_outputs: List,
        postprocessing_results: pd.DataFrame,
    ) -> OpexCostDataClass:
        """Calculate OPEX costs, consisting of maintenance costs.

        No electricity costs for components except for Electricity Meter,
        because part of electricity consumption is feed by PV
        """
        consumption: float

        for index, output in enumerate(all_outputs):
<<<<<<< HEAD
            if output.component_name == self.component_name and output.load_type == LoadTypes.ELECTRICITY:
                consumption = round(
=======
            if (
                output.component_name == "MoreAdvancedHeatPumpHPLib" and output.load_type == LoadTypes.ELECTRICITY and output.field_name == self.ElectricalInputPowerTotal
            ):  # Todo: check component name from system_setups: find another way of using only heatpump-outputs
                self.config.consumption = round(
>>>>>>> 2a647954
                    sum(postprocessing_results.iloc[:, index])
                    * self.my_simulation_parameters.seconds_per_timestep
                    / 3.6e6,
                    2,
                )
        opex_cost_data_class = OpexCostDataClass(
<<<<<<< HEAD
            opex_cost=self.calc_maintenance_cost(),
            co2_footprint=0,
            consumption=consumption,
=======
            opex_energy_cost_in_euro=0,
            opex_maintenance_cost_in_euro=self.calc_maintenance_cost(),
            co2_footprint_in_kg=0,
            consumption_in_kwh=self.config.consumption,
            loadtype=LoadTypes.ELECTRICITY
>>>>>>> 2a647954
        )

        return opex_cost_data_class

    def get_cached_results_or_run_hplib_simulation(
        self,
        force_convergence: bool,
        t_in_primary: float,
        t_in_secondary: float,
        t_amb: float,
        mode: int,
    ) -> Any:
        """Use caching of results of HPLib simulation."""

        # rounding of variable values
        if not force_convergence:
            t_in_primary = round(t_in_primary, 1)
            t_in_secondary = round(t_in_secondary, 1)
            t_amb = round(t_amb, 1)

        my_data_class = CalculationRequest(
            t_in_primary=t_in_primary,
            t_in_secondary=t_in_secondary,
            t_amb=t_amb,
            mode=mode,
        )
        my_json_key = my_data_class.get_key()
        my_hash_key = hashlib.sha256(my_json_key.encode("utf-8")).hexdigest()

        if my_hash_key in self.calculation_cache:
            results = self.calculation_cache[my_hash_key]
        else:
            results = self.heatpump.simulate(t_in_primary, t_in_secondary, t_amb, mode=mode)

            self.calculation_cache[my_hash_key] = results

        return results

    def get_component_kpi_entries(
        self,
        all_outputs: List,
        postprocessing_results: pd.DataFrame,
    ) -> List[KpiEntry]:
        """Calculates KPIs for the respective component and return all KPI entries as list."""

        output_heating_energy_in_kilowatt_hour: float = 0.0
        output_cooling_energy_in_kilowatt_hour: float = 0.0
        electrical_energy_for_heating_in_kilowatt_hour: float = 1.0
        electrical_energy_for_cooling_in_kilowatt_hour: float = 1.0
        number_of_heat_pump_cycles: Optional[float] = None
        seasonal_performance_factor: Optional[float] = None
        seasonal_energy_efficiency_ratio: Optional[float] = None
        total_electrical_energy_input_in_kilowatt_hour: Optional[float] = None
        heating_time_in_hours: Optional[float] = None
        cooling_time_in_hours: Optional[float] = None
        return_temperature_list_in_celsius: pd.Series = pd.Series([])
        flow_temperature_list_in_celsius: pd.Series = pd.Series([])
        dhw_heat_pump_total_electricity_consumption_in_kilowatt_hour: Optional[float] = None
        dhw_heat_pump_heating_energy_output_in_kilowatt_hour: Optional[float] = None

        list_of_kpi_entries: List[KpiEntry] = []
        for index, output in enumerate(all_outputs):
            if output.component_name == self.component_name:
                number_of_heat_pump_cycles = self.get_heatpump_cycles(
                    output=output, index=index, postprocessing_results=postprocessing_results
                )
                if output.field_name == self.ThermalOutputPowerSH and output.load_type == LoadTypes.HEATING:
                    # take only output values for heating
                    heating_output_power_values_in_watt = postprocessing_results.iloc[:, index].loc[
                        postprocessing_results.iloc[:, index] > 0.0
                    ]
                    # get energy from power
                    output_heating_energy_in_kilowatt_hour = KpiHelperClass.compute_total_energy_from_power_timeseries(
                        power_timeseries_in_watt=heating_output_power_values_in_watt,
                        timeresolution=self.my_simulation_parameters.seconds_per_timestep,
                    )

                    # take only output values for cooling
                    cooling_output_power_values_in_watt = postprocessing_results.iloc[:, index].loc[
                        postprocessing_results.iloc[:, index] < 0.0
                    ]
                    # for cooling enery use absolute value, not negative value
                    output_cooling_energy_in_kilowatt_hour = abs(
                        KpiHelperClass.compute_total_energy_from_power_timeseries(
                            power_timeseries_in_watt=cooling_output_power_values_in_watt,
                            timeresolution=self.my_simulation_parameters.seconds_per_timestep,
                        )
                    )
                elif output.field_name == self.ThermalOutputPowerDHW:
                    dhw_heat_pump_heating_power_output_in_watt_series = postprocessing_results.iloc[:, index]
                    dhw_heat_pump_heating_energy_output_in_kilowatt_hour = (
                        KpiHelperClass.compute_total_energy_from_power_timeseries(
                            power_timeseries_in_watt=dhw_heat_pump_heating_power_output_in_watt_series,
                            timeresolution=self.my_simulation_parameters.seconds_per_timestep,
                        )
                    )

                elif output.field_name == self.ElectricalInputPowerSH:
                    # get electrical energie values for heating
                    electrical_energy_for_heating_in_kilowatt_hour = (
                        KpiHelperClass.compute_total_energy_from_power_timeseries(
                            power_timeseries_in_watt=postprocessing_results.iloc[:, index],
                            timeresolution=self.my_simulation_parameters.seconds_per_timestep,
                        )
                    )
                elif output.field_name == self.ElectricalInputPowerDHW:
                    dhw_heat_pump_total_electricity_consumption_in_watt_series = postprocessing_results.iloc[:, index]
                    dhw_heat_pump_total_electricity_consumption_in_kilowatt_hour = (
                        KpiHelperClass.compute_total_energy_from_power_timeseries(
                            power_timeseries_in_watt=dhw_heat_pump_total_electricity_consumption_in_watt_series,
                            timeresolution=self.my_simulation_parameters.seconds_per_timestep,
                        )
                    )

                elif output.field_name == self.ElectricalInputPowerForCooling:
                    # get electrical energie values for cooling
                    electrical_energy_for_cooling_in_kilowatt_hour = (
                        KpiHelperClass.compute_total_energy_from_power_timeseries(
                            power_timeseries_in_watt=postprocessing_results.iloc[:, index],
                            timeresolution=self.my_simulation_parameters.seconds_per_timestep,
                        )
                    )

                elif output.field_name == self.TimeOnHeating:
                    heating_time_in_seconds = sum(postprocessing_results.iloc[:, index])
                    heating_time_in_hours = heating_time_in_seconds / 3600

                elif output.field_name == self.TimeOnCooling:
                    cooling_time_in_seconds = sum(postprocessing_results.iloc[:, index])
                    cooling_time_in_hours = cooling_time_in_seconds / 3600

                elif output.field_name == self.TemperatureOutputSH:
                    flow_temperature_list_in_celsius = postprocessing_results.iloc[:, index]

                elif output.field_name == self.TemperatureInputSH:
                    return_temperature_list_in_celsius = postprocessing_results.iloc[:, index]

        # get flow and return temperatures
        if not flow_temperature_list_in_celsius.empty and not return_temperature_list_in_celsius.empty:
            list_of_kpi_entries = self.get_flow_and_return_temperatures(
                flow_temperature_list_in_celsius=flow_temperature_list_in_celsius,
                return_temperature_list_in_celsius=return_temperature_list_in_celsius,
                list_of_kpi_entries=list_of_kpi_entries,
            )
        # calculate SPF
        if electrical_energy_for_heating_in_kilowatt_hour != 0.0:
            seasonal_performance_factor = (
                output_heating_energy_in_kilowatt_hour / electrical_energy_for_heating_in_kilowatt_hour
            )

        # calculate SEER
        if electrical_energy_for_cooling_in_kilowatt_hour != 0.0:
            seasonal_energy_efficiency_ratio = (
                output_cooling_energy_in_kilowatt_hour / electrical_energy_for_cooling_in_kilowatt_hour
            )

        # calculate total electricty input energy
        total_electrical_energy_input_in_kilowatt_hour = (
            electrical_energy_for_cooling_in_kilowatt_hour + electrical_energy_for_heating_in_kilowatt_hour
        )

        # make kpi entry
        dhw_heatpump_heating_energy_output_entry = KpiEntry(
            name="Heating output energy of DHW heat pump",
            unit="kWh",
            value=dhw_heat_pump_heating_energy_output_in_kilowatt_hour,
            tag=KpiTagEnumClass.HEATPUMP_DOMESTIC_HOT_WATER,
            description=self.component_name,
        )
        list_of_kpi_entries.append(dhw_heatpump_heating_energy_output_entry)

        dhw_heatpump_total_electricity_consumption_entry = KpiEntry(
            name="DHW heat pump total electricity consumption",
            unit="kWh",
            value=dhw_heat_pump_total_electricity_consumption_in_kilowatt_hour,
            tag=KpiTagEnumClass.HEATPUMP_DOMESTIC_HOT_WATER,
            description=self.component_name,
        )
        list_of_kpi_entries.append(dhw_heatpump_total_electricity_consumption_entry)

        number_of_heat_pump_cycles_entry = KpiEntry(
            name="Number of SH heat pump cycles",
            unit="-",
            value=number_of_heat_pump_cycles,
            tag=KpiTagEnumClass.HEATPUMP_SPACE_HEATING,
            description=self.component_name,
        )
        list_of_kpi_entries.append(number_of_heat_pump_cycles_entry)

        seasonal_performance_factor_entry = KpiEntry(
            name="Seasonal performance factor of SH heat pump",
            unit="-",
            value=seasonal_performance_factor,
            tag=KpiTagEnumClass.HEATPUMP_SPACE_HEATING,
            description=self.component_name,
        )
        list_of_kpi_entries.append(seasonal_performance_factor_entry)

        seasonal_energy_efficiency_entry = KpiEntry(
            name="Seasonal energy efficiency ratio of SH heat pump",
            unit="-",
            value=seasonal_energy_efficiency_ratio,
            tag=KpiTagEnumClass.HEATPUMP_SPACE_HEATING,
            description=self.component_name,
        )
        list_of_kpi_entries.append(seasonal_energy_efficiency_entry)

        heating_output_energy_heatpump_entry = KpiEntry(
            name="Heating output energy of SH heat pump",
            unit="kWh",
            value=output_heating_energy_in_kilowatt_hour,
            tag=KpiTagEnumClass.HEATPUMP_SPACE_HEATING,
            description=self.component_name,
        )
        list_of_kpi_entries.append(heating_output_energy_heatpump_entry)

        cooling_output_energy_heatpump_entry = KpiEntry(
            name="Cooling output energy of SH heat pump",
            unit="kWh",
            value=output_cooling_energy_in_kilowatt_hour,
            tag=KpiTagEnumClass.HEATPUMP_SPACE_HEATING,
            description=self.component_name,
        )
        list_of_kpi_entries.append(cooling_output_energy_heatpump_entry)

        electrical_input_energy_for_heating_entry = KpiEntry(
            name="Electrical input energy for heating of SH heat pump",
            unit="kWh",
            value=electrical_energy_for_heating_in_kilowatt_hour,
            tag=KpiTagEnumClass.HEATPUMP_SPACE_HEATING,
            description=self.component_name,
        )
        list_of_kpi_entries.append(electrical_input_energy_for_heating_entry)

        electrical_input_energy_for_cooling_entry = KpiEntry(
            name="Electrical input energy for cooling of SH heat pump",
            unit="kWh",
            value=electrical_energy_for_cooling_in_kilowatt_hour,
            tag=KpiTagEnumClass.HEATPUMP_SPACE_HEATING,
            description=self.component_name,
        )
        list_of_kpi_entries.append(electrical_input_energy_for_cooling_entry)

        electrical_input_energy_total_entry = KpiEntry(
            name="Total electrical input energy of SH heat pump",
            unit="kWh",
            value=total_electrical_energy_input_in_kilowatt_hour,
            tag=KpiTagEnumClass.HEATPUMP_SPACE_HEATING,
            description=self.component_name,
        )
        list_of_kpi_entries.append(electrical_input_energy_total_entry)

        heating_hours_entry = KpiEntry(
            name="Heating hours of SH heat pump",
            unit="h",
            value=heating_time_in_hours,
            tag=KpiTagEnumClass.HEATPUMP_SPACE_HEATING,
            description=self.component_name,
        )
        list_of_kpi_entries.append(heating_hours_entry)

        cooling_hours_entry = KpiEntry(
            name="Cooling hours of SH heat pump",
            unit="h",
            value=cooling_time_in_hours,
            tag=KpiTagEnumClass.HEATPUMP_SPACE_HEATING,
            description=self.component_name,
        )
        list_of_kpi_entries.append(cooling_hours_entry)

        return list_of_kpi_entries

    # make kpi entries and append to list
    def get_heatpump_cycles(self, output: Any, index: int, postprocessing_results: pd.DataFrame) -> float:
        """Get the number of cycles of the heat pump for the simulated period."""
        number_of_cycles = 0
        if output.field_name == self.TimeOff:
            for time_index, off_time in enumerate(postprocessing_results.iloc[:, index].values):
                try:
                    if off_time != 0 and postprocessing_results.iloc[:, index].values[time_index + 1] == 0:
                        number_of_cycles = number_of_cycles + 1

                except Exception:
                    pass

        return number_of_cycles

    def get_flow_and_return_temperatures(
        self,
        flow_temperature_list_in_celsius: pd.Series,
        return_temperature_list_in_celsius: pd.Series,
        list_of_kpi_entries: List[KpiEntry],
    ) -> List[KpiEntry]:
        """Get flow and return temperatures of heat pump."""
        # get mean, max and min values of flow and return temperatures
        mean_flow_temperature_in_celsius: Optional[float] = None
        mean_return_temperature_in_celsius: Optional[float] = None
        mean_temperature_difference_between_flow_and_return_in_celsius: Optional[float] = None
        min_flow_temperature_in_celsius: Optional[float] = None
        min_return_temperature_in_celsius: Optional[float] = None
        min_temperature_difference_between_flow_and_return_in_celsius: Optional[float] = None
        max_flow_temperature_in_celsius: Optional[float] = None
        max_return_temperature_in_celsius: Optional[float] = None
        max_temperature_difference_between_flow_and_return_in_celsius: Optional[float] = None

        temperature_diff_flow_and_return_in_celsius = (
            flow_temperature_list_in_celsius - return_temperature_list_in_celsius
        )
        (
            mean_temperature_difference_between_flow_and_return_in_celsius,
            max_temperature_difference_between_flow_and_return_in_celsius,
            min_temperature_difference_between_flow_and_return_in_celsius,
        ) = KpiHelperClass.calc_mean_max_min_value(list_or_pandas_series=temperature_diff_flow_and_return_in_celsius)

        (
            mean_flow_temperature_in_celsius,
            max_flow_temperature_in_celsius,
            min_flow_temperature_in_celsius,
        ) = KpiHelperClass.calc_mean_max_min_value(list_or_pandas_series=flow_temperature_list_in_celsius)

        (
            mean_return_temperature_in_celsius,
            max_return_temperature_in_celsius,
            min_return_temperature_in_celsius,
        ) = KpiHelperClass.calc_mean_max_min_value(list_or_pandas_series=return_temperature_list_in_celsius)

        # make kpi entries and append to list
        mean_flow_temperature_sh_entry = KpiEntry(
            name="Mean flow temperature of SH heat pump",
            unit="°C",
            value=mean_flow_temperature_in_celsius,
            tag=KpiTagEnumClass.HEATPUMP_SPACE_HEATING,
        )
        list_of_kpi_entries.append(mean_flow_temperature_sh_entry)

        mean_return_temperature_sh_entry = KpiEntry(
            name="Mean return temperature of SH heat pump",
            unit="°C",
            value=mean_return_temperature_in_celsius,
            tag=KpiTagEnumClass.HEATPUMP_SPACE_HEATING,
        )
        list_of_kpi_entries.append(mean_return_temperature_sh_entry)

        mean_temperature_difference_sh_entry = KpiEntry(
            name="Mean temperature difference of SH heat pump",
            unit="°C",
            value=mean_temperature_difference_between_flow_and_return_in_celsius,
            tag=KpiTagEnumClass.HEATPUMP_SPACE_HEATING,
        )
        list_of_kpi_entries.append(mean_temperature_difference_sh_entry)

        max_flow_temperature_sh_entry = KpiEntry(
            name="Max flow temperature of SH heat pump",
            unit="°C",
            value=max_flow_temperature_in_celsius,
            tag=KpiTagEnumClass.HEATPUMP_SPACE_HEATING,
        )
        list_of_kpi_entries.append(max_flow_temperature_sh_entry)

        max_return_temperature_sh_entry = KpiEntry(
            name="Max return temperature of SH heat pump",
            unit="°C",
            value=max_return_temperature_in_celsius,
            tag=KpiTagEnumClass.HEATPUMP_SPACE_HEATING,
        )
        list_of_kpi_entries.append(max_return_temperature_sh_entry)

        max_temperature_difference_sh_entry = KpiEntry(
            name="Max temperature difference of SH heat pump",
            unit="°C",
            value=max_temperature_difference_between_flow_and_return_in_celsius,
            tag=KpiTagEnumClass.HEATPUMP_SPACE_HEATING,
        )
        list_of_kpi_entries.append(max_temperature_difference_sh_entry)

        min_flow_temperature_sh_entry = KpiEntry(
            name="Min flow temperature of SH heat pump",
            unit="°C",
            value=min_flow_temperature_in_celsius,
            tag=KpiTagEnumClass.HEATPUMP_SPACE_HEATING,
        )
        list_of_kpi_entries.append(min_flow_temperature_sh_entry)

        min_return_temperature_sh_entry = KpiEntry(
            name="Min return temperature of SH heat pump",
            unit="°C",
            value=min_return_temperature_in_celsius,
            tag=KpiTagEnumClass.HEATPUMP_SPACE_HEATING,
        )
        list_of_kpi_entries.append(min_return_temperature_sh_entry)

        min_temperature_difference_sh_entry = KpiEntry(
            name="Min temperature difference of SH heat pump",
            unit="°C",
            value=min_temperature_difference_between_flow_and_return_in_celsius,
            tag=KpiTagEnumClass.HEATPUMP_SPACE_HEATING,
        )
        list_of_kpi_entries.append(min_temperature_difference_sh_entry)
        return list_of_kpi_entries


@dataclass
class MoreAdvancedHeatPumpHPLibState:
    """MoreAdvancedHeatPumpHPLibState class."""

    time_on_heating: int
    time_off: int
    time_on_cooling: int
    on_off_previous: float
    cumulative_thermal_energy_tot_in_watt_hour: float
    cumulative_thermal_energy_sh_in_watt_hour: float
    cumulative_thermal_energy_dhw_in_watt_hour: float
    cumulative_electrical_energy_tot_in_watt_hour: float
    cumulative_electrical_energy_sh_in_watt_hour: float
    cumulative_electrical_energy_dhw_in_watt_hour: float
    counter_switch_sh: int
    counter_switch_dhw: int
    counter_onoff: int
    delta_t: float

    def self_copy(
        self,
    ):
        """Copy the Heat Pump State."""
        return MoreAdvancedHeatPumpHPLibState(
            self.time_on_heating,
            self.time_off,
            self.time_on_cooling,
            self.on_off_previous,
            self.cumulative_thermal_energy_tot_in_watt_hour,
            self.cumulative_thermal_energy_sh_in_watt_hour,
            self.cumulative_thermal_energy_dhw_in_watt_hour,
            self.cumulative_electrical_energy_tot_in_watt_hour,
            self.cumulative_electrical_energy_sh_in_watt_hour,
            self.cumulative_electrical_energy_dhw_in_watt_hour,
            self.counter_switch_sh,
            self.counter_switch_dhw,
            self.counter_onoff,
            self.delta_t,
        )


@dataclass
class CalculationRequest(JSONWizard):
    """Class for caching HPLib parameters so that HPLib.simulate does not need to run so often."""

    t_in_primary: float
    t_in_secondary: float
    t_amb: float
    mode: int

    def get_key(self):
        """Get key of class with important parameters."""

        return str(self.t_in_primary) + " " + str(self.t_in_secondary) + " " + str(self.t_amb) + " " + str(self.mode)


@dataclass_json
@dataclass
class MoreAdvancedHeatPumpHPLibControllerSpaceHeatingConfig(ConfigBase):
    """HeatPump Controller Config Class for building heating."""

    @classmethod
    def get_main_classname(cls):
        """Returns the full class name of the base class."""
        return MoreAdvancedHeatPumpHPLibControllerSpaceHeating.get_full_classname()

    building_name: str
    name: str
    mode: int
    set_heating_threshold_outside_temperature_in_celsius: Optional[float]
    set_cooling_threshold_outside_temperature_in_celsius: Optional[float]
    upper_temperature_offset_for_state_conditions_in_celsius: float
    lower_temperature_offset_for_state_conditions_in_celsius: float
    heat_distribution_system_type: Any

    @classmethod
    def get_default_space_heating_controller_config(
        cls,
        heat_distribution_system_type: Any,
        name: str = "MoreAdvancedHeatPumpHPLibControllerSpaceHeating",
        building_name: str = "BUI1",
        upper_temperature_offset_for_state_conditions_in_celsius: float = 5.0,
        lower_temperature_offset_for_state_conditions_in_celsius: float = 5.0,
    ) -> "MoreAdvancedHeatPumpHPLibControllerSpaceHeatingConfig":
        """Gets a default Generic Heat Pump Controller."""
        return MoreAdvancedHeatPumpHPLibControllerSpaceHeatingConfig(
            building_name=building_name,
            name=name,
            mode=1,
            set_heating_threshold_outside_temperature_in_celsius=16.0,
            set_cooling_threshold_outside_temperature_in_celsius=20.0,
            upper_temperature_offset_for_state_conditions_in_celsius=upper_temperature_offset_for_state_conditions_in_celsius,
            lower_temperature_offset_for_state_conditions_in_celsius=lower_temperature_offset_for_state_conditions_in_celsius,
            heat_distribution_system_type=heat_distribution_system_type,
        )


class MoreAdvancedHeatPumpHPLibControllerSpaceHeating(Component):
    """Heat Pump Controller for Space Heating.

    It takes data from other
    components and sends signal to the heat pump for
    activation or deactivation.
    On/off Switch with respect to water temperature from storage.

    Parameters
    ----------
    t_air_heating: float
        Minimum comfortable temperature for residents
    t_air_cooling: float
        Maximum comfortable temperature for residents
    offset: float
        Temperature offset to compensate the hysteresis
        correction for the building temperature change
    mode : int
        Mode index for operation type for this heat pump

    """

    # Inputs
    WaterTemperatureInput = "WaterTemperatureInput"
    HeatingFlowTemperatureFromHeatDistributionSystem = "HeatingFlowTemperatureFromHeatDistributionSystem"

    DailyAverageOutsideTemperature = "DailyAverageOutsideTemperature"

    SimpleHotWaterStorageTemperatureModifier = "SimpleHotWaterStorageTemperatureModifier"

    # Outputs
    State_SH = "State_SpaceHeating"

    def __init__(
        self,
        my_simulation_parameters: SimulationParameters,
        config: MoreAdvancedHeatPumpHPLibControllerSpaceHeatingConfig,
        my_display_config: DisplayConfig = DisplayConfig(),
    ) -> None:
        """Construct all the neccessary attributes."""
        self.heatpump_controller_config = config
        super().__init__(
            name=config.building_name + "_" + self.heatpump_controller_config.name,
            my_simulation_parameters=my_simulation_parameters,
            my_config=config,
            my_display_config=my_display_config,
        )

        self.heat_distribution_system_type = self.heatpump_controller_config.heat_distribution_system_type
        self.build(
            mode=self.heatpump_controller_config.mode,
            upper_temperature_offset_for_state_conditions_in_celsius=self.heatpump_controller_config.upper_temperature_offset_for_state_conditions_in_celsius,
            lower_temperature_offset_for_state_conditions_in_celsius=self.heatpump_controller_config.lower_temperature_offset_for_state_conditions_in_celsius,
        )

        self.water_temperature_input_channel: ComponentInput = self.add_input(
            self.component_name,
            self.WaterTemperatureInput,
            LoadTypes.TEMPERATURE,
            Units.CELSIUS,
            True,
        )

        self.heating_flow_temperature_from_heat_distribution_system_channel: ComponentInput = self.add_input(
            self.component_name,
            self.HeatingFlowTemperatureFromHeatDistributionSystem,
            LoadTypes.TEMPERATURE,
            Units.CELSIUS,
            True,
        )
        self.daily_avg_outside_temperature_input_channel: ComponentInput = self.add_input(
            self.component_name,
            self.DailyAverageOutsideTemperature,
            LoadTypes.TEMPERATURE,
            Units.CELSIUS,
            True,
        )

        self.simple_hot_water_storage_temperature_modifier_channel: ComponentInput = self.add_input(
            self.component_name,
            self.SimpleHotWaterStorageTemperatureModifier,
            LoadTypes.TEMPERATURE,
            Units.CELSIUS,
            mandatory=False,
        )

        self.state_channel: ComponentOutput = self.add_output(
            self.component_name,
            self.State_SH,
            LoadTypes.ANY,
            Units.ANY,
            output_description=f"here a description for {self.State_SH} will follow.",
        )

        self.controller_heatpumpmode: Any
        self.previous_heatpump_mode: Any

        self.add_default_connections(self.get_default_connections_from_heat_distribution_controller())
        self.add_default_connections(self.get_default_connections_from_weather())
        self.add_default_connections(self.get_default_connections_from_simple_hot_water_storage())

    def get_default_connections_from_heat_distribution_controller(
        self,
    ):
        """Get default connections."""
        connections = []
        hdsc_classname = heat_distribution_system.HeatDistributionController.get_classname()
        connections.append(
            ComponentConnection(
                MoreAdvancedHeatPumpHPLibControllerSpaceHeating.HeatingFlowTemperatureFromHeatDistributionSystem,
                hdsc_classname,
                heat_distribution_system.HeatDistributionController.HeatingFlowTemperature,
            )
        )
        return connections

    def get_default_connections_from_weather(
        self,
    ):
        """Get default connections."""
        connections = []
        weather_classname = weather.Weather.get_classname()
        connections.append(
            ComponentConnection(
                MoreAdvancedHeatPumpHPLibControllerSpaceHeating.DailyAverageOutsideTemperature,
                weather_classname,
                weather.Weather.DailyAverageOutsideTemperatures,
            )
        )
        return connections

    def get_default_connections_from_simple_hot_water_storage(
        self,
    ):
        """Get simple hot water storage default connections."""
        connections = []
        hws_classname = simple_hot_water_storage.SimpleHotWaterStorage.get_classname()
        connections.append(
            ComponentConnection(
                MoreAdvancedHeatPumpHPLibControllerSpaceHeating.WaterTemperatureInput,
                hws_classname,
                simple_hot_water_storage.SimpleHotWaterStorage.WaterTemperatureToHeatGenerator,
            )
        )
        return connections

    def build(
        self,
        mode: float,
        upper_temperature_offset_for_state_conditions_in_celsius: float,
        lower_temperature_offset_for_state_conditions_in_celsius: float,
    ) -> None:
        """Build function.

        The function sets important constants and parameters for the calculations.
        """
        # Sth
        self.controller_heatpumpmode = "off"
        self.previous_heatpump_mode = self.controller_heatpumpmode

        # Configuration
        self.mode = mode
        self.upper_temperature_offset_for_state_conditions_in_celsius = (
            upper_temperature_offset_for_state_conditions_in_celsius
        )
        self.lower_temperature_offset_for_state_conditions_in_celsius = (
            lower_temperature_offset_for_state_conditions_in_celsius
        )

    def i_prepare_simulation(self) -> None:
        """Prepare the simulation."""
        pass

    def i_save_state(self) -> None:
        """Save the current state."""
        self.previous_heatpump_mode = self.controller_heatpumpmode

    def i_restore_state(self) -> None:
        """Restore the previous state."""
        self.controller_heatpumpmode = self.previous_heatpump_mode

    def i_doublecheck(self, timestep: int, stsv: SingleTimeStepValues) -> None:
        """Doublecheck."""
        pass

    def write_to_report(self) -> List[str]:
        """Write important variables to report."""
        return self.heatpump_controller_config.get_string_dict()

    def i_simulate(self, timestep: int, stsv: SingleTimeStepValues, force_convergence: bool) -> None:
        """Simulate the heat pump comtroller."""

        if force_convergence:
            pass
        else:
            # Retrieves inputs

            water_temperature_input_in_celsius = stsv.get_input_value(self.water_temperature_input_channel)

            heating_flow_temperature_from_heat_distribution_system = stsv.get_input_value(
                self.heating_flow_temperature_from_heat_distribution_system_channel
            )

            daily_avg_outside_temperature_in_celsius = stsv.get_input_value(
                self.daily_avg_outside_temperature_input_channel
            )

            storage_temperature_modifier = stsv.get_input_value(
                self.simple_hot_water_storage_temperature_modifier_channel
            )

            # turning heat pump off when the average daily outside temperature is above a certain threshold (if threshold is set in the config)
            summer_heating_mode = self.summer_heating_condition(
                daily_average_outside_temperature_in_celsius=daily_avg_outside_temperature_in_celsius,
                set_heating_threshold_temperature_in_celsius=self.heatpump_controller_config.set_heating_threshold_outside_temperature_in_celsius,
            )

            # mode 1 is on/off controller
            if self.mode == 1:
                self.conditions_on_off(
                    water_temperature_input_in_celsius=water_temperature_input_in_celsius,
                    set_heating_flow_temperature_in_celsius=heating_flow_temperature_from_heat_distribution_system,
                    summer_heating_mode=summer_heating_mode,
                    storage_temperature_modifier=storage_temperature_modifier,
                    upper_temperature_offset_for_state_conditions_in_celsius=self.upper_temperature_offset_for_state_conditions_in_celsius,
                    lower_temperature_offset_for_state_conditions_in_celsius=self.lower_temperature_offset_for_state_conditions_in_celsius,
                )

            # mode 2 is regulated controller (meaning heating, cooling, off). this is only possible if heating system is floor heating
            elif self.mode == 2 and self.heat_distribution_system_type == HeatDistributionSystemType.FLOORHEATING:
                # turning heat pump cooling mode off when the average daily outside temperature is below a certain threshold
                summer_cooling_mode = self.summer_cooling_condition(
                    daily_average_outside_temperature_in_celsius=daily_avg_outside_temperature_in_celsius,
                    set_cooling_threshold_temperature_in_celsius=self.heatpump_controller_config.set_cooling_threshold_outside_temperature_in_celsius,
                )
                self.conditions_heating_cooling_off(
                    water_temperature_input_in_celsius=water_temperature_input_in_celsius,
                    set_heating_flow_temperature_in_celsius=heating_flow_temperature_from_heat_distribution_system,
                    summer_heating_mode=summer_heating_mode,
                    summer_cooling_mode=summer_cooling_mode,
                    storage_temperature_modifier=storage_temperature_modifier,
                    upper_temperature_offset_for_state_conditions_in_celsius=self.upper_temperature_offset_for_state_conditions_in_celsius,
                    lower_temperature_offset_for_state_conditions_in_celsius=self.lower_temperature_offset_for_state_conditions_in_celsius,
                )

            else:
                raise ValueError(
                    "Either the Advanced HP Lib Controller Mode is neither 1 nor 2,"
                    "or the heating system is not floor heating which is the condition for cooling (mode 2)."
                )

            if self.controller_heatpumpmode == "heating":
                state = 1
            elif self.controller_heatpumpmode == "cooling":
                state = -1
            elif self.controller_heatpumpmode == "off":
                state = 0
            else:
                raise ValueError("Advanced HP Lib Controller State unknown.")

            stsv.set_output_value(self.state_channel, state)

    def conditions_on_off(
        self,
        water_temperature_input_in_celsius: float,
        set_heating_flow_temperature_in_celsius: float,
        summer_heating_mode: str,
        storage_temperature_modifier: float,
        upper_temperature_offset_for_state_conditions_in_celsius: float,
        lower_temperature_offset_for_state_conditions_in_celsius: float,
    ) -> None:
        """Set conditions for the heat pump controller mode."""

        if self.controller_heatpumpmode == "heating":
            if (
                water_temperature_input_in_celsius
                > (
                    set_heating_flow_temperature_in_celsius
                    # + 0.5
                    + upper_temperature_offset_for_state_conditions_in_celsius
                    + storage_temperature_modifier
                )
                or summer_heating_mode == "off"
            ):  # + 1:
                self.controller_heatpumpmode = "off"
                return

        elif self.controller_heatpumpmode == "off":
            # heat pump is only turned on if the water temperature is below the flow temperature
            # and if the avg daily outside temperature is cold enough (summer mode on)
            if (
                water_temperature_input_in_celsius
                < (
                    set_heating_flow_temperature_in_celsius
                    # - 1.0
                    - lower_temperature_offset_for_state_conditions_in_celsius
                    + storage_temperature_modifier
                )
                and summer_heating_mode == "on"
            ):  # - 1:
                self.controller_heatpumpmode = "heating"
                return

        else:
            raise ValueError("unknown mode")

    def conditions_heating_cooling_off(
        self,
        water_temperature_input_in_celsius: float,
        set_heating_flow_temperature_in_celsius: float,
        summer_heating_mode: str,
        summer_cooling_mode: str,
        storage_temperature_modifier: float,
        upper_temperature_offset_for_state_conditions_in_celsius: float,
        lower_temperature_offset_for_state_conditions_in_celsius: float,
    ) -> None:
        """Set conditions for the heat pump controller mode according to the flow temperature."""
        # Todo: storage temperature modifier is only working for heating so far. Implement for cooling similar
        heating_set_temperature = set_heating_flow_temperature_in_celsius
        cooling_set_temperature = set_heating_flow_temperature_in_celsius

        if self.controller_heatpumpmode == "heating":
            if (
                water_temperature_input_in_celsius
                >= heating_set_temperature
                + upper_temperature_offset_for_state_conditions_in_celsius
                + storage_temperature_modifier  # Todo: Check if storage_temperature_modifier is neccessary here
                or summer_heating_mode == "off"
            ):
                self.controller_heatpumpmode = "off"
                return
        elif self.controller_heatpumpmode == "cooling":
            if (
                water_temperature_input_in_celsius
                <= cooling_set_temperature - lower_temperature_offset_for_state_conditions_in_celsius
                or summer_cooling_mode == "off"
            ):
                self.controller_heatpumpmode = "off"
                return

        elif self.controller_heatpumpmode == "off":
            # heat pump is only turned on if the water temperature is below the flow temperature
            # and if the avg daily outside temperature is cold enough (summer heating mode on)
            if (
                water_temperature_input_in_celsius
                < (
                    heating_set_temperature
                    - lower_temperature_offset_for_state_conditions_in_celsius
                    + storage_temperature_modifier
                )
                and summer_heating_mode == "on"
            ):
                self.controller_heatpumpmode = "heating"
                return

            # heat pump is only turned on for cooling if the water temperature is above a certain flow temperature
            # and if the avg daily outside temperature is warm enough (summer cooling mode on)
            if (
                water_temperature_input_in_celsius
                > (cooling_set_temperature + upper_temperature_offset_for_state_conditions_in_celsius)
                and summer_cooling_mode == "on"
            ):
                self.controller_heatpumpmode = "cooling"
                return

        else:
            raise ValueError("unknown mode")

    def summer_heating_condition(
        self,
        daily_average_outside_temperature_in_celsius: float,
        set_heating_threshold_temperature_in_celsius: Optional[float],
    ) -> str:
        """Set conditions for the heat pump."""

        # if no heating threshold is set, the heat pump is always on
        if set_heating_threshold_temperature_in_celsius is None:
            heating_mode = "on"

        # it is too hot for heating
        elif daily_average_outside_temperature_in_celsius > set_heating_threshold_temperature_in_celsius:
            heating_mode = "off"

        # it is cold enough for heating
        elif daily_average_outside_temperature_in_celsius < set_heating_threshold_temperature_in_celsius:
            heating_mode = "on"

        else:
            raise ValueError(
                f"daily average temperature {daily_average_outside_temperature_in_celsius}°C"
                f"or heating threshold temperature {set_heating_threshold_temperature_in_celsius}°C is not acceptable."
            )
        return heating_mode

    def summer_cooling_condition(
        self,
        daily_average_outside_temperature_in_celsius: float,
        set_cooling_threshold_temperature_in_celsius: Optional[float],
    ) -> str:
        """Set conditions for the heat pump."""

        # if no cooling threshold is set, cooling is always possible no matter what daily outside temperature
        if set_cooling_threshold_temperature_in_celsius is None:
            cooling_mode = "on"

        # it is hot enough for cooling
        elif daily_average_outside_temperature_in_celsius > set_cooling_threshold_temperature_in_celsius:
            cooling_mode = "on"

        # it is too cold for cooling
        elif daily_average_outside_temperature_in_celsius < set_cooling_threshold_temperature_in_celsius:
            cooling_mode = "off"

        else:
            raise ValueError(
                f"daily average temperature {daily_average_outside_temperature_in_celsius}°C"
                f"or cooling threshold temperature {set_cooling_threshold_temperature_in_celsius}°C is not acceptable."
            )

        return cooling_mode


# implement a HPLib controller l1 for dhw storage (tww)
@dataclass_json
@dataclass
class MoreAdvancedHeatPumpHPLibControllerDHWConfig(ConfigBase):
    """HeatPump Controller Config Class."""

    @classmethod
    def get_main_classname(cls):
        """Returns the full class name of the base class."""
        return MoreAdvancedHeatPumpHPLibControllerDHW.get_full_classname()

    building_name: str
    name: str
    #: lower set temperature of DHW Storage, given in °C
    t_min_dhw_storage_in_celsius: float
    #: upper set temperature of DHW Storage, given in °C
    t_max_dhw_storage_in_celsius: float
    #: set thermal power delivered for dhw on constant value --> max. Value of heatpump
    thermalpower_dhw_is_constant: bool
    #: max. Power of Heatpump for not modulation dhw production
    p_th_max_dhw_in_watt: float

    @classmethod
    def get_default_dhw_controller_config(
        cls,
        name: str = "HeatPumpControllerDHW",
        building_name: str = "BUI1",
    ) -> "MoreAdvancedHeatPumpHPLibControllerDHWConfig":
        """Gets a default Generic Heat Pump Controller."""
        return MoreAdvancedHeatPumpHPLibControllerDHWConfig(
            building_name=building_name,
            name=name,
            t_min_dhw_storage_in_celsius=40.0,
            t_max_dhw_storage_in_celsius=60.0,
            thermalpower_dhw_is_constant=False,  # false: modulation, true: constant power for dhw
            p_th_max_dhw_in_watt=5000.0,  # only if true
        )


class MoreAdvancedHeatPumpHPLibControllerDHW(Component):
    """Heat Pump Controller for DHW.

    It takes data from DHW Storage --> generic hot water storage modular
    sends signal to the heat pump for activation or deactivation.

    """

    # Inputs
    WaterTemperatureInputFromDHWStorage = "WaterTemperatureInputFromDHWStorage"
    DWHStorageTemperatureModifier = "StorageTemperatureModifier"

    # Outputs
    State_dhw = "StateDHW"
    ThermalPower_dhw_is_constant = "ThermalPowerDHWConst"  # if heatpump has fix power for dhw
    Value_thermalpower_dhw_is_constant = "ThermalPowerHPForDHWConst"  # if heatpump has fix power for dhw

    def __init__(
        self,
        my_simulation_parameters: SimulationParameters,
        config: MoreAdvancedHeatPumpHPLibControllerDHWConfig,
        my_display_config: DisplayConfig = DisplayConfig(),
    ) -> None:
        """Construct all the neccessary attributes."""
        self.heatpump_controller_dhw_config = config
        super().__init__(
            name=config.building_name + "_" + self.heatpump_controller_dhw_config.name,
            my_simulation_parameters=my_simulation_parameters,
            my_config=config,
            my_display_config=my_display_config,
        )
        self.config: MoreAdvancedHeatPumpHPLibControllerDHWConfig = config

        self.state_dhw: int
        self.previous_state_dhw: int
        self.water_temperature_input_from_dhw_storage_in_celsius_previous: float
        self.water_temperature_input_from_dhw_storage_in_celsius: float
        self.thermalpower_dhw_is_constant: bool
        self.p_th_max_dhw: float

        self.build()

        self.water_temperature_input_channel: ComponentInput = self.add_input(
            self.component_name,
            self.WaterTemperatureInputFromDHWStorage,
            LoadTypes.TEMPERATURE,
            Units.CELSIUS,
            True,
        )

        self.storage_temperature_modifier_channel: ComponentInput = self.add_input(
            self.component_name,
            self.DWHStorageTemperatureModifier,
            LoadTypes.TEMPERATURE,
            Units.CELSIUS,
            mandatory=False,
        )

        self.state_dhw_channel: ComponentOutput = self.add_output(
            self.component_name,
            self.State_dhw,
            LoadTypes.ANY,
            Units.ANY,
            output_description=f"here a description for {self.State_dhw} will follow.",
        )

        self.thermalpower_dhw_is_constant_channel: ComponentOutput = self.add_output(
            self.component_name,
            self.ThermalPower_dhw_is_constant,
            LoadTypes.ANY,
            Units.ANY,
            output_description=f"here a description for {self.ThermalPower_dhw_is_constant} will follow.",
        )

        self.thermalpower_dhw_is_constant_value_channel: ComponentOutput = self.add_output(
            self.component_name,
            self.Value_thermalpower_dhw_is_constant,
            LoadTypes.ANY,
            Units.ANY,
            output_description=f"here a description for {self.Value_thermalpower_dhw_is_constant} will follow.",
        )

        self.add_default_connections(self.get_default_connections_from_dhw_storage())

    def get_default_connections_from_dhw_storage(
        self,
    ):
        """Get simple hot water storage default connections."""
        # use importlib for importing the other component in order to avoid circular-import errors
        component_module_name = "hisim.components.generic_hot_water_storage_modular"
        component_module = importlib.import_module(name=component_module_name)
        component_class = getattr(component_module, "HotWaterStorage")
        connections = []
        dhw_classname = component_class.get_classname()
        connections.append(
            ComponentConnection(
                MoreAdvancedHeatPumpHPLibControllerDHW.WaterTemperatureInputFromDHWStorage,
                dhw_classname,
                component_class.TemperatureMean,
            )
        )
        return connections

    def build(
        self,
    ) -> None:
        """Build function.

        The function sets important constants and parameters for the calculations.
        """

        self.state_dhw = 0
        self.water_temperature_input_from_dhw_storage_in_celsius = 40.0
        self.thermalpower_dhw_is_constant = self.config.thermalpower_dhw_is_constant
        self.p_th_max_dhw = self.config.p_th_max_dhw_in_watt

        if self.thermalpower_dhw_is_constant is True:
            print("INFO: DHW Power is constant with " + str(self.p_th_max_dhw) + " Watt.")
        elif self.thermalpower_dhw_is_constant is False:
            print("INFO: DHW Power is modulating")
            self.p_th_max_dhw = 0.0

    def i_prepare_simulation(self) -> None:
        """Prepare the simulation."""
        pass

    def i_save_state(self) -> None:
        """Save the current state."""
        self.previous_state_dhw = self.state_dhw
        self.water_temperature_input_from_dhw_storage_in_celsius_previous = (
            self.water_temperature_input_from_dhw_storage_in_celsius
        )

    def i_restore_state(self) -> None:
        """Restore the previous state."""
        self.state_dhw = self.previous_state_dhw
        self.water_temperature_input_from_dhw_storage_in_celsius = (
            self.water_temperature_input_from_dhw_storage_in_celsius_previous
        )

    def i_doublecheck(self, timestep: int, stsv: SingleTimeStepValues) -> None:
        """Doublecheck."""
        pass

    def write_to_report(self) -> List[str]:
        """Write important variables to report."""
        return self.heatpump_controller_dhw_config.get_string_dict()

    def i_simulate(self, timestep: int, stsv: SingleTimeStepValues, force_convergence: bool) -> None:
        """Simulate the heat pump controller for dhw."""

        if force_convergence:
            # self.state_dhw = self.previous_state_dhw
            pass
        else:
            self.water_temperature_input_from_dhw_storage_in_celsius = stsv.get_input_value(
                self.water_temperature_input_channel
            )
            if self.water_temperature_input_from_dhw_storage_in_celsius == 0:
                # for avoiding errors: sometimes timestep output of dhw storage sends zero as input, so hp will switch to dhw, even this is not necessary
                self.water_temperature_input_from_dhw_storage_in_celsius = (
                    self.water_temperature_input_from_dhw_storage_in_celsius_previous
                )

            temperature_modifier = stsv.get_input_value(self.storage_temperature_modifier_channel)

            t_min_dhw_storage_in_celsius = self.config.t_min_dhw_storage_in_celsius
            t_max_dhw_storage_in_celsius = self.config.t_max_dhw_storage_in_celsius

            if self.water_temperature_input_from_dhw_storage_in_celsius < t_min_dhw_storage_in_celsius:  # on
                self.state_dhw = 2

            if (
                self.water_temperature_input_from_dhw_storage_in_celsius
                > t_max_dhw_storage_in_celsius + temperature_modifier
            ):  # off
                self.state_dhw = 0

            if (
                temperature_modifier > 0
                and self.water_temperature_input_from_dhw_storage_in_celsius < t_max_dhw_storage_in_celsius
            ):  # aktiviren wenn strom überschuss
                self.state_dhw = 2

        self.previous_state_dhw = self.state_dhw
        self.water_temperature_input_from_dhw_storage_in_celsius_previous = (
            self.water_temperature_input_from_dhw_storage_in_celsius
        )

        stsv.set_output_value(self.state_dhw_channel, self.state_dhw)
        stsv.set_output_value(
            self.thermalpower_dhw_is_constant_channel,
            self.thermalpower_dhw_is_constant,
        )

        if self.thermalpower_dhw_is_constant is True:
            stsv.set_output_value(self.thermalpower_dhw_is_constant_value_channel, self.p_th_max_dhw)<|MERGE_RESOLUTION|>--- conflicted
+++ resolved
@@ -1323,35 +1323,22 @@
         No electricity costs for components except for Electricity Meter,
         because part of electricity consumption is feed by PV
         """
-        consumption: float
+        consumption_in_kwh: float
 
         for index, output in enumerate(all_outputs):
-<<<<<<< HEAD
             if output.component_name == self.component_name and output.load_type == LoadTypes.ELECTRICITY:
-                consumption = round(
-=======
-            if (
-                output.component_name == "MoreAdvancedHeatPumpHPLib" and output.load_type == LoadTypes.ELECTRICITY and output.field_name == self.ElectricalInputPowerTotal
-            ):  # Todo: check component name from system_setups: find another way of using only heatpump-outputs
-                self.config.consumption = round(
->>>>>>> 2a647954
+                consumption_in_kwh = round(
                     sum(postprocessing_results.iloc[:, index])
                     * self.my_simulation_parameters.seconds_per_timestep
                     / 3.6e6,
-                    2,
+                    1,
                 )
         opex_cost_data_class = OpexCostDataClass(
-<<<<<<< HEAD
-            opex_cost=self.calc_maintenance_cost(),
-            co2_footprint=0,
-            consumption=consumption,
-=======
             opex_energy_cost_in_euro=0,
             opex_maintenance_cost_in_euro=self.calc_maintenance_cost(),
             co2_footprint_in_kg=0,
-            consumption_in_kwh=self.config.consumption,
+            consumption_in_kwh=consumption_in_kwh,
             loadtype=LoadTypes.ELECTRICITY
->>>>>>> 2a647954
         )
 
         return opex_cost_data_class
@@ -1537,7 +1524,7 @@
             unit="-",
             value=number_of_heat_pump_cycles,
             tag=KpiTagEnumClass.HEATPUMP_SPACE_HEATING,
-            description=self.component_name,
+            description=self.component_name
         )
         list_of_kpi_entries.append(number_of_heat_pump_cycles_entry)
 
@@ -1546,7 +1533,7 @@
             unit="-",
             value=seasonal_performance_factor,
             tag=KpiTagEnumClass.HEATPUMP_SPACE_HEATING,
-            description=self.component_name,
+            description=self.component_name
         )
         list_of_kpi_entries.append(seasonal_performance_factor_entry)
 
@@ -1555,7 +1542,7 @@
             unit="-",
             value=seasonal_energy_efficiency_ratio,
             tag=KpiTagEnumClass.HEATPUMP_SPACE_HEATING,
-            description=self.component_name,
+            description=self.component_name
         )
         list_of_kpi_entries.append(seasonal_energy_efficiency_entry)
 
@@ -1564,7 +1551,7 @@
             unit="kWh",
             value=output_heating_energy_in_kilowatt_hour,
             tag=KpiTagEnumClass.HEATPUMP_SPACE_HEATING,
-            description=self.component_name,
+            description=self.component_name
         )
         list_of_kpi_entries.append(heating_output_energy_heatpump_entry)
 
@@ -1573,7 +1560,7 @@
             unit="kWh",
             value=output_cooling_energy_in_kilowatt_hour,
             tag=KpiTagEnumClass.HEATPUMP_SPACE_HEATING,
-            description=self.component_name,
+            description=self.component_name
         )
         list_of_kpi_entries.append(cooling_output_energy_heatpump_entry)
 
@@ -1582,7 +1569,7 @@
             unit="kWh",
             value=electrical_energy_for_heating_in_kilowatt_hour,
             tag=KpiTagEnumClass.HEATPUMP_SPACE_HEATING,
-            description=self.component_name,
+            description=self.component_name
         )
         list_of_kpi_entries.append(electrical_input_energy_for_heating_entry)
 
@@ -1591,7 +1578,7 @@
             unit="kWh",
             value=electrical_energy_for_cooling_in_kilowatt_hour,
             tag=KpiTagEnumClass.HEATPUMP_SPACE_HEATING,
-            description=self.component_name,
+            description=self.component_name
         )
         list_of_kpi_entries.append(electrical_input_energy_for_cooling_entry)
 
@@ -1600,7 +1587,7 @@
             unit="kWh",
             value=total_electrical_energy_input_in_kilowatt_hour,
             tag=KpiTagEnumClass.HEATPUMP_SPACE_HEATING,
-            description=self.component_name,
+            description=self.component_name
         )
         list_of_kpi_entries.append(electrical_input_energy_total_entry)
 
@@ -1609,7 +1596,7 @@
             unit="h",
             value=heating_time_in_hours,
             tag=KpiTagEnumClass.HEATPUMP_SPACE_HEATING,
-            description=self.component_name,
+            description=self.component_name
         )
         list_of_kpi_entries.append(heating_hours_entry)
 
@@ -1618,7 +1605,7 @@
             unit="h",
             value=cooling_time_in_hours,
             tag=KpiTagEnumClass.HEATPUMP_SPACE_HEATING,
-            description=self.component_name,
+            description=self.component_name
         )
         list_of_kpi_entries.append(cooling_hours_entry)
 
