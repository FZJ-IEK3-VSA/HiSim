# Generic/Built-in
import random
from typing import List
from dataclasses import dataclass
from dataclasses_json import dataclass_json

# Owned
from hisim.component import (
    Component,
    SingleTimeStepValues,
    ComponentInput,
    ComponentOutput,
<<<<<<< HEAD
    ConfigBase
=======
    ConfigBase,
>>>>>>> 957c96c4
)
from hisim import loadtypes as lt
from hisim.simulationparameters import SimulationParameters

@dataclass_json
@dataclass
class RandomNumbersConfig(ConfigBase):

    """Configuration of the Random Numbers."""

    @classmethod
    def get_main_classname(cls):
        """Returns the full class name of the base class."""
        return RandomNumbers.get_full_classname()

    name: str
    timesteps: int
    minimum: float
    maximum: float

    @classmethod
    def get_default_config(cls):
        """Gets a default config."""
        return RandomNumbersConfig(
            name="RandomNumbers",
            timesteps=100,
            minimum=1,
            maximum=20,
        )

@dataclass_json
@dataclass
class RandomNumbersConfig(ConfigBase):

    """Configuration of the Random Numbers."""

    @classmethod
    def get_main_classname(cls):
        """Returns the full class name of the base class."""
        return RandomNumbers.get_full_classname()

    name: str
    timesteps: int
    minimum: float
    maximum: float

    @classmethod
    def get_default_config(cls):
        """Gets a default config."""
        return RandomNumbersConfig(
            name="RandomNumbers",
            timesteps=100,
            minimum=1,
            maximum=20,
        )


class RandomNumbers(Component):
    RandomOutput: str = "Random Numbers"

    def __init__(
        self,
<<<<<<< HEAD
        config:RandomNumbersConfig,
        my_simulation_parameters: SimulationParameters,
    ) -> None:
        super().__init__(name=config.name, my_simulation_parameters=my_simulation_parameters, my_config=config)
=======
        config: RandomNumbersConfig,
        my_simulation_parameters: SimulationParameters,
    ) -> None:
        super().__init__(
            name=config.name,
            my_simulation_parameters=my_simulation_parameters,
            my_config=config,
        )
>>>>>>> 957c96c4
        self.values: List[float] = []
        self.minimum = config.minimum
        self.maximum = config.maximum
        number_range = config.maximum - config.minimum
        for _ in range(config.timesteps):
            number = config.minimum + random.random() * number_range
            self.values.append(number)
        self.output1 = self.add_output(
            self.component_name,
            RandomNumbers.RandomOutput,
            lt.LoadTypes.ANY,
            lt.Units.ANY,
            output_description="Random Number Output",
        )

    def i_restore_state(self) -> None:
        pass

    def i_simulate(
        self, timestep: int, stsv: SingleTimeStepValues, force_convergence: bool
    ) -> None:
        val1: float = self.values[timestep]
        stsv.set_output_value(self.output1, float(val1))

    def i_doublecheck(self, timestep: int, stsv: SingleTimeStepValues) -> None:
        pass

    def i_save_state(self) -> None:
        pass

    def i_prepare_simulation(self) -> None:
        """Prepares the simulation."""
        pass

    def write_to_report(self) -> List[str]:
        lines = []
        lines.append("Random number Generator: {}".format(self.component_name))
        lines.append("Minimum number: {}".format(self.minimum))
        lines.append("Maximum number: {}".format(self.maximum))
        return lines<|MERGE_RESOLUTION|>--- conflicted
+++ resolved
@@ -10,11 +10,7 @@
     SingleTimeStepValues,
     ComponentInput,
     ComponentOutput,
-<<<<<<< HEAD
-    ConfigBase
-=======
     ConfigBase,
->>>>>>> 957c96c4
 )
 from hisim import loadtypes as lt
 from hisim.simulationparameters import SimulationParameters
@@ -45,44 +41,11 @@
             maximum=20,
         )
 
-@dataclass_json
-@dataclass
-class RandomNumbersConfig(ConfigBase):
-
-    """Configuration of the Random Numbers."""
-
-    @classmethod
-    def get_main_classname(cls):
-        """Returns the full class name of the base class."""
-        return RandomNumbers.get_full_classname()
-
-    name: str
-    timesteps: int
-    minimum: float
-    maximum: float
-
-    @classmethod
-    def get_default_config(cls):
-        """Gets a default config."""
-        return RandomNumbersConfig(
-            name="RandomNumbers",
-            timesteps=100,
-            minimum=1,
-            maximum=20,
-        )
-
-
 class RandomNumbers(Component):
     RandomOutput: str = "Random Numbers"
 
     def __init__(
         self,
-<<<<<<< HEAD
-        config:RandomNumbersConfig,
-        my_simulation_parameters: SimulationParameters,
-    ) -> None:
-        super().__init__(name=config.name, my_simulation_parameters=my_simulation_parameters, my_config=config)
-=======
         config: RandomNumbersConfig,
         my_simulation_parameters: SimulationParameters,
     ) -> None:
@@ -91,7 +54,6 @@
             my_simulation_parameters=my_simulation_parameters,
             my_config=config,
         )
->>>>>>> 957c96c4
         self.values: List[float] = []
         self.minimum = config.minimum
         self.maximum = config.maximum
