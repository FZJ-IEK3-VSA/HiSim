"""Simple Hot Water Storage Module."""

# clean
# Owned
from typing import List, Any
from dataclasses import dataclass
from dataclasses_json import dataclass_json
import hisim.component as cp
from hisim.component import (
    SingleTimeStepValues,
    ComponentInput,
    ComponentOutput,
)
from hisim.simulationparameters import SimulationParameters
from hisim.sim_repository_singleton import SingletonSimRepository, SingletonDictKeyEnum
from hisim.components.configuration import PhysicsConfig
from hisim import loadtypes as lt
from hisim import utils

__authors__ = "Katharina Rieck, Noah Pflugradt"
__copyright__ = "Copyright 2021, the House Infrastructure Project"
__credits__ = ["Noah Pflugradt"]
__license__ = ""
__version__ = ""
__maintainer__ = "Katharina Rieck"
__email__ = "k.rieck@fz-juelich.de"
__status__ = "dev"


@dataclass_json
@dataclass
class SimpleHotWaterStorageConfig(cp.ConfigBase):

    """Configuration of the SimpleHotWaterStorage class."""

    @classmethod
    def get_main_classname(cls):
        """Return the full class name of the base class."""
        return SimpleHotWaterStorage.get_full_classname()

    name: str
    volume_heating_water_storage_in_liter: float
    temperature_loss_in_celsius_per_hour: float
    heat_exchanger_is_present: bool

    @classmethod
    def get_default_simplehotwaterstorage_config(
        cls,
    ) -> Any:
        """Get a default simplehotwaterstorage config."""
        config = SimpleHotWaterStorageConfig(
            name="SimpleHotWaterStorage",
            volume_heating_water_storage_in_liter=500,
            temperature_loss_in_celsius_per_hour=0.21,
            heat_exchanger_is_present=True,  # until now stratified mode is causing problems, so heat exchanger mode is recommended
        )
        return config


@dataclass
class SimpleHotWaterStorageState:

    """SimpleHotWaterStorageState class."""

    mean_water_temperature_in_celsius: float = 25
    temperature_loss_in_celsius_per_timestep: float = 0

    def self_copy(self):
        """Copy the Simple Hot Water Storage State."""
        return SimpleHotWaterStorageState(
            self.mean_water_temperature_in_celsius,
            self.temperature_loss_in_celsius_per_timestep,
        )


class SimpleHotWaterStorage(cp.Component):

    """SimpleHotWaterStorage class."""

    # Input
    # A hot water storage can be used also with more than one heat generator. In this case you need to add a new input and output.
    WaterTemperatureFromHeatDistributionSystem = (
        "WaterTemperatureFromHeatDistributionSystem"
    )
    WaterTemperatureFromHeatGenerator = "WaterTemperaturefromHeatGenerator"
    WaterMassFlowRateFromHeatGenerator = "WaterMassFlowRateFromHeatGenerator"
    State = "State"

    # Output

    WaterTemperatureToHeatDistributionSystem = (
        "WaterTemperatureToHeatDistributionSystem"
    )
    WaterTemperatureToHeatGenerator = "WaterTemperatureToHeatGenerator"

    WaterMeanTemperatureInStorage = "WaterMeanTemperatureInStorage"

    # make some more outputs for testing simple storage

    ThermalEnergyInStorage = "ThermalEnergyInStorage"
    ThermalEnergyInputFromHeatGenerator = "ThermalEnergyInputFromHeatGenerator"
    ThermalEnergyInputFromHeatDistributionSystem = (
        "ThermalEnergyInputFromHeatDistributionSystem"
    )
    ThermalEnergyIncreaseInStorage = "ThermalEnergyIncreaseInStorage"

    StandbyHeatLoss = "StandbyHeatLoss"

    @utils.measure_execution_time
    def __init__(
        self,
        my_simulation_parameters: SimulationParameters,
        config: SimpleHotWaterStorageConfig,
    ) -> None:
        """Construct all the neccessary attributes."""
        super().__init__(
            name=config.name,
            my_simulation_parameters=my_simulation_parameters,
            my_config=config,
        )
        # =================================================================================================================================
        # Initialization of variables
        self.seconds_per_timestep = my_simulation_parameters.seconds_per_timestep
        self.waterstorageconfig = config
        self.temperature_loss_in_celsius_per_hour = (
            self.waterstorageconfig.temperature_loss_in_celsius_per_hour
        )
<<<<<<< HEAD

        self.mean_water_temperature_in_water_storage_in_celsius: float = 21

        if SingletonSimRepository().exist_entry(
            key=SingletonDictKeyEnum.WATERMASSFLOWRATEOFHEATINGDISTRIBUTIONSYSTEM
        ):
            self.water_mass_flow_rate_from_heat_distribution_system_in_kg_per_second = SingletonSimRepository().get_entry(
                key=SingletonDictKeyEnum.WATERMASSFLOWRATEOFHEATINGDISTRIBUTIONSYSTEM
            )
        else:
            raise KeyError(
                "Keys for water mass flow rate of heating distribution system was not found in the singleton sim repository."
                + "This might be because the heating_distribution_system was not initialized before the simple hot water storage."
                + "Please check the order of the initialization of the components in your example."
            )
        if SingletonSimRepository().exist_entry(
            key=SingletonDictKeyEnum.WATERMASSFLOWRATEOFHEATGENERATOR
        ):
            self.water_mass_flow_rate_from_heat_generator_in_kg_per_second_from_singleton_sim_repo = SingletonSimRepository().get_entry(
                key=SingletonDictKeyEnum.WATERMASSFLOWRATEOFHEATGENERATOR
            )
        else:
            self.water_mass_flow_rate_from_heat_generator_in_kg_per_second_from_singleton_sim_repo = (
                None
            )

=======

        self.mean_water_temperature_in_water_storage_in_celsius: float = 21

        if SingletonSimRepository().exist_entry(
            key=SingletonDictKeyEnum.WATERMASSFLOWRATEOFHEATINGDISTRIBUTIONSYSTEM
        ):
            self.water_mass_flow_rate_from_heat_distribution_system_in_kg_per_second = SingletonSimRepository().get_entry(
                key=SingletonDictKeyEnum.WATERMASSFLOWRATEOFHEATINGDISTRIBUTIONSYSTEM
            )
        else:
            raise KeyError(
                "Keys for water mass flow rate of heating distribution system was not found in the singleton sim repository."
                + "This might be because the heating_distribution_system was not initialized before the simple hot water storage."
                + "Please check the order of the initialization of the components in your example."
            )
        if SingletonSimRepository().exist_entry(
            key=SingletonDictKeyEnum.WATERMASSFLOWRATEOFHEATGENERATOR
        ):
            self.water_mass_flow_rate_from_heat_generator_in_kg_per_second_from_singleton_sim_repo = SingletonSimRepository().get_entry(
                key=SingletonDictKeyEnum.WATERMASSFLOWRATEOFHEATGENERATOR
            )
        else:
            self.water_mass_flow_rate_from_heat_generator_in_kg_per_second_from_singleton_sim_repo = (
                None
            )

>>>>>>> 6e3390b6
        self.build(
            heat_exchanger_is_present=self.waterstorageconfig.heat_exchanger_is_present
        )

        self.state: SimpleHotWaterStorageState = SimpleHotWaterStorageState(
            mean_water_temperature_in_celsius=self.mean_water_temperature_in_water_storage_in_celsius,
            temperature_loss_in_celsius_per_timestep=0,
        )
        self.previous_state = self.state.self_copy()

        # =================================================================================================================================
        # Input channels

        self.water_temperature_heat_distribution_system_input_channel: ComponentInput = self.add_input(
            self.component_name,
            self.WaterTemperatureFromHeatDistributionSystem,
            lt.LoadTypes.TEMPERATURE,
            lt.Units.CELSIUS,
            True,
        )
        self.water_temperature_heat_generator_input_channel: ComponentInput = (
            self.add_input(
                self.component_name,
                self.WaterTemperatureFromHeatGenerator,
                lt.LoadTypes.TEMPERATURE,
                lt.Units.CELSIUS,
                True,
            )
        )
        self.water_mass_flow_rate_heat_generator_input_channel: ComponentInput = (
            self.add_input(
                self.component_name,
                self.WaterMassFlowRateFromHeatGenerator,
                lt.LoadTypes.WARM_WATER,
                lt.Units.KG_PER_SEC,
                False,
            )
        )

        self.state_channel: cp.ComponentInput = self.add_input(
            self.component_name, self.State, lt.LoadTypes.ANY, lt.Units.ANY, False
        )

        # Output channels

        self.water_temperature_heat_distribution_system_output_channel: ComponentOutput = self.add_output(
            self.component_name,
            self.WaterTemperatureToHeatDistributionSystem,
            lt.LoadTypes.WATER,
            lt.Units.CELSIUS,
            output_description=f"here a description for {self.WaterTemperatureToHeatDistributionSystem} will follow.",
        )

        self.water_temperature_heat_generator_output_channel: ComponentOutput = self.add_output(
            self.component_name,
            self.WaterTemperatureToHeatGenerator,
            lt.LoadTypes.WATER,
            lt.Units.CELSIUS,
            output_description=f"here a description for {self.WaterTemperatureToHeatGenerator} will follow.",
        )

        self.water_temperature_mean_channel: ComponentOutput = self.add_output(
            self.component_name,
            self.WaterMeanTemperatureInStorage,
            lt.LoadTypes.WATER,
            lt.Units.CELSIUS,
            output_description=f"here a description for {self.WaterMeanTemperatureInStorage} will follow.",
        )
        #########################
        self.thermal_energy_in_storage_channel: ComponentOutput = self.add_output(
            self.component_name,
            self.ThermalEnergyInStorage,
            lt.LoadTypes.HEATING,
            lt.Units.WATT_HOUR,
            output_description=f"here a description for {self.ThermalEnergyInStorage} will follow.",
        )
        self.thermal_energy_input_from_heat_generator_channel: ComponentOutput = self.add_output(
            self.component_name,
            self.ThermalEnergyInputFromHeatGenerator,
            lt.LoadTypes.HEATING,
            lt.Units.WATT_HOUR,
            output_description=f"here a description for {self.ThermalEnergyInputFromHeatGenerator} will follow.",
        )
        self.thermal_energy_input_from_heat_distribution_system_channel: ComponentOutput = self.add_output(
            self.component_name,
            self.ThermalEnergyInputFromHeatDistributionSystem,
            lt.LoadTypes.HEATING,
            lt.Units.WATT_HOUR,
            output_description=f"here a description for {self.ThermalEnergyInputFromHeatDistributionSystem} will follow.",
        )

        self.thermal_energy_increase_in_storage_channel: ComponentOutput = self.add_output(
            self.component_name,
            self.ThermalEnergyIncreaseInStorage,
            lt.LoadTypes.HEATING,
            lt.Units.WATT_HOUR,
            output_description=f"here a description for {self.ThermalEnergyIncreaseInStorage} will follow.",
        )

        self.stand_by_heat_loss_channel: ComponentOutput = self.add_output(
            self.component_name,
            self.StandbyHeatLoss,
            lt.LoadTypes.HEATING,
            lt.Units.WATT_HOUR,
            output_description=f"here a description for {self.StandbyHeatLoss} will follow.",
        )

    def i_prepare_simulation(self) -> None:
        """Prepare the simulation."""
        pass

    def write_to_report(self) -> List[str]:
        """Write a report."""
        return self.waterstorageconfig.get_string_dict()

    def i_save_state(self) -> None:
        """Save the current state."""
        self.previous_state = self.state.self_copy()

    def i_restore_state(self) -> None:
        """Restore the previous state."""
        self.state = self.previous_state.self_copy()

    def i_doublecheck(self, timestep: int, stsv: SingleTimeStepValues) -> None:
        """Doublecheck."""
        pass

    def i_simulate(
        self, timestep: int, stsv: SingleTimeStepValues, force_convergence: bool
    ) -> None:
        """Simulate the heating water storage."""

        # Get inputs --------------------------------------------------------------------------------------------------------

        state_controller = stsv.get_input_value(self.state_channel)

        water_temperature_from_heat_distribution_system_in_celsius = (
            stsv.get_input_value(
                self.water_temperature_heat_distribution_system_input_channel
            )
        )
        water_temperature_from_heat_generator_in_celsius = stsv.get_input_value(
            self.water_temperature_heat_generator_input_channel
        )

        # get water mass flow rate of heat generator either from singleton sim repo or from input value
        if (
            self.water_mass_flow_rate_from_heat_generator_in_kg_per_second_from_singleton_sim_repo
            is not None
        ):
            water_mass_flow_rate_from_heat_generator_in_kg_per_second = (
                self.water_mass_flow_rate_from_heat_generator_in_kg_per_second_from_singleton_sim_repo
            )
        else:
            water_mass_flow_rate_from_heat_generator_in_kg_per_second = (
                stsv.get_input_value(
                    self.water_mass_flow_rate_heat_generator_input_channel
                )
            )

        # Water Temperature Limit Check  --------------------------------------------------------------------------------------------------------

        if (
            self.mean_water_temperature_in_water_storage_in_celsius > 90
            or self.mean_water_temperature_in_water_storage_in_celsius < 0
        ):
            raise ValueError(
                f"The water temperature in the water storage is with {self.mean_water_temperature_in_water_storage_in_celsius}°C way too high or too low."
            )

        # Calculations ------------------------------------------------------------------------------------------------------

        # calc water masses
        # ------------------------------
        (
            water_mass_from_heat_generator_in_kg,
            water_mass_from_heat_distribution_system_in_kg,
        ) = self.calculate_masses_of_water_flows(
            water_mass_flow_rate_from_heat_generator_in_kg_per_second=water_mass_flow_rate_from_heat_generator_in_kg_per_second,
            water_mass_flow_rate_from_heat_distribution_system_in_kg_per_second=self.water_mass_flow_rate_from_heat_distribution_system_in_kg_per_second,
            seconds_per_timestep=self.seconds_per_timestep,
        )
<<<<<<< HEAD

        # calc thermal energies
        # ------------------------------

        previous_thermal_energy_in_storage_in_watt_hour = self.calculate_thermal_energy_in_storage(
            mean_water_temperature_in_storage_in_celsius=self.state.mean_water_temperature_in_celsius,
            mass_in_storage_in_kg=self.water_mass_in_storage_in_kg,
        )
        current_thermal_energy_in_storage_in_watt_hour = self.calculate_thermal_energy_in_storage(
            mean_water_temperature_in_storage_in_celsius=self.mean_water_temperature_in_water_storage_in_celsius,
            mass_in_storage_in_kg=self.water_mass_in_storage_in_kg,
        )
        thermal_energy_increase_current_vs_previous_mean_temperature_in_watt_hour = self.calculate_thermal_energy_increase_or_decrease_in_storage(
            current_thermal_energy_in_storage_in_watt_hour=current_thermal_energy_in_storage_in_watt_hour,
            previous_thermal_energy_in_storage_in_watt_hour=previous_thermal_energy_in_storage_in_watt_hour,
        )

=======

        # calc thermal energies
        # ------------------------------

        previous_thermal_energy_in_storage_in_watt_hour = self.calculate_thermal_energy_in_storage(
            mean_water_temperature_in_storage_in_celsius=self.state.mean_water_temperature_in_celsius,
            mass_in_storage_in_kg=self.water_mass_in_storage_in_kg,
        )
        current_thermal_energy_in_storage_in_watt_hour = self.calculate_thermal_energy_in_storage(
            mean_water_temperature_in_storage_in_celsius=self.mean_water_temperature_in_water_storage_in_celsius,
            mass_in_storage_in_kg=self.water_mass_in_storage_in_kg,
        )
        thermal_energy_increase_current_vs_previous_mean_temperature_in_watt_hour = self.calculate_thermal_energy_increase_or_decrease_in_storage(
            current_thermal_energy_in_storage_in_watt_hour=current_thermal_energy_in_storage_in_watt_hour,
            previous_thermal_energy_in_storage_in_watt_hour=previous_thermal_energy_in_storage_in_watt_hour,
        )

>>>>>>> 6e3390b6
        thermal_energy_input_from_heat_generator_in_watt_hour = self.calculate_thermal_energy_of_water_flow(
            water_mass_in_kg=water_mass_from_heat_generator_in_kg,
            water_temperature_in_celsius=water_temperature_from_heat_generator_in_celsius,
        )
        thermal_energy_input_from_heat_distribution_system_in_watt_hour = self.calculate_thermal_energy_of_water_flow(
            water_mass_in_kg=water_mass_from_heat_distribution_system_in_kg,
            water_temperature_in_celsius=water_temperature_from_heat_distribution_system_in_celsius,
        )

        # calc heat loss in storage
        # ------------------------------
        stand_by_heat_loss_in_watt_hour_per_timestep = self.calculate_stand_by_heat_loss(
            temperature_loss_in_celsius_per_timestep=self.state.temperature_loss_in_celsius_per_timestep,
            water_mass_in_storage_in_kg=self.water_mass_in_storage_in_kg,
        )

        # calc water temperatures
        # ------------------------------

        # mean temperature in storage when all water flows are mixed with previous mean water storage temp
        self.mean_water_temperature_in_water_storage_in_celsius = self.calculate_mean_water_temperature_in_water_storage(
            water_temperature_from_heat_distribution_system_in_celsius=water_temperature_from_heat_distribution_system_in_celsius,
            water_temperature_from_heat_generator_in_celsius=water_temperature_from_heat_generator_in_celsius,
            water_mass_in_storage_in_kg=self.water_mass_in_storage_in_kg,
            mass_of_input_water_flows_from_heat_generator_in_kg=water_mass_from_heat_generator_in_kg,
            mass_of_input_water_flows_from_heat_distribution_system_in_kg=water_mass_from_heat_distribution_system_in_kg,
            previous_mean_water_temperature_in_water_storage_in_celsius=self.state.mean_water_temperature_in_celsius,
        )

        # with heat exchanger in water storage perfect heat exchange is possible
        if self.heat_exchanger_is_present is True:
            water_temperature_to_heat_distribution_system_in_celsius = (
                self.state.mean_water_temperature_in_celsius
            )
            water_temperature_to_heat_generator_in_celsius = (
                self.state.mean_water_temperature_in_celsius
            )

        # otherwise the water in the water storage is more stratified, which demands some more calculations
        else:
            # state controller is 1 if the heat generator delivers a mass flow rate input
            if state_controller == 1:

                # hds gets water from heat generator (if heat generator is not off, mass flow is not zero)
                water_temperature_to_heat_distribution_system_in_celsius = self.calculate_water_output_temperature(
                    mean_water_temperature_in_water_storage_in_celsius=self.state.mean_water_temperature_in_celsius,
                    mixing_factor_water_input_portion=self.factor_for_water_input_portion,
                    mixing_factor_water_storage_portion=self.factor_for_water_storage_portion,
                    water_input_temperature_in_celsius=water_temperature_from_heat_generator_in_celsius,
                )
                # heat generator gets water from hds (if heat generator is not off, mass flow is not zero)
                water_temperature_to_heat_generator_in_celsius = self.calculate_water_output_temperature(
                    mean_water_temperature_in_water_storage_in_celsius=self.state.mean_water_temperature_in_celsius,
                    mixing_factor_water_input_portion=self.factor_for_water_input_portion,
                    mixing_factor_water_storage_portion=self.factor_for_water_storage_portion,
                    water_input_temperature_in_celsius=water_temperature_from_heat_distribution_system_in_celsius,
                )

            # no water coming from heat generator, hds gets mean water and heat generator gets still water from hds
            elif state_controller == 0:

                water_temperature_to_heat_distribution_system_in_celsius = (
                    self.state.mean_water_temperature_in_celsius
                )

                water_temperature_to_heat_generator_in_celsius = self.calculate_water_output_temperature(
                    mean_water_temperature_in_water_storage_in_celsius=self.state.mean_water_temperature_in_celsius,
                    mixing_factor_water_input_portion=self.factor_for_water_input_portion,
                    mixing_factor_water_storage_portion=self.factor_for_water_storage_portion,
                    water_input_temperature_in_celsius=water_temperature_from_heat_distribution_system_in_celsius,
                )

            else:
                raise ValueError("unknown storage controller state.")

        # Set outputs -------------------------------------------------------------------------------------------------------

        stsv.set_output_value(
            self.water_temperature_heat_distribution_system_output_channel,
            water_temperature_to_heat_distribution_system_in_celsius,
        )

        stsv.set_output_value(
            self.water_temperature_heat_generator_output_channel,
            water_temperature_to_heat_generator_in_celsius,
        )

        stsv.set_output_value(
            self.water_temperature_mean_channel,
            self.state.mean_water_temperature_in_celsius,
        )

        stsv.set_output_value(
            self.thermal_energy_in_storage_channel,
            current_thermal_energy_in_storage_in_watt_hour,
        )

        stsv.set_output_value(
            self.thermal_energy_input_from_heat_generator_channel,
            thermal_energy_input_from_heat_generator_in_watt_hour,
        )
        stsv.set_output_value(
            self.thermal_energy_input_from_heat_distribution_system_channel,
            thermal_energy_input_from_heat_distribution_system_in_watt_hour,
        )

        stsv.set_output_value(
            self.thermal_energy_increase_in_storage_channel,
            thermal_energy_increase_current_vs_previous_mean_temperature_in_watt_hour,
        )

        stsv.set_output_value(
            self.stand_by_heat_loss_channel,
            stand_by_heat_loss_in_watt_hour_per_timestep,
        )

        # Set state -------------------------------------------------------------------------------------------------------

        self.state.temperature_loss_in_celsius_per_timestep = self.calculate_temperature_loss(
            mean_water_temperature_in_water_storage_in_celsius=self.mean_water_temperature_in_water_storage_in_celsius,
            seconds_per_timestep=self.seconds_per_timestep,
            temperature_loss_in_celsius_per_hour=self.temperature_loss_in_celsius_per_hour,
        )
        self.state.mean_water_temperature_in_celsius = (
            self.mean_water_temperature_in_water_storage_in_celsius
            - self.state.temperature_loss_in_celsius_per_timestep
        )

    def build(self, heat_exchanger_is_present: bool) -> None:
        """Build function.

        The function sets important constants an parameters for the calculations.
        """
        self.specific_heat_capacity_of_water_in_joule_per_kilogram_per_celsius = (
            PhysicsConfig.water_specific_heat_capacity_in_joule_per_kilogram_per_kelvin
        )
        # https://www.internetchemie.info/chemie-lexikon/daten/w/wasser-dichtetabelle.php
        self.density_water_at_40_degree_celsius_in_kg_per_liter = 0.992
        self.water_mass_in_storage_in_kg = (
            self.density_water_at_40_degree_celsius_in_kg_per_liter
            * self.waterstorageconfig.volume_heating_water_storage_in_liter
        )
        self.heat_exchanger_is_present = heat_exchanger_is_present
        # if heat exchanger is present, the heat is perfectly exchanged so the water output temperature corresponds to the mean temperature
        if self.heat_exchanger_is_present is True:
            (
                self.factor_for_water_storage_portion,
                self.factor_for_water_input_portion,
            ) = (1, 0)
        # if heat exchanger is not present, the water temperatures in the storage are more stratified
        # here a mixing factor is calcualted
        else:
            (
                self.factor_for_water_storage_portion,
                self.factor_for_water_input_portion,
            ) = self.calculate_mixing_factor_for_water_temperature_outputs()

    def calculate_masses_of_water_flows(
        self,
        water_mass_flow_rate_from_heat_generator_in_kg_per_second: float,
        water_mass_flow_rate_from_heat_distribution_system_in_kg_per_second: float,
        seconds_per_timestep: float,
    ) -> Any:
        """ "Calculate masses of the water flows in kg."""

        mass_of_input_water_flows_from_heat_generator_in_kg = (
            water_mass_flow_rate_from_heat_generator_in_kg_per_second
            * seconds_per_timestep
        )
        mass_of_input_water_flows_from_heat_distribution_system_in_kg = (
            water_mass_flow_rate_from_heat_distribution_system_in_kg_per_second
            * seconds_per_timestep
        )

        return (
            mass_of_input_water_flows_from_heat_generator_in_kg,
            mass_of_input_water_flows_from_heat_distribution_system_in_kg,
        )

    def calculate_mean_water_temperature_in_water_storage(
        self,
        water_temperature_from_heat_distribution_system_in_celsius: float,
        water_temperature_from_heat_generator_in_celsius: float,
        mass_of_input_water_flows_from_heat_generator_in_kg: float,
        mass_of_input_water_flows_from_heat_distribution_system_in_kg: float,
        water_mass_in_storage_in_kg: float,
        previous_mean_water_temperature_in_water_storage_in_celsius: float,
    ) -> float:
        """Calculate the mean temperature of the water in the water boiler."""

        mean_water_temperature_in_water_storage_in_celsius = (
            water_mass_in_storage_in_kg
            * previous_mean_water_temperature_in_water_storage_in_celsius
            + mass_of_input_water_flows_from_heat_generator_in_kg
            * water_temperature_from_heat_generator_in_celsius
            + mass_of_input_water_flows_from_heat_distribution_system_in_kg
            * water_temperature_from_heat_distribution_system_in_celsius
        ) / (
            water_mass_in_storage_in_kg
            + mass_of_input_water_flows_from_heat_generator_in_kg
            + mass_of_input_water_flows_from_heat_distribution_system_in_kg
        )

        return mean_water_temperature_in_water_storage_in_celsius

    def calculate_mixing_factor_for_water_temperature_outputs(self) -> Any:
        """Calculate mixing factor for water outputs."""

        # mixing factor depends on seconds per timestep
        # if one timestep = 1h (3600s) or more, the factor for the water storage portion is one

        if 0 <= self.seconds_per_timestep <= 3600:

            factor_for_water_storage_portion = self.seconds_per_timestep / 3600
            factor_for_water_input_portion = 1 - factor_for_water_storage_portion

        elif self.seconds_per_timestep > 3600:
            factor_for_water_storage_portion = 1
            factor_for_water_input_portion = 0

        else:
            raise ValueError("unknown value for seconds per timestep")

        return factor_for_water_storage_portion, factor_for_water_input_portion

    def calculate_water_output_temperature(
        self,
        mean_water_temperature_in_water_storage_in_celsius: float,
        mixing_factor_water_storage_portion: float,
        mixing_factor_water_input_portion: float,
        water_input_temperature_in_celsius: float,
    ) -> float:
        """Calculate the water output temperature of the water storage."""

        water_temperature_output_in_celsius = (
            mixing_factor_water_input_portion * water_input_temperature_in_celsius
            + mixing_factor_water_storage_portion
            * mean_water_temperature_in_water_storage_in_celsius
        )

        return water_temperature_output_in_celsius

    def calculate_temperature_loss(
        self,
        mean_water_temperature_in_water_storage_in_celsius: float,
        seconds_per_timestep: float,
        temperature_loss_in_celsius_per_hour: float,
    ) -> float:
        """Calculate temperature loss in celsius per timestep."""

        # make heat loss for mean storage temperature every timestep but only until min temp of 16°C is reached (regular basement temperature)
        # https://www.energieverbraucher.de/de/heizungsspeicher__2102/#:~:text=Ein%20Speicher%20k%C3%BChlt%20t%C3%A4glich%20etwa,heutigen%20Energiepreisen%20t%C3%A4glich%2020%20Cent.

        if mean_water_temperature_in_water_storage_in_celsius >= 16.0:
            temperature_loss_in_celsius_per_timestep = (
                temperature_loss_in_celsius_per_hour / (3600 / seconds_per_timestep)
            )
        else:
            temperature_loss_in_celsius_per_timestep = 0

        return temperature_loss_in_celsius_per_timestep

    #########################################################################################################################################################

    def calculate_thermal_energy_in_storage(
        self,
        mean_water_temperature_in_storage_in_celsius: float,
        mass_in_storage_in_kg: float,
    ) -> float:
        """Calculate thermal energy with respect to 0°C temperature."""
        # Q = c * m * (Tout - Tin)

        thermal_energy_in_storage_in_joule = (
            self.specific_heat_capacity_of_water_in_joule_per_kilogram_per_celsius
            * mass_in_storage_in_kg
            * (mean_water_temperature_in_storage_in_celsius)
        )  # T_mean - 0°C
        # 1Wh = J / 3600
        thermal_energy_in_storage_in_watt_hour = (
            thermal_energy_in_storage_in_joule / 3600
        )

        return thermal_energy_in_storage_in_watt_hour

    def calculate_thermal_energy_of_water_flow(
        self, water_mass_in_kg: float, water_temperature_in_celsius: float
    ) -> float:
        """Calculate thermal energy of the water flow with respect to 0°C temperature."""
        # Q = c * m * (Tout - Tin)
        thermal_energy_of_input_water_flow_in_watt_hour = (
            (1 / 3600)
            * self.specific_heat_capacity_of_water_in_joule_per_kilogram_per_celsius
            * water_mass_in_kg
            * water_temperature_in_celsius
        )

        return thermal_energy_of_input_water_flow_in_watt_hour

    def calculate_thermal_energy_increase_or_decrease_in_storage(
        self,
        current_thermal_energy_in_storage_in_watt_hour: float,
        previous_thermal_energy_in_storage_in_watt_hour: float,
    ) -> float:
        """Calculate thermal energy difference of current and previous state."""
        thermal_energy_difference_in_watt_hour = (
            current_thermal_energy_in_storage_in_watt_hour
            - previous_thermal_energy_in_storage_in_watt_hour
        )

        return thermal_energy_difference_in_watt_hour

    def calculate_stand_by_heat_loss(
        self,
        temperature_loss_in_celsius_per_timestep: float,
        water_mass_in_storage_in_kg: float,
    ) -> float:
        """Calculate stand by heat loss of the storage."""
        heat_loss_in_watt_hour_per_timestep = (
            water_mass_in_storage_in_kg
            * self.specific_heat_capacity_of_water_in_joule_per_kilogram_per_celsius
            / 3600
            * temperature_loss_in_celsius_per_timestep
        )

        return heat_loss_in_watt_hour_per_timestep


<<<<<<< HEAD
=======
@dataclass_json
@dataclass
class SimpleHotWaterStorageControllerConfig(cp.ConfigBase):

    """Configuration of the SimpleHotWaterStorageController class."""

    @classmethod
    def get_main_classname(cls):
        """Return the full class name of the base class."""
        return SimpleHotWaterStorageController.get_full_classname()

    name: str

    @classmethod
    def get_default_simplehotwaterstoragecontroller_config(
        cls,
    ) -> Any:
        """Get a default simplehotwaterstorage controller config."""
        config = SimpleHotWaterStorageControllerConfig(
            name="SimpleHotWaterStorageController",
        )
        return config


>>>>>>> 6e3390b6
class SimpleHotWaterStorageController(cp.Component):

    """SimpleHotWaterStorageController Class."""

    # Inputs
    WaterMassFlowRateFromHeatGenerator = "WaterMassFlowRateFromHeatGenerator"

    # Outputs
    State = "State"

    def __init__(
        self,
        my_simulation_parameters: SimulationParameters,
<<<<<<< HEAD
=======
        config: SimpleHotWaterStorageControllerConfig,
>>>>>>> 6e3390b6
    ) -> None:
        """Construct all the neccessary attributes."""

        super().__init__(
            "SimpleHotWaterStorageController",
            my_simulation_parameters=my_simulation_parameters,
<<<<<<< HEAD
=======
            my_config=config,
>>>>>>> 6e3390b6
        )
        if SingletonSimRepository().exist_entry(
            key=SingletonDictKeyEnum.WATERMASSFLOWRATEOFHEATGENERATOR
        ):
            self.water_mass_flow_rate_from_heat_generator_in_kg_per_second_from_singleton_sim_repo = SingletonSimRepository().get_entry(
                key=SingletonDictKeyEnum.WATERMASSFLOWRATEOFHEATGENERATOR
            )
        else:
            self.water_mass_flow_rate_from_heat_generator_in_kg_per_second_from_singleton_sim_repo = (
                None
            )

        self.controller_mode: str = "off"
        # Inputs
        self.water_mass_flow_rate_heat_generator_input_channel: ComponentInput = (
            self.add_input(
                self.component_name,
                self.WaterMassFlowRateFromHeatGenerator,
                lt.LoadTypes.WARM_WATER,
                lt.Units.KG_PER_SEC,
                False,
            )
        )
        # Outputs
        self.state_channel: ComponentOutput = self.add_output(
            self.component_name,
            self.State,
            lt.LoadTypes.ANY,
            lt.Units.ANY,
            output_description=f"here a description for {self.State} will follow.",
        )

    def build(self) -> None:
        """Build function.

        The function sets important constants and parameters for the calculations.
        """
        pass

    def i_prepare_simulation(self) -> None:
        """Prepare the simulation."""
        pass

    def i_save_state(self) -> None:
        """Save the current state."""
        pass

    def i_restore_state(self) -> None:
        """Restore the previous state."""
        pass

    def i_doublecheck(self, timestep: int, stsv: SingleTimeStepValues) -> None:
        """Doublecheck."""
        pass

    def write_to_report(self) -> None:
        """Write important variables to report."""
        pass

    def i_simulate(
        self, timestep: int, stsv: SingleTimeStepValues, force_convergence: bool
    ) -> None:
        """Simulate the heat pump comtroller."""

        if force_convergence:
            pass
        else:
            # Retrieves inputs

            # get water mass flow rate of heat generator either from singleton sim repo or from input value
            if (
                self.water_mass_flow_rate_from_heat_generator_in_kg_per_second_from_singleton_sim_repo
                is not None
            ):
                water_mass_flow_rate_from_heat_generator_in_kg_per_second = (
                    self.water_mass_flow_rate_from_heat_generator_in_kg_per_second_from_singleton_sim_repo
                )
            else:
                water_mass_flow_rate_from_heat_generator_in_kg_per_second = (
                    stsv.get_input_value(
                        self.water_mass_flow_rate_heat_generator_input_channel
                    )
                )

            self.conditions_on_off(
                water_mass_flow_rate_from_heat_generator_in_kg_per_second=water_mass_flow_rate_from_heat_generator_in_kg_per_second
            )

            if self.controller_mode == "on":
                state = 1
            elif self.controller_mode == "off":
                state = 0

            else:
                raise ValueError("Controller State unknown.")

            stsv.set_output_value(self.state_channel, state)

    def conditions_on_off(
        self,
        water_mass_flow_rate_from_heat_generator_in_kg_per_second: float,
    ) -> None:
        """Set conditions for the simple hot water storage controller mode."""

        if self.controller_mode == "on":
            # turn mode off when heat generator delivers no water
            if water_mass_flow_rate_from_heat_generator_in_kg_per_second == 0:
                self.controller_mode = "off"
                return

        elif self.controller_mode == "off":
            # turn mode on if water from heat generator is flowing
            if water_mass_flow_rate_from_heat_generator_in_kg_per_second != 0:
                self.controller_mode = "on"
                return

        else:
            raise ValueError("unknown controller mode")<|MERGE_RESOLUTION|>--- conflicted
+++ resolved
@@ -125,7 +125,6 @@
         self.temperature_loss_in_celsius_per_hour = (
             self.waterstorageconfig.temperature_loss_in_celsius_per_hour
         )
-<<<<<<< HEAD
 
         self.mean_water_temperature_in_water_storage_in_celsius: float = 21
 
@@ -152,34 +151,6 @@
                 None
             )
 
-=======
-
-        self.mean_water_temperature_in_water_storage_in_celsius: float = 21
-
-        if SingletonSimRepository().exist_entry(
-            key=SingletonDictKeyEnum.WATERMASSFLOWRATEOFHEATINGDISTRIBUTIONSYSTEM
-        ):
-            self.water_mass_flow_rate_from_heat_distribution_system_in_kg_per_second = SingletonSimRepository().get_entry(
-                key=SingletonDictKeyEnum.WATERMASSFLOWRATEOFHEATINGDISTRIBUTIONSYSTEM
-            )
-        else:
-            raise KeyError(
-                "Keys for water mass flow rate of heating distribution system was not found in the singleton sim repository."
-                + "This might be because the heating_distribution_system was not initialized before the simple hot water storage."
-                + "Please check the order of the initialization of the components in your example."
-            )
-        if SingletonSimRepository().exist_entry(
-            key=SingletonDictKeyEnum.WATERMASSFLOWRATEOFHEATGENERATOR
-        ):
-            self.water_mass_flow_rate_from_heat_generator_in_kg_per_second_from_singleton_sim_repo = SingletonSimRepository().get_entry(
-                key=SingletonDictKeyEnum.WATERMASSFLOWRATEOFHEATGENERATOR
-            )
-        else:
-            self.water_mass_flow_rate_from_heat_generator_in_kg_per_second_from_singleton_sim_repo = (
-                None
-            )
-
->>>>>>> 6e3390b6
         self.build(
             heat_exchanger_is_present=self.waterstorageconfig.heat_exchanger_is_present
         )
@@ -362,7 +333,6 @@
             water_mass_flow_rate_from_heat_distribution_system_in_kg_per_second=self.water_mass_flow_rate_from_heat_distribution_system_in_kg_per_second,
             seconds_per_timestep=self.seconds_per_timestep,
         )
-<<<<<<< HEAD
 
         # calc thermal energies
         # ------------------------------
@@ -380,25 +350,6 @@
             previous_thermal_energy_in_storage_in_watt_hour=previous_thermal_energy_in_storage_in_watt_hour,
         )
 
-=======
-
-        # calc thermal energies
-        # ------------------------------
-
-        previous_thermal_energy_in_storage_in_watt_hour = self.calculate_thermal_energy_in_storage(
-            mean_water_temperature_in_storage_in_celsius=self.state.mean_water_temperature_in_celsius,
-            mass_in_storage_in_kg=self.water_mass_in_storage_in_kg,
-        )
-        current_thermal_energy_in_storage_in_watt_hour = self.calculate_thermal_energy_in_storage(
-            mean_water_temperature_in_storage_in_celsius=self.mean_water_temperature_in_water_storage_in_celsius,
-            mass_in_storage_in_kg=self.water_mass_in_storage_in_kg,
-        )
-        thermal_energy_increase_current_vs_previous_mean_temperature_in_watt_hour = self.calculate_thermal_energy_increase_or_decrease_in_storage(
-            current_thermal_energy_in_storage_in_watt_hour=current_thermal_energy_in_storage_in_watt_hour,
-            previous_thermal_energy_in_storage_in_watt_hour=previous_thermal_energy_in_storage_in_watt_hour,
-        )
-
->>>>>>> 6e3390b6
         thermal_energy_input_from_heat_generator_in_watt_hour = self.calculate_thermal_energy_of_water_flow(
             water_mass_in_kg=water_mass_from_heat_generator_in_kg,
             water_temperature_in_celsius=water_temperature_from_heat_generator_in_celsius,
@@ -726,8 +677,6 @@
         return heat_loss_in_watt_hour_per_timestep
 
 
-<<<<<<< HEAD
-=======
 @dataclass_json
 @dataclass
 class SimpleHotWaterStorageControllerConfig(cp.ConfigBase):
@@ -752,7 +701,6 @@
         return config
 
 
->>>>>>> 6e3390b6
 class SimpleHotWaterStorageController(cp.Component):
 
     """SimpleHotWaterStorageController Class."""
@@ -766,20 +714,14 @@
     def __init__(
         self,
         my_simulation_parameters: SimulationParameters,
-<<<<<<< HEAD
-=======
         config: SimpleHotWaterStorageControllerConfig,
->>>>>>> 6e3390b6
     ) -> None:
         """Construct all the neccessary attributes."""
 
         super().__init__(
             "SimpleHotWaterStorageController",
             my_simulation_parameters=my_simulation_parameters,
-<<<<<<< HEAD
-=======
             my_config=config,
->>>>>>> 6e3390b6
         )
         if SingletonSimRepository().exist_entry(
             key=SingletonDictKeyEnum.WATERMASSFLOWRATEOFHEATGENERATOR
