"""Simple Hot Water Storage Module."""

# clean
# Owned
from typing import List, Any
from dataclasses import dataclass
from dataclasses_json import dataclass_json
import hisim.component as cp
from hisim.component import (
    SingleTimeStepValues,
    ComponentInput,
    ComponentOutput,
)
from hisim.simulationparameters import SimulationParameters
from hisim.sim_repository_singleton import SingletonSimRepository, SingletonDictKeyEnum
from hisim.components.configuration import PhysicsConfig
from hisim import loadtypes as lt
from hisim import utils

__authors__ = "Katharina Rieck, Noah Pflugradt"
__copyright__ = "Copyright 2021, the House Infrastructure Project"
__credits__ = ["Noah Pflugradt"]
__license__ = ""
__version__ = ""
__maintainer__ = "Katharina Rieck"
__email__ = "k.rieck@fz-juelich.de"
__status__ = "dev"


@dataclass_json
@dataclass
class SimpleHotWaterStorageConfig(cp.ConfigBase):

    """Configuration of the SimpleHotWaterStorage class."""

    @classmethod
    def get_main_classname(cls):
        """Return the full class name of the base class."""
        return SimpleHotWaterStorage.get_full_classname()

    name: str
    volume_heating_water_storage_in_liter: float
    temperature_loss_in_celsius_per_hour: float
    heat_exchanger_is_present: bool

    @classmethod
    def get_default_simplehotwaterstorage_config(
        cls,
    ) -> Any:
        """Get a default simplehotwaterstorage config."""
        config = SimpleHotWaterStorageConfig(
            name="SimpleHotWaterStorage",
            volume_heating_water_storage_in_liter=500,
            temperature_loss_in_celsius_per_hour=0.21,
            heat_exchanger_is_present=True,  # until now stratified mode is causing problems, so heat exchanger mode is recommended
        )
        return config


@dataclass
class SimpleHotWaterStorageState:

    """SimpleHotWaterStorageState class."""

    mean_water_temperature_in_celsius: float = 25
    temperature_loss_in_celsius_per_timestep: float = 0

    def self_copy(self):
        """Copy the Simple Hot Water Storage State."""
        return SimpleHotWaterStorageState(
            self.mean_water_temperature_in_celsius,
            self.temperature_loss_in_celsius_per_timestep,
        )


class SimpleHotWaterStorage(cp.Component):

    """SimpleHotWaterStorage class."""

    # Input
    # A hot water storage can be used also with more than one heat generator. In this case you need to add a new input and output.
    WaterTemperatureFromHeatDistributionSystem = (
        "WaterTemperatureFromHeatDistributionSystem"
    )
    WaterTemperatureFromHeatGenerator = "WaterTemperaturefromHeatGenerator"
    WaterMassFlowRateFromHeatGenerator = "WaterMassFlowRateFromHeatGenerator"
    State = "State"

    # Output

    WaterTemperatureToHeatDistributionSystem = (
        "WaterTemperatureToHeatDistributionSystem"
    )
    WaterTemperatureToHeatGenerator = "WaterTemperatureToHeatGenerator"

    WaterMeanTemperatureInStorage = "WaterMeanTemperatureInStorage"

    # make some more outputs for testing simple storage

    ThermalEnergyInStorage = "ThermalEnergyInStorage"
    ThermalEnergyInputFromHeatGenerator = "ThermalEnergyInputFromHeatGenerator"
    ThermalEnergyInputFromHeatDistributionSystem = (
        "ThermalEnergyInputFromHeatDistributionSystem"
    )
    ThermalEnergyIncreaseInStorage = "ThermalEnergyIncreaseInStorage"

    StandbyHeatLoss = "StandbyHeatLoss"

    @utils.measure_execution_time
    def __init__(
        self,
        my_simulation_parameters: SimulationParameters,
        config: SimpleHotWaterStorageConfig,
    ) -> None:
        """Construct all the neccessary attributes."""
        super().__init__(
<<<<<<< HEAD
            name=config.name, my_simulation_parameters=my_simulation_parameters, my_config=config
=======
            name=config.name,
            my_simulation_parameters=my_simulation_parameters,
            my_config=config,
>>>>>>> 957c96c4
        )
        # =================================================================================================================================
        # Initialization of variables
        self.seconds_per_timestep = my_simulation_parameters.seconds_per_timestep
        self.waterstorageconfig = config
        self.temperature_loss_in_celsius_per_hour = (
            self.waterstorageconfig.temperature_loss_in_celsius_per_hour
        )

        self.mean_water_temperature_in_water_storage_in_celsius: float = 21

        if SingletonSimRepository().exist_entry(
            key=SingletonDictKeyEnum.WATERMASSFLOWRATEOFHEATINGDISTRIBUTIONSYSTEM
        ):
            self.water_mass_flow_rate_from_heat_distribution_system_in_kg_per_second = SingletonSimRepository().get_entry(
                key=SingletonDictKeyEnum.WATERMASSFLOWRATEOFHEATINGDISTRIBUTIONSYSTEM
            )
        else:
            raise KeyError(
                "Keys for water mass flow rate of heating distribution system was not found in the singleton sim repository."
                + "This might be because the heating_distribution_system was not initialized before the simple hot water storage."
                + "Please check the order of the initialization of the components in your example."
            )
        if SingletonSimRepository().exist_entry(
            key=SingletonDictKeyEnum.WATERMASSFLOWRATEOFHEATGENERATOR
        ):
            self.water_mass_flow_rate_from_heat_generator_in_kg_per_second_from_singleton_sim_repo = SingletonSimRepository().get_entry(
                key=SingletonDictKeyEnum.WATERMASSFLOWRATEOFHEATGENERATOR
            )
        else:
            self.water_mass_flow_rate_from_heat_generator_in_kg_per_second_from_singleton_sim_repo = (
                None
            )

        self.build(
            heat_exchanger_is_present=self.waterstorageconfig.heat_exchanger_is_present
        )

        self.state: SimpleHotWaterStorageState = SimpleHotWaterStorageState(
            mean_water_temperature_in_celsius=self.mean_water_temperature_in_water_storage_in_celsius,
            temperature_loss_in_celsius_per_timestep=0,
        )
        self.previous_state = self.state.self_copy()

        # =================================================================================================================================
        # Input channels

        self.water_temperature_heat_distribution_system_input_channel: ComponentInput = self.add_input(
            self.component_name,
            self.WaterTemperatureFromHeatDistributionSystem,
            lt.LoadTypes.TEMPERATURE,
            lt.Units.CELSIUS,
            True,
        )
        self.water_temperature_heat_generator_input_channel: ComponentInput = (
            self.add_input(
                self.component_name,
                self.WaterTemperatureFromHeatGenerator,
                lt.LoadTypes.TEMPERATURE,
                lt.Units.CELSIUS,
                True,
            )
        )
        self.water_mass_flow_rate_heat_generator_input_channel: ComponentInput = (
            self.add_input(
                self.component_name,
                self.WaterMassFlowRateFromHeatGenerator,
                lt.LoadTypes.WARM_WATER,
                lt.Units.KG_PER_SEC,
                False,
            )
        )

        self.state_channel: cp.ComponentInput = self.add_input(
            self.component_name, self.State, lt.LoadTypes.ANY, lt.Units.ANY, False
        )

        # Output channels

        self.water_temperature_heat_distribution_system_output_channel: ComponentOutput = self.add_output(
            self.component_name,
            self.WaterTemperatureToHeatDistributionSystem,
            lt.LoadTypes.WATER,
            lt.Units.CELSIUS,
            output_description=f"here a description for {self.WaterTemperatureToHeatDistributionSystem} will follow.",
        )

        self.water_temperature_heat_generator_output_channel: ComponentOutput = self.add_output(
            self.component_name,
            self.WaterTemperatureToHeatGenerator,
            lt.LoadTypes.WATER,
            lt.Units.CELSIUS,
            output_description=f"here a description for {self.WaterTemperatureToHeatGenerator} will follow.",
        )

        self.water_temperature_mean_channel: ComponentOutput = self.add_output(
            self.component_name,
            self.WaterMeanTemperatureInStorage,
            lt.LoadTypes.WATER,
            lt.Units.CELSIUS,
            output_description=f"here a description for {self.WaterMeanTemperatureInStorage} will follow.",
        )
        #########################
        self.thermal_energy_in_storage_channel: ComponentOutput = self.add_output(
            self.component_name,
            self.ThermalEnergyInStorage,
            lt.LoadTypes.HEATING,
            lt.Units.WATT_HOUR,
            output_description=f"here a description for {self.ThermalEnergyInStorage} will follow.",
        )
        self.thermal_energy_input_from_heat_generator_channel: ComponentOutput = self.add_output(
            self.component_name,
            self.ThermalEnergyInputFromHeatGenerator,
            lt.LoadTypes.HEATING,
            lt.Units.WATT_HOUR,
            output_description=f"here a description for {self.ThermalEnergyInputFromHeatGenerator} will follow.",
        )
        self.thermal_energy_input_from_heat_distribution_system_channel: ComponentOutput = self.add_output(
            self.component_name,
            self.ThermalEnergyInputFromHeatDistributionSystem,
            lt.LoadTypes.HEATING,
            lt.Units.WATT_HOUR,
            output_description=f"here a description for {self.ThermalEnergyInputFromHeatDistributionSystem} will follow.",
        )

        self.thermal_energy_increase_in_storage_channel: ComponentOutput = self.add_output(
            self.component_name,
            self.ThermalEnergyIncreaseInStorage,
            lt.LoadTypes.HEATING,
            lt.Units.WATT_HOUR,
            output_description=f"here a description for {self.ThermalEnergyIncreaseInStorage} will follow.",
        )

        self.stand_by_heat_loss_channel: ComponentOutput = self.add_output(
            self.component_name,
            self.StandbyHeatLoss,
            lt.LoadTypes.HEATING,
            lt.Units.WATT_HOUR,
            output_description=f"here a description for {self.StandbyHeatLoss} will follow.",
        )

    def i_prepare_simulation(self) -> None:
        """Prepare the simulation."""
        pass

    def write_to_report(self) -> List[str]:
        """Write a report."""
        return self.waterstorageconfig.get_string_dict()

    def i_save_state(self) -> None:
        """Save the current state."""
        self.previous_state = self.state.self_copy()

    def i_restore_state(self) -> None:
        """Restore the previous state."""
        self.state = self.previous_state.self_copy()

    def i_doublecheck(self, timestep: int, stsv: SingleTimeStepValues) -> None:
        """Doublecheck."""
        pass

    def i_simulate(
        self, timestep: int, stsv: SingleTimeStepValues, force_convergence: bool
    ) -> None:
        """Simulate the heating water storage."""

        # Get inputs --------------------------------------------------------------------------------------------------------

        state_controller = stsv.get_input_value(self.state_channel)

        water_temperature_from_heat_distribution_system_in_celsius = (
            stsv.get_input_value(
                self.water_temperature_heat_distribution_system_input_channel
            )
        )
        water_temperature_from_heat_generator_in_celsius = stsv.get_input_value(
            self.water_temperature_heat_generator_input_channel
        )

        # get water mass flow rate of heat generator either from singleton sim repo or from input value
        if (
            self.water_mass_flow_rate_from_heat_generator_in_kg_per_second_from_singleton_sim_repo
            is not None
        ):
            water_mass_flow_rate_from_heat_generator_in_kg_per_second = (
                self.water_mass_flow_rate_from_heat_generator_in_kg_per_second_from_singleton_sim_repo
            )
        else:
            water_mass_flow_rate_from_heat_generator_in_kg_per_second = (
                stsv.get_input_value(
                    self.water_mass_flow_rate_heat_generator_input_channel
                )
            )

        # Water Temperature Limit Check  --------------------------------------------------------------------------------------------------------

        if (
            self.mean_water_temperature_in_water_storage_in_celsius > 90
            or self.mean_water_temperature_in_water_storage_in_celsius < 0
        ):
            raise ValueError(
                f"The water temperature in the water storage is with {self.mean_water_temperature_in_water_storage_in_celsius}°C way too high or too low."
            )

        # Calculations ------------------------------------------------------------------------------------------------------

        # calc water masses
        # ------------------------------
        (
            water_mass_from_heat_generator_in_kg,
            water_mass_from_heat_distribution_system_in_kg,
        ) = self.calculate_masses_of_water_flows(
            water_mass_flow_rate_from_heat_generator_in_kg_per_second=water_mass_flow_rate_from_heat_generator_in_kg_per_second,
            water_mass_flow_rate_from_heat_distribution_system_in_kg_per_second=self.water_mass_flow_rate_from_heat_distribution_system_in_kg_per_second,
            seconds_per_timestep=self.seconds_per_timestep,
        )

        # calc thermal energies
        # ------------------------------

        previous_thermal_energy_in_storage_in_watt_hour = self.calculate_thermal_energy_in_storage(
            mean_water_temperature_in_storage_in_celsius=self.state.mean_water_temperature_in_celsius,
            mass_in_storage_in_kg=self.water_mass_in_storage_in_kg,
        )
        current_thermal_energy_in_storage_in_watt_hour = self.calculate_thermal_energy_in_storage(
            mean_water_temperature_in_storage_in_celsius=self.mean_water_temperature_in_water_storage_in_celsius,
            mass_in_storage_in_kg=self.water_mass_in_storage_in_kg,
        )
        thermal_energy_increase_current_vs_previous_mean_temperature_in_watt_hour = self.calculate_thermal_energy_increase_or_decrease_in_storage(
            current_thermal_energy_in_storage_in_watt_hour=current_thermal_energy_in_storage_in_watt_hour,
            previous_thermal_energy_in_storage_in_watt_hour=previous_thermal_energy_in_storage_in_watt_hour,
        )

        thermal_energy_input_from_heat_generator_in_watt_hour = self.calculate_thermal_energy_of_water_flow(
            water_mass_in_kg=water_mass_from_heat_generator_in_kg,
            water_temperature_in_celsius=water_temperature_from_heat_generator_in_celsius,
        )
        thermal_energy_input_from_heat_distribution_system_in_watt_hour = self.calculate_thermal_energy_of_water_flow(
            water_mass_in_kg=water_mass_from_heat_distribution_system_in_kg,
            water_temperature_in_celsius=water_temperature_from_heat_distribution_system_in_celsius,
        )

        # calc heat loss in storage
        # ------------------------------
        stand_by_heat_loss_in_watt_hour_per_timestep = self.calculate_stand_by_heat_loss(
            temperature_loss_in_celsius_per_timestep=self.state.temperature_loss_in_celsius_per_timestep,
            water_mass_in_storage_in_kg=self.water_mass_in_storage_in_kg,
        )

        # calc water temperatures
        # ------------------------------

        # mean temperature in storage when all water flows are mixed with previous mean water storage temp
        self.mean_water_temperature_in_water_storage_in_celsius = self.calculate_mean_water_temperature_in_water_storage(
            water_temperature_from_heat_distribution_system_in_celsius=water_temperature_from_heat_distribution_system_in_celsius,
            water_temperature_from_heat_generator_in_celsius=water_temperature_from_heat_generator_in_celsius,
            water_mass_in_storage_in_kg=self.water_mass_in_storage_in_kg,
            mass_of_input_water_flows_from_heat_generator_in_kg=water_mass_from_heat_generator_in_kg,
            mass_of_input_water_flows_from_heat_distribution_system_in_kg=water_mass_from_heat_distribution_system_in_kg,
            previous_mean_water_temperature_in_water_storage_in_celsius=self.state.mean_water_temperature_in_celsius,
        )

        # with heat exchanger in water storage perfect heat exchange is possible
        if self.heat_exchanger_is_present is True:
            water_temperature_to_heat_distribution_system_in_celsius = (
                self.state.mean_water_temperature_in_celsius
            )
            water_temperature_to_heat_generator_in_celsius = (
                self.state.mean_water_temperature_in_celsius
            )

        # otherwise the water in the water storage is more stratified, which demands some more calculations
        else:
            # state controller is 1 if the heat generator delivers a mass flow rate input
            if state_controller == 1:

                # hds gets water from heat generator (if heat generator is not off, mass flow is not zero)
                water_temperature_to_heat_distribution_system_in_celsius = self.calculate_water_output_temperature(
                    mean_water_temperature_in_water_storage_in_celsius=self.state.mean_water_temperature_in_celsius,
                    mixing_factor_water_input_portion=self.factor_for_water_input_portion,
                    mixing_factor_water_storage_portion=self.factor_for_water_storage_portion,
                    water_input_temperature_in_celsius=water_temperature_from_heat_generator_in_celsius,
                )
                # heat generator gets water from hds (if heat generator is not off, mass flow is not zero)
                water_temperature_to_heat_generator_in_celsius = self.calculate_water_output_temperature(
                    mean_water_temperature_in_water_storage_in_celsius=self.state.mean_water_temperature_in_celsius,
                    mixing_factor_water_input_portion=self.factor_for_water_input_portion,
                    mixing_factor_water_storage_portion=self.factor_for_water_storage_portion,
                    water_input_temperature_in_celsius=water_temperature_from_heat_distribution_system_in_celsius,
                )

            # no water coming from heat generator, hds gets mean water and heat generator gets still water from hds
            elif state_controller == 0:

                water_temperature_to_heat_distribution_system_in_celsius = (
                    self.state.mean_water_temperature_in_celsius
                )

                water_temperature_to_heat_generator_in_celsius = self.calculate_water_output_temperature(
                    mean_water_temperature_in_water_storage_in_celsius=self.state.mean_water_temperature_in_celsius,
                    mixing_factor_water_input_portion=self.factor_for_water_input_portion,
                    mixing_factor_water_storage_portion=self.factor_for_water_storage_portion,
                    water_input_temperature_in_celsius=water_temperature_from_heat_distribution_system_in_celsius,
                )

            else:
                raise ValueError("unknown storage controller state.")

        # Set outputs -------------------------------------------------------------------------------------------------------

        stsv.set_output_value(
            self.water_temperature_heat_distribution_system_output_channel,
            water_temperature_to_heat_distribution_system_in_celsius,
        )

        stsv.set_output_value(
            self.water_temperature_heat_generator_output_channel,
            water_temperature_to_heat_generator_in_celsius,
        )

        stsv.set_output_value(
            self.water_temperature_mean_channel,
            self.state.mean_water_temperature_in_celsius,
        )

        stsv.set_output_value(
            self.thermal_energy_in_storage_channel,
            current_thermal_energy_in_storage_in_watt_hour,
        )

        stsv.set_output_value(
            self.thermal_energy_input_from_heat_generator_channel,
            thermal_energy_input_from_heat_generator_in_watt_hour,
        )
        stsv.set_output_value(
            self.thermal_energy_input_from_heat_distribution_system_channel,
            thermal_energy_input_from_heat_distribution_system_in_watt_hour,
        )

        stsv.set_output_value(
            self.thermal_energy_increase_in_storage_channel,
            thermal_energy_increase_current_vs_previous_mean_temperature_in_watt_hour,
        )

        stsv.set_output_value(
            self.stand_by_heat_loss_channel,
            stand_by_heat_loss_in_watt_hour_per_timestep,
        )

        # Set state -------------------------------------------------------------------------------------------------------

        self.state.temperature_loss_in_celsius_per_timestep = self.calculate_temperature_loss(
            mean_water_temperature_in_water_storage_in_celsius=self.mean_water_temperature_in_water_storage_in_celsius,
            seconds_per_timestep=self.seconds_per_timestep,
            temperature_loss_in_celsius_per_hour=self.temperature_loss_in_celsius_per_hour,
        )
        self.state.mean_water_temperature_in_celsius = (
            self.mean_water_temperature_in_water_storage_in_celsius
            - self.state.temperature_loss_in_celsius_per_timestep
        )

    def build(self, heat_exchanger_is_present: bool) -> None:
        """Build function.

        The function sets important constants an parameters for the calculations.
        """
        self.specific_heat_capacity_of_water_in_joule_per_kilogram_per_celsius = (
            PhysicsConfig.water_specific_heat_capacity_in_joule_per_kilogram_per_kelvin
        )
        # https://www.internetchemie.info/chemie-lexikon/daten/w/wasser-dichtetabelle.php
        self.density_water_at_40_degree_celsius_in_kg_per_liter = 0.992
        self.water_mass_in_storage_in_kg = (
            self.density_water_at_40_degree_celsius_in_kg_per_liter
            * self.waterstorageconfig.volume_heating_water_storage_in_liter
        )
        self.heat_exchanger_is_present = heat_exchanger_is_present
        # if heat exchanger is present, the heat is perfectly exchanged so the water output temperature corresponds to the mean temperature
        if self.heat_exchanger_is_present is True:
            (
                self.factor_for_water_storage_portion,
                self.factor_for_water_input_portion,
            ) = (1, 0)
        # if heat exchanger is not present, the water temperatures in the storage are more stratified
        # here a mixing factor is calcualted
        else:
            (
                self.factor_for_water_storage_portion,
                self.factor_for_water_input_portion,
            ) = self.calculate_mixing_factor_for_water_temperature_outputs()

    def calculate_masses_of_water_flows(
        self,
        water_mass_flow_rate_from_heat_generator_in_kg_per_second: float,
        water_mass_flow_rate_from_heat_distribution_system_in_kg_per_second: float,
        seconds_per_timestep: float,
    ) -> Any:
        """ "Calculate masses of the water flows in kg."""

        mass_of_input_water_flows_from_heat_generator_in_kg = (
            water_mass_flow_rate_from_heat_generator_in_kg_per_second
            * seconds_per_timestep
        )
        mass_of_input_water_flows_from_heat_distribution_system_in_kg = (
            water_mass_flow_rate_from_heat_distribution_system_in_kg_per_second
            * seconds_per_timestep
        )

        return (
            mass_of_input_water_flows_from_heat_generator_in_kg,
            mass_of_input_water_flows_from_heat_distribution_system_in_kg,
        )

    def calculate_mean_water_temperature_in_water_storage(
        self,
        water_temperature_from_heat_distribution_system_in_celsius: float,
        water_temperature_from_heat_generator_in_celsius: float,
        mass_of_input_water_flows_from_heat_generator_in_kg: float,
        mass_of_input_water_flows_from_heat_distribution_system_in_kg: float,
        water_mass_in_storage_in_kg: float,
        previous_mean_water_temperature_in_water_storage_in_celsius: float,
    ) -> float:
        """Calculate the mean temperature of the water in the water boiler."""

        mean_water_temperature_in_water_storage_in_celsius = (
            water_mass_in_storage_in_kg
            * previous_mean_water_temperature_in_water_storage_in_celsius
            + mass_of_input_water_flows_from_heat_generator_in_kg
            * water_temperature_from_heat_generator_in_celsius
            + mass_of_input_water_flows_from_heat_distribution_system_in_kg
            * water_temperature_from_heat_distribution_system_in_celsius
        ) / (
            water_mass_in_storage_in_kg
            + mass_of_input_water_flows_from_heat_generator_in_kg
            + mass_of_input_water_flows_from_heat_distribution_system_in_kg
        )

        return mean_water_temperature_in_water_storage_in_celsius

    def calculate_mixing_factor_for_water_temperature_outputs(self) -> Any:
        """Calculate mixing factor for water outputs."""

        # mixing factor depends on seconds per timestep
        # if one timestep = 1h (3600s) or more, the factor for the water storage portion is one

        if 0 <= self.seconds_per_timestep <= 3600:

            factor_for_water_storage_portion = self.seconds_per_timestep / 3600
            factor_for_water_input_portion = 1 - factor_for_water_storage_portion

        elif self.seconds_per_timestep > 3600:
            factor_for_water_storage_portion = 1
            factor_for_water_input_portion = 0

        else:
            raise ValueError("unknown value for seconds per timestep")

        return factor_for_water_storage_portion, factor_for_water_input_portion

    def calculate_water_output_temperature(
        self,
        mean_water_temperature_in_water_storage_in_celsius: float,
        mixing_factor_water_storage_portion: float,
        mixing_factor_water_input_portion: float,
        water_input_temperature_in_celsius: float,
    ) -> float:
        """Calculate the water output temperature of the water storage."""

        water_temperature_output_in_celsius = (
            mixing_factor_water_input_portion * water_input_temperature_in_celsius
            + mixing_factor_water_storage_portion
            * mean_water_temperature_in_water_storage_in_celsius
        )

        return water_temperature_output_in_celsius

    def calculate_temperature_loss(
        self,
        mean_water_temperature_in_water_storage_in_celsius: float,
        seconds_per_timestep: float,
        temperature_loss_in_celsius_per_hour: float,
    ) -> float:
        """Calculate temperature loss in celsius per timestep."""

        # make heat loss for mean storage temperature every timestep but only until min temp of 16°C is reached (regular basement temperature)
        # https://www.energieverbraucher.de/de/heizungsspeicher__2102/#:~:text=Ein%20Speicher%20k%C3%BChlt%20t%C3%A4glich%20etwa,heutigen%20Energiepreisen%20t%C3%A4glich%2020%20Cent.

        if mean_water_temperature_in_water_storage_in_celsius >= 16.0:
            temperature_loss_in_celsius_per_timestep = (
                temperature_loss_in_celsius_per_hour / (3600 / seconds_per_timestep)
            )
        else:
            temperature_loss_in_celsius_per_timestep = 0

        return temperature_loss_in_celsius_per_timestep

    #########################################################################################################################################################

    def calculate_thermal_energy_in_storage(
        self,
        mean_water_temperature_in_storage_in_celsius: float,
        mass_in_storage_in_kg: float,
    ) -> float:
        """Calculate thermal energy with respect to 0°C temperature."""
        # Q = c * m * (Tout - Tin)

        thermal_energy_in_storage_in_joule = (
            self.specific_heat_capacity_of_water_in_joule_per_kilogram_per_celsius
            * mass_in_storage_in_kg
            * (mean_water_temperature_in_storage_in_celsius)
        )  # T_mean - 0°C
        # 1Wh = J / 3600
        thermal_energy_in_storage_in_watt_hour = (
            thermal_energy_in_storage_in_joule / 3600
        )

        return thermal_energy_in_storage_in_watt_hour

    def calculate_thermal_energy_of_water_flow(
        self, water_mass_in_kg: float, water_temperature_in_celsius: float
    ) -> float:
        """Calculate thermal energy of the water flow with respect to 0°C temperature."""
        # Q = c * m * (Tout - Tin)
        thermal_energy_of_input_water_flow_in_watt_hour = (
            (1 / 3600)
            * self.specific_heat_capacity_of_water_in_joule_per_kilogram_per_celsius
            * water_mass_in_kg
            * water_temperature_in_celsius
        )

        return thermal_energy_of_input_water_flow_in_watt_hour

    def calculate_thermal_energy_increase_or_decrease_in_storage(
        self,
        current_thermal_energy_in_storage_in_watt_hour: float,
        previous_thermal_energy_in_storage_in_watt_hour: float,
    ) -> float:
        """Calculate thermal energy difference of current and previous state."""
        thermal_energy_difference_in_watt_hour = (
            current_thermal_energy_in_storage_in_watt_hour
            - previous_thermal_energy_in_storage_in_watt_hour
        )

        return thermal_energy_difference_in_watt_hour

    def calculate_stand_by_heat_loss(
        self,
        temperature_loss_in_celsius_per_timestep: float,
        water_mass_in_storage_in_kg: float,
    ) -> float:
        """Calculate stand by heat loss of the storage."""
        heat_loss_in_watt_hour_per_timestep = (
            water_mass_in_storage_in_kg
            * self.specific_heat_capacity_of_water_in_joule_per_kilogram_per_celsius
            / 3600
            * temperature_loss_in_celsius_per_timestep
        )

        return heat_loss_in_watt_hour_per_timestep


@dataclass_json
@dataclass
class SimpleHotWaterStorageControllerConfig(cp.ConfigBase):

    """Configuration of the SimpleHotWaterStorageController class."""

    @classmethod
    def get_main_classname(cls):
        """Return the full class name of the base class."""
        return SimpleHotWaterStorageController.get_full_classname()

    name: str

    @classmethod
    def get_default_simplehotwaterstoragecontroller_config(
        cls,
    ) -> Any:
        """Get a default simplehotwaterstorage controller config."""
        config = SimpleHotWaterStorageControllerConfig(
            name="SimpleHotWaterStorageController",
        )
        return config


class SimpleHotWaterStorageController(cp.Component):

    """SimpleHotWaterStorageController Class."""

    # Inputs
    WaterMassFlowRateFromHeatGenerator = "WaterMassFlowRateFromHeatGenerator"

    # Outputs
    State = "State"

    def __init__(
        self,
        my_simulation_parameters: SimulationParameters,
        config: SimpleHotWaterStorageControllerConfig,
    ) -> None:
        """Construct all the neccessary attributes."""

        super().__init__(
            "SimpleHotWaterStorageController",
            my_simulation_parameters=my_simulation_parameters,
            my_config=config,
        )
        if SingletonSimRepository().exist_entry(
            key=SingletonDictKeyEnum.WATERMASSFLOWRATEOFHEATGENERATOR
        ):
            self.water_mass_flow_rate_from_heat_generator_in_kg_per_second_from_singleton_sim_repo = SingletonSimRepository().get_entry(
                key=SingletonDictKeyEnum.WATERMASSFLOWRATEOFHEATGENERATOR
            )
        else:
            self.water_mass_flow_rate_from_heat_generator_in_kg_per_second_from_singleton_sim_repo = (
                None
            )

        self.controller_mode: str = "off"
        # Inputs
        self.water_mass_flow_rate_heat_generator_input_channel: ComponentInput = (
            self.add_input(
                self.component_name,
                self.WaterMassFlowRateFromHeatGenerator,
                lt.LoadTypes.WARM_WATER,
                lt.Units.KG_PER_SEC,
                False,
            )
        )
        # Outputs
        self.state_channel: ComponentOutput = self.add_output(
            self.component_name,
            self.State,
            lt.LoadTypes.ANY,
            lt.Units.ANY,
            output_description=f"here a description for {self.State} will follow.",
        )

    def build(self) -> None:
        """Build function.

        The function sets important constants and parameters for the calculations.
        """
        pass

    def i_prepare_simulation(self) -> None:
        """Prepare the simulation."""
        pass

    def i_save_state(self) -> None:
        """Save the current state."""
        pass

    def i_restore_state(self) -> None:
        """Restore the previous state."""
        pass

    def i_doublecheck(self, timestep: int, stsv: SingleTimeStepValues) -> None:
        """Doublecheck."""
        pass

    def write_to_report(self) -> None:
        """Write important variables to report."""
        pass

    def i_simulate(
        self, timestep: int, stsv: SingleTimeStepValues, force_convergence: bool
    ) -> None:
        """Simulate the heat pump comtroller."""

        if force_convergence:
            pass
        else:
            # Retrieves inputs

            # get water mass flow rate of heat generator either from singleton sim repo or from input value
            if (
                self.water_mass_flow_rate_from_heat_generator_in_kg_per_second_from_singleton_sim_repo
                is not None
            ):
                water_mass_flow_rate_from_heat_generator_in_kg_per_second = (
                    self.water_mass_flow_rate_from_heat_generator_in_kg_per_second_from_singleton_sim_repo
                )
            else:
                water_mass_flow_rate_from_heat_generator_in_kg_per_second = (
                    stsv.get_input_value(
                        self.water_mass_flow_rate_heat_generator_input_channel
                    )
                )

            self.conditions_on_off(
                water_mass_flow_rate_from_heat_generator_in_kg_per_second=water_mass_flow_rate_from_heat_generator_in_kg_per_second
            )

            if self.controller_mode == "on":
                state = 1
            elif self.controller_mode == "off":
                state = 0

            else:
                raise ValueError("Controller State unknown.")

            stsv.set_output_value(self.state_channel, state)

    def conditions_on_off(
        self,
        water_mass_flow_rate_from_heat_generator_in_kg_per_second: float,
    ) -> None:
        """Set conditions for the simple hot water storage controller mode."""

        if self.controller_mode == "on":
            # turn mode off when heat generator delivers no water
            if water_mass_flow_rate_from_heat_generator_in_kg_per_second == 0:
                self.controller_mode = "off"
                return

        elif self.controller_mode == "off":
            # turn mode on if water from heat generator is flowing
            if water_mass_flow_rate_from_heat_generator_in_kg_per_second != 0:
                self.controller_mode = "on"
                return

        else:
            raise ValueError("unknown controller mode")<|MERGE_RESOLUTION|>--- conflicted
+++ resolved
@@ -114,13 +114,9 @@
     ) -> None:
         """Construct all the neccessary attributes."""
         super().__init__(
-<<<<<<< HEAD
-            name=config.name, my_simulation_parameters=my_simulation_parameters, my_config=config
-=======
             name=config.name,
             my_simulation_parameters=my_simulation_parameters,
             my_config=config,
->>>>>>> 957c96c4
         )
         # =================================================================================================================================
         # Initialization of variables
