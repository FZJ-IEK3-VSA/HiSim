"""Simple Hot Water Storage Module."""

# clean
# Owned
from typing import List, Any
from dataclasses import dataclass
from dataclasses_json import dataclass_json
import hisim.component as cp
from hisim.component import (
    SingleTimeStepValues,
    ComponentInput,
    ComponentOutput,
)
from hisim.simulationparameters import SimulationParameters
from hisim.sim_repository_singleton import SingletonSimRepository, SingletonDictKeyEnum
from hisim.components.configuration import PhysicsConfig
from hisim import loadtypes as lt
from hisim import utils

__authors__ = "Katharina Rieck, Noah Pflugradt"
__copyright__ = "Copyright 2021, the House Infrastructure Project"
__credits__ = ["Noah Pflugradt"]
__license__ = ""
__version__ = ""
__maintainer__ = "Katharina Rieck"
__email__ = "k.rieck@fz-juelich.de"
__status__ = "dev"


@dataclass_json
@dataclass
class SimpleHotWaterStorageConfig(cp.ConfigBase):

    """Configuration of the SimpleHotWaterStorage class."""

    @classmethod
    def get_main_classname(cls):
        """Return the full class name of the base class."""
        return SimpleHotWaterStorage.get_full_classname()

    name: str
    volume_heating_water_storage_in_liter: float
    mean_water_temperature_in_storage_in_celsius: float
    cool_water_temperature_in_storage_in_celsius: float
    hot_water_temperature_in_storage_in_celsius: float

    @classmethod
    def get_default_simplehotwaterstorage_config(
        cls,
    ) -> Any:
        """Get a default simplehotwaterstorage config."""
        config = SimpleHotWaterStorageConfig(
            name="SimpleHotWaterStorage",
            mean_water_temperature_in_storage_in_celsius=40,
            cool_water_temperature_in_storage_in_celsius=40,
            hot_water_temperature_in_storage_in_celsius=40,
            volume_heating_water_storage_in_liter=100,
        )
        return config


class SimpleHotWaterStorage(cp.Component):

    """SimpleHotWaterStorage class."""

    # Input

    WaterTemperatureFromHeatDistributionSystem = (
        "WaterTemperatureFromHeatDistributionSystem"
    )
    WaterTemperatureFromHeatGenerator = "WaterTemperaturefromHeatGenerator"

    # Output

    WaterTemperatureToHeatDistributionSystem = (
        "WaterTemperatureToHeatDistributionSystem"
    )
    WaterTemperatureToHeatGenerator = "WaterTemperatureToHeatGenerator"

    WaterMeanTemperatureInStorage = "WaterMeanTemperatureInStorage"

    @utils.measure_execution_time
    def __init__(
        self,
        my_simulation_parameters: SimulationParameters,
        config: SimpleHotWaterStorageConfig,
    ) -> None:
        """Construct all the neccessary attributes."""
        super().__init__(
            name=config.name, my_simulation_parameters=my_simulation_parameters
        )
        # =================================================================================================================================
        # Initialization of variables
        self.seconds_per_timestep = my_simulation_parameters.seconds_per_timestep
        self.waterstorageconfig = config

        self.start_water_temperature_in_storage_in_celsius = 40
        self.mean_water_temperature_in_water_storage_in_celsius: float = 40

<<<<<<< HEAD
        self.water_temperature_to_heat_distribution_system_in_celsius: float = 40
        self.water_temperature_to_heat_generator_in_celsius: float = 40
=======
        self.water_temperature_to_heat_distribution_system_in_celsius: float = 50.0
        self.water_temperature_to_heat_generator_in_celsius: float = 50.0

        if SingletonSimRepository().exist_entry(
            key=SingletonDictKeyEnum.WATERMASSFLOWRATEOFHEATINGDISTRIBUTIONSYSTEM
        ) and SingletonSimRepository().exist_entry(
            key=SingletonDictKeyEnum.WATERMASSFLOWRATEOFHEATGENERATOR
        ):
            self.water_mass_flow_rate_from_heat_distribution_system_in_kg_per_second = SingletonSimRepository().get_entry(
                key=SingletonDictKeyEnum.WATERMASSFLOWRATEOFHEATINGDISTRIBUTIONSYSTEM
            )
            self.water_mass_flow_rate_from_heat_generator_in_kg_per_second = (
                SingletonSimRepository().get_entry(
                    key=SingletonDictKeyEnum.WATERMASSFLOWRATEOFHEATGENERATOR
                )
            )
        else:
            raise KeyError(
                "Keys for water mass flow rates were not found in the singleton sim repository."
                + "This might be because the simple hot water storage was not initialized before the heating_distribution_system and the heat generator."
                + "Please check the order of the initialization of the components in your example."
            )

>>>>>>> c75cd671
        self.build()

        # =================================================================================================================================
        # Input channels

        self.water_temperature_heat_distribution_system_input_channel: ComponentInput = self.add_input(
            self.component_name,
            self.WaterTemperatureFromHeatDistributionSystem,
            lt.LoadTypes.TEMPERATURE,
            lt.Units.CELSIUS,
            True,
        )
        self.water_temperature_heat_generator_input_channel: ComponentInput = (
            self.add_input(
                self.component_name,
                self.WaterTemperatureFromHeatGenerator,
                lt.LoadTypes.TEMPERATURE,
                lt.Units.CELSIUS,
                True,
            )
        )

        # Output channels

        self.water_temperature_heat_distribution_system_output_channel: ComponentOutput = self.add_output(
            self.component_name,
            self.WaterTemperatureToHeatDistributionSystem,
            lt.LoadTypes.WATER,
            lt.Units.CELSIUS,
            output_description=f"here a description for {self.WaterTemperatureToHeatDistributionSystem} will follow.",
        )

        self.water_temperature_heat_generator_output_channel: ComponentOutput = self.add_output(
            self.component_name,
            self.WaterTemperatureToHeatGenerator,
            lt.LoadTypes.WATER,
            lt.Units.CELSIUS,
            output_description=f"here a description for {self.WaterTemperatureToHeatGenerator} will follow.",
        )

        self.water_temperature_mean_channel: ComponentOutput = self.add_output(
            self.component_name,
            self.WaterMeanTemperatureInStorage,
            lt.LoadTypes.WATER,
            lt.Units.CELSIUS,
            output_description=f"here a description for {self.WaterMeanTemperatureInStorage} will follow.",
        )

    def i_prepare_simulation(self) -> None:
        """Prepare the simulation."""
        pass

    def write_to_report(self) -> List[str]:
        """Write a report."""
        return self.waterstorageconfig.get_string_dict()

    def i_save_state(self) -> None:
        """Save the current state."""
        pass

    def i_restore_state(self) -> None:
        """Restore the previous state."""
        pass

    def i_doublecheck(self, timestep: int, stsv: SingleTimeStepValues) -> None:
        """Doublecheck."""
        pass

    def i_simulate(
        self, timestep: int, stsv: SingleTimeStepValues, force_convergence: bool
    ) -> None:
        """Simulate the heating water storage."""
        if force_convergence:
            pass
        else:
            self.start_water_temperature_in_storage_in_celsius = (
                self.mean_water_temperature_in_water_storage_in_celsius
            )
            # Get inputs --------------------------------------------------------------------------------------------------------
            water_temperature_from_heat_distribution_system_in_celsius = (
                stsv.get_input_value(
                    self.water_temperature_heat_distribution_system_input_channel
                )
            )
            water_temperature_from_heat_generator_in_celsius = stsv.get_input_value(
                self.water_temperature_heat_generator_input_channel
            )

            if water_temperature_from_heat_distribution_system_in_celsius == 0:
                """first iteration --> random numbers"""
                water_temperature_from_heat_distribution_system_in_celsius = 40
            if water_temperature_from_heat_generator_in_celsius == 0 or water_temperature_from_heat_generator_in_celsius is None:
                """first iteration --> random numbers"""
                water_temperature_from_heat_generator_in_celsius = 40

            self.mean_water_temperature_in_water_storage_in_celsius = self.calculate_mean_water_temperature_in_water_storage(
                water_temperature_from_heat_distribution_system_in_celsius=water_temperature_from_heat_distribution_system_in_celsius,
                water_temperature_from_heat_generator_in_celsius=water_temperature_from_heat_generator_in_celsius,
                water_mass_flow_rate_from_heat_generator_in_kg_per_second=self.water_mass_flow_rate_from_heat_generator_in_kg_per_second,
                water_mass_flow_rate_from_heat_distribution_system_in_kg_per_second=self.water_mass_flow_rate_from_heat_distribution_system_in_kg_per_second,
                water_mass_in_storage_in_kg=self.water_mass_in_storage_in_kg,
                previous_mean_water_temperature_in_water_storage_in_celsius=self.start_water_temperature_in_storage_in_celsius,
                seconds_per_timestep=self.seconds_per_timestep,
            )
            # if self.mean_water_temperature_in_water_storage_in_celsius > 90 or self.mean_water_temperature_in_water_storage_in_celsius < 0:
            #     raise ValueError(f"The water temperature in the water storage is with {self.mean_water_temperature_in_water_storage_in_celsius}°C way too high or too low. \n Current timestep is {timestep}.")

            # Calculations ------------------------------------------------------------------------------------------------------

            (
                factor_for_water_storage_portion,
                factor_for_water_input_portion,
            ) = self.calculate_mixing_factor_for_water_temperature_outputs()

            # hds gets water from hp (if hp is not off meaning mass flow is not zero)
            if water_mass_flow_rate_from_heat_generator_in_kg_per_second != 0:
                self.water_temperature_to_heat_distribution_system_in_celsius = self.calculate_water_output_temperature(
                    mean_water_temperature_in_water_storage_in_celsius=self.mean_water_temperature_in_water_storage_in_celsius,
                    mixing_factor_water_input_portion=factor_for_water_input_portion,
                    mixing_factor_water_storage_portion=factor_for_water_storage_portion,
                    water_input_temperature_in_celsius=water_temperature_from_heat_generator_in_celsius,
                )
            # or else hds gets water from storage
            else:
                self.water_temperature_to_heat_distribution_system_in_celsius = self.mean_water_temperature_in_water_storage_in_celsius

            # hp gets water from hds
            self.water_temperature_to_heat_generator_in_celsius = self.calculate_water_output_temperature(
                mean_water_temperature_in_water_storage_in_celsius=self.mean_water_temperature_in_water_storage_in_celsius,
                mixing_factor_water_input_portion=factor_for_water_input_portion,
                mixing_factor_water_storage_portion=factor_for_water_storage_portion,
                water_input_temperature_in_celsius=water_temperature_from_heat_distribution_system_in_celsius,
            )

            # Set outputs -------------------------------------------------------------------------------------------------------

            stsv.set_output_value(
                self.water_temperature_heat_distribution_system_output_channel,
                self.water_temperature_to_heat_distribution_system_in_celsius,
            )

            stsv.set_output_value(
                self.water_temperature_heat_generator_output_channel,
                self.water_temperature_to_heat_generator_in_celsius,
            )

            stsv.set_output_value(
                self.water_temperature_mean_channel,
                self.mean_water_temperature_in_water_storage_in_celsius,
            )

    def build(self):
        """Build function.

        The function sets important constants an parameters for the calculations.
        """
        self.specific_heat_capacity_of_water_in_joule_per_kilogram_per_celsius = (
            PhysicsConfig.water_specific_heat_capacity_in_joule_per_kilogram_per_kelvin
        )
        # https://www.internetchemie.info/chemie-lexikon/daten/w/wasser-dichtetabelle.php
        self.density_water_at_50_degree_celsius_in_kg_per_liter = 0.988
        self.water_mass_in_storage_in_kg = (
            self.density_water_at_50_degree_celsius_in_kg_per_liter
            * self.waterstorageconfig.volume_heating_water_storage_in_liter
        )

    def calculate_mean_water_temperature_in_water_storage(
        self,
        water_temperature_from_heat_distribution_system_in_celsius,
        water_temperature_from_heat_generator_in_celsius,
        water_mass_flow_rate_from_heat_generator_in_kg_per_second,
        water_mass_flow_rate_from_heat_distribution_system_in_kg_per_second,
        water_mass_in_storage_in_kg,
        previous_mean_water_temperature_in_water_storage_in_celsius,
        seconds_per_timestep,
    ):
        """Calculate the mean temperature of the water in the water boiler."""

        mass_of_input_water_flows_from_heat_generator_in_kg = (
            water_mass_flow_rate_from_heat_generator_in_kg_per_second
            * seconds_per_timestep
        )
        mass_of_input_water_flows_from_heat_distribution_system_in_kg = (
            water_mass_flow_rate_from_heat_distribution_system_in_kg_per_second
            * seconds_per_timestep
        )

        self.mean_water_temperature_in_water_storage_in_celsius = (
            water_mass_in_storage_in_kg
            * previous_mean_water_temperature_in_water_storage_in_celsius
            + mass_of_input_water_flows_from_heat_generator_in_kg
            * water_temperature_from_heat_generator_in_celsius
            + mass_of_input_water_flows_from_heat_distribution_system_in_kg
            * water_temperature_from_heat_distribution_system_in_celsius
        ) / (
            water_mass_in_storage_in_kg
            + mass_of_input_water_flows_from_heat_generator_in_kg
            + mass_of_input_water_flows_from_heat_distribution_system_in_kg
        )

        return self.mean_water_temperature_in_water_storage_in_celsius

    def calculate_mixing_factor_for_water_temperature_outputs(self) -> Any:
        """Calculate mixing factor for water outputs."""

        # mixing factor depends on seconds per timestep
        # if one timestep = 1h (3600s) or more, the factor for the water storage portion is one

        if 0 <= self.seconds_per_timestep <= 3600:

            factor_for_water_storage_portion = self.seconds_per_timestep / 3600
            factor_for_water_input_portion = 1 - factor_for_water_storage_portion

        elif self.seconds_per_timestep > 3600:
            factor_for_water_storage_portion = 1
            factor_for_water_input_portion = 0

        else:
            raise ValueError("unknown value for seconds per timestep")

        return factor_for_water_storage_portion, factor_for_water_input_portion

    def calculate_water_output_temperature(
        self,
        mean_water_temperature_in_water_storage_in_celsius: float,
        mixing_factor_water_storage_portion: float,
        mixing_factor_water_input_portion: float,
        water_input_temperature_in_celsius: float,
    ) -> Any:
        """Calculate the water output temperature of the water storage."""

        water_temperature_output_in_celsius = (
            mixing_factor_water_input_portion * water_input_temperature_in_celsius
            + mixing_factor_water_storage_portion
            * mean_water_temperature_in_water_storage_in_celsius
        )

        return water_temperature_output_in_celsius<|MERGE_RESOLUTION|>--- conflicted
+++ resolved
@@ -97,10 +97,6 @@
         self.start_water_temperature_in_storage_in_celsius = 40
         self.mean_water_temperature_in_water_storage_in_celsius: float = 40
 
-<<<<<<< HEAD
-        self.water_temperature_to_heat_distribution_system_in_celsius: float = 40
-        self.water_temperature_to_heat_generator_in_celsius: float = 40
-=======
         self.water_temperature_to_heat_distribution_system_in_celsius: float = 50.0
         self.water_temperature_to_heat_generator_in_celsius: float = 50.0
 
@@ -124,7 +120,6 @@
                 + "Please check the order of the initialization of the components in your example."
             )
 
->>>>>>> c75cd671
         self.build()
 
         # =================================================================================================================================
