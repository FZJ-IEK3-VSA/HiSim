""" Handles all the weather data processing. """

import csv
import datetime
import math
import os
from dataclasses import dataclass
from enum import Enum
from typing import Any, List

import numpy as np
import pandas as pd
import pvlib

from hisim import loadtypes as lt
from hisim import log, utils
from hisim.component import Component, ComponentOutput, ConfigBase, SingleTimeStepValues
from hisim.simulationparameters import SimulationParameters
from hisim.sim_repository_singleton import SingletonSimRepository, SingletonDictKeyEnum

__authors__ = "Vitor Hugo Bellotto Zago, Noah Pflugradt"
__copyright__ = "Copyright 2021, the House Infrastructure Project"
__credits__ = ["Noah Pflugradt"]
__license__ = "MIT"
__version__ = "0.1"
__maintainer__ = "Noah Pflugradt"

""" The functions cited in this module are at some degree based on the tsib project:

[tsib-kotzur]: Kotzur, Leander, Detlef Stolten, and Hermann-Josef Wagner. Future grid load of the residential building sector.
No. RWTH-2018-231872. Lehrstuhl für Brennstoffzellen (FZ Jülich), 2019.
ID: http://hdl.handle.net/2128/21115
    http://nbn-resolving.org/resolver?verb=redirect&identifier=urn:nbn:de:0001-2019020614

The implementation of the tsib project can be found under the following repository:
https://github.com/FZJ-IEK3-VSA/tsib
"""


class WeatherDataSourceEnum(Enum):

    """Describes where the weather data is from. Used to choose the correct reading function."""

    DWD = 1
    NSRDB = 2
    NSRDB_15min = 3


class LocationEnum(Enum):

    """contains all the locations and their corresponding directories."""

    Aachen = (
        "Aachen",
        "test-reference-years_1995-2012_1-location",
        "data_processed",
        "aachen_center",
        WeatherDataSourceEnum.DWD,
    )  # noqa: invalid-name
    Bremerhaven = (
        "01_Bremerhaven",
        "test-reference-years_2015-2045_15-locations",
        "data_processed",
        "weather_region_01",
        WeatherDataSourceEnum.DWD,
    )  # noqa: invalid-name
    Rostock = (
        "02_Rostock",
        "test-reference-years_2015-2045_15-locations",
        "data_processed",
        "weather_region_02",
        WeatherDataSourceEnum.DWD,
    )  # noqa: invalid-name
    Hamburg = (
        "03Hamburg",
        "test-reference-years_2015-2045_15-locations",
        "data_processed",
        "weather_region_03",
        WeatherDataSourceEnum.DWD,
    )  # noqa: invalid-name
    Potsdam = (
        "04Potsdam",
        "test-reference-years_2015-2045_15-locations",
        "data_processed",
        "weather_region_04",
        WeatherDataSourceEnum.DWD,
    )  # noqa: invalid-name
    Essen = (
        "05Essen",
        "test-reference-years_2015-2045_15-locations",
        "data_processed",
        "weather_region_05",
        WeatherDataSourceEnum.DWD,
    )  # noqa: invalid-name
    Bad_Marienburg = (
        "06Bad Marienburg",
        "test-reference-years_2015-2045_15-locations",
        "data_processed",
        "weather_region_06",
        WeatherDataSourceEnum.DWD,
    )  # noqa: invalid-name
    Kassel = (
        "07Kassel",
        "test-reference-years_2015-2045_15-locations",
        "data_processed",
        "weather_region_07",
        WeatherDataSourceEnum.DWD,
    )  # noqa: invalid-name
    Braunlage = (
        "08Braunlage",
        "test-reference-years_2015-2045_15-locations",
        "data_processed",
        "weather_region_08",
        WeatherDataSourceEnum.DWD,
    )  # noqa: invalid-name
    Chemnitz = (
        "09Chemnitz",
        "test-reference-years_2015-2045_15-locations",
        "data_processed",
        "weather_region_09",
        WeatherDataSourceEnum.DWD,
    )  # noqa: invalid-name
    Hof = (
        "10Hof",
        "test-reference-years_2015-2045_15-locations",
        "data_processed",
        "weather_region_10",
        WeatherDataSourceEnum.DWD,
    )  # noqa: invalid-name
    Fichtelberg = (
        "11Fichtelberg",
        "test-reference-years_2015-2045_15-locations",
        "data_processed",
        "weather_region_11",
        WeatherDataSourceEnum.DWD,
    )  # noqa: invalid-name
    Mannheim = (
        "12Mannheim",
        "test-reference-years_2015-2045_15-locations",
        "data_processed",
        "weather_region_12",
        WeatherDataSourceEnum.DWD,
    )  # noqa: invalid-name
    Muehldorf = (
        "13Muehldorf",
        "test-reference-years_2015-2045_15-locations",
        "data_processed",
        "weather_region_13",
        WeatherDataSourceEnum.DWD,
    )  # noqa: invalid-name
    Stoetten = (
        "14Stoetten",
        "test-reference-years_2015-2045_15-locations",
        "data_processed",
        "weather_region_14",
        WeatherDataSourceEnum.DWD,
    )  # noqa: invalid-name
    Garmisch_Partenkirchen = (
        "15Garmisch Partenkirchen",
        "test-reference-years_2015-2045_15-locations",
        "data_processed",
        "weather_region_15",
        WeatherDataSourceEnum.DWD,
    )  # noqa: invalid-name
    Madrid = (
        "Madrid",
        "NSRDB",
        "Madrid",
        "232500_40.45_-3.70_2019.csv",
        WeatherDataSourceEnum.NSRDB,
    )  # noqa: invalid-name
    Seville = (
        "Seville",
        "NSRDB",
        "Seville",
        "172617_37.37_-5.98_2019.csv",
        WeatherDataSourceEnum.NSRDB,
    )  # noqa: invalid-name
    Athens = (
        "Athens",
        "NSRDB",
        "Athens",
        WeatherDataSourceEnum.NSRDB,
    )  # noqa: invalid-name
    Belgrade = (
        "Belgrade",
        "NSRDB",
        "Belgrade",
        WeatherDataSourceEnum.NSRDB,
    )  # noqa: invalid-name
    Cyprus = (
        "Cyprus",
        "NSRDB",
        "Cyprus",
        WeatherDataSourceEnum.NSRDB,
    )  # noqa: invalid-name
    Ljubljana = (
        "Ljubljana",
        "NSRDB",
        "Ljubljana",
        WeatherDataSourceEnum.NSRDB,
    )  # noqa: invalid-name
    Milan = (
        "Milan",
        "NSRDB",
        "Milan",
        WeatherDataSourceEnum.NSRDB,
    )  # noqa: invalid-name
    Sarajevo = (
        "Sarajevo",
        "NSRDB",
        "Sarajevo",
        WeatherDataSourceEnum.NSRDB,
    )  # noqa: invalid-name
    Vranje = (
        "Vranje",
        "NSRDB",
        "Vranje",
        WeatherDataSourceEnum.NSRDB,
    )  # noqa: invalid-name
    FR = (
        "Paris",
        "NSRDB_15min",
        "Paris",
        "403286_48.85_2.34_2019.csv",
        WeatherDataSourceEnum.NSRDB_15min,
    )  # noqa: invalid-name
    DE = (
        "Potsdam",
        "NSRDB_15min",
        "Potsdam",
        "742114_52.41_13.06_2019.csv",
        WeatherDataSourceEnum.NSRDB_15min,
    )  # noqa: invalid-name
    PL = (
        "Warsaw",
        "NSRDB_15min",
        "Warsaw",
        "1138443_52.25_21.02_2019.csv",
        WeatherDataSourceEnum.NSRDB_15min,
    )  # noqa: invalid-name
    SE = (
        "Stockholm",
        "NSRDB_15min",
        "Stockholm",
        "984998_59.33_18.06_2019.csv",
        WeatherDataSourceEnum.NSRDB_15min,
    )  # noqa: invalid-name
    NO = (
        "Oslo",
        "NSRDB_15min",
        "Oslo",
        "653025_59.93_10.74_2019.csv",
        WeatherDataSourceEnum.NSRDB_15min,
    )  # noqa: invalid-name
    RS = (
        "Belgrad",
        "NSRDB_15min",
        "Belgrad",
        "1108363_44.77_20.46_2019.csv",
        WeatherDataSourceEnum.NSRDB_15min,
    )  # noqa: invalid-name
    IT = (
        "Rome",
        "NSRDB_15min",
        "Rome",
        "718838_41.89_12.50_2019.csv",
        WeatherDataSourceEnum.NSRDB_15min,
    )  # noqa: invalid-name
    GB = (
        "London",
        "NSRDB_15min",
        "London",
        "337089_51.49_-0.10_2019.csv",
        WeatherDataSourceEnum.NSRDB_15min,
    )  # noqa: invalid-name
    CY = (
        "Nicosia",
        "NSRDB_15min",
        "Nicosia",
        "1809004_35.17_33.38_2019.csv",
        WeatherDataSourceEnum.NSRDB_15min,
    )  # noqa: invalid-name
    GR = (
        "Athens",
        "NSRDB_15min",
        "Athens",
        "1291832_37.97_23.74_2019.csv",
        WeatherDataSourceEnum.NSRDB_15min,
    )  # noqa: invalid-name
    IE = (
        "Dublin",
        "NSRDB_15min",
        "Dublin",
        "165308_53.37_-6.26_2019.csv",
        WeatherDataSourceEnum.NSRDB_15min,
    )  # noqa: invalid-name
    SI = (
        "Ljubljana",
        "NSRDB_15min",
        "Ljubljana",
        "808557_46.05_14.50_2019.csv",
        WeatherDataSourceEnum.NSRDB_15min,
    )  # noqa: invalid-name
    CZ = (
        "Prague",
        "NSRDB_15min",
        "Prague",
        "804583_50.09_14.42_2019.csv",
        WeatherDataSourceEnum.NSRDB_15min,
    )  # noqa: invalid-name
    AT = (
        "Viena",
        "NSRDB_15min",
        "Viena",
        "902141_48.21_16.38_2019.csv",
        WeatherDataSourceEnum.NSRDB_15min,
    )  # noqa: invalid-name
    HU = (
        "Budapest",
        "NSRDB_15min",
        "Budapest",
        "1035927_47.49_19.06_2019.csv",
        WeatherDataSourceEnum.NSRDB_15min,
    )  # noqa: invalid-name
    BE = (
        "Uccle",
        "NSRDB_15min",
        "Uccle",
        "454992_50.81_4.34_2019.csv",
        WeatherDataSourceEnum.NSRDB_15min,
    )  # noqa: invalid-name
    ES = (
        "Malaga",
        "NSRDB_15min",
        "Malaga",
        "213028_36.73_-4.42_2019.csv",
        WeatherDataSourceEnum.NSRDB_15min,
    )  # noqa: invalid-name
    DK = (
        "Copenhagen",
        "NSRDB_15min",
        "Copenhagen",
        "721796_55.69_12.58_2019.csv",
        WeatherDataSourceEnum.NSRDB_15min,
    )  # noqa: invalid-name
    NL = (
        "Amsterdam",
        "NSRDB_15min",
        "Amsterdam",
        "469536_52.37_4.90_2019.csv",
        WeatherDataSourceEnum.NSRDB_15min,
    )  # noqa: invalid-name
    BG = (
        "Sofia",
        "NSRDB_15min",
        "Sofia",
        "1267064_42.69_23.30_2019.csv",
        WeatherDataSourceEnum.NSRDB_15min,
    )  # noqa: invalid-name


@dataclass
class WeatherConfig(ConfigBase):

    """Configuration class for Weather."""

    location: str
    source_path: str
    data_source: WeatherDataSourceEnum

    @classmethod
    def get_main_classname(cls):
        """Get the name of the main class."""
        return Weather.get_full_classname()

    @classmethod
    def get_default(cls, location_entry: Any) -> Any:
        """Gets the default configuration for Aachen."""
        path = os.path.join(
            utils.get_input_directory(),
            "weather",
            location_entry.value[1],
            location_entry.value[2],
            location_entry.value[3],
        )
        config = WeatherConfig(
            name="Weather_1",
            location=location_entry.value[0],
            source_path=path,
            data_source=location_entry.value[4],
        )
        return config


class Weather(Component):

    """Provide thermal and solar conditions of local weather."""

    # Inputs
    # None

    # Outputs
    TemperatureOutside = "TemperatureOutside"
    DirectNormalIrradiance = "DirectNormalIrradiance"
    DiffuseHorizontalIrradiance = "DiffuseHorizontalIrradiance"
    DirectNormalIrradianceExtra = "DirectNormalIrradianceExtra"
    GlobalHorizontalIrradiance = "GlobalHorizontalIrradiance"
    Altitude = "Altitude"
    Azimuth = "Azimuth"
    ApparentZenith = "ApparentZenith"
    WindSpeed = "WindSpeed"
    Weather_Temperature_Forecast_24h = "Weather_Temperature_Forecast_24h"
    DailyAverageOutsideTemperatures = "DailyAverageOutsideTemperatures"

    Weather_TemperatureOutside_yearly_forecast = (
        "Weather_TemperatureOutside_yearly_forecast"
    )
    Weather_DirectNormalIrradiance_yearly_forecast = (
        "Weather_DirectNormalIrradiance_yearly_forecast"
    )
    Weather_DiffuseHorizontalIrradiance_yearly_forecast = (
        "Weather_DiffuseHorizontalIrradiance_yearly_forecast"
    )
    Weather_DirectNormalIrradianceExtra_yearly_forecast = (
        "Weather_DirectNormalIrradianceExtra_yearly_forecast"
    )
    Weather_GlobalHorizontalIrradiance_yearly_forecast = (
        "Weather_GlobalHorizontalIrradiance_yearly_forecast"
    )
    Weather_Azimuth_yearly_forecast = "Weather_Azimuth_yearly_forecast"
    Weather_ApparentZenith_yearly_forecast = "Weather_ApparentZenith_yearly_forecast"
    Weather_WindSpeed_yearly_forecast = "Weather_WindSpeed_yearly_forecast"

    @utils.measure_execution_time
    def __init__(
        self, my_simulation_parameters: SimulationParameters, config: WeatherConfig
    ):
        """Initializes the entire class."""
        super().__init__(
<<<<<<< HEAD
            name="Weather", my_simulation_parameters=my_simulation_parameters, my_config=config
=======
            name="Weather",
            my_simulation_parameters=my_simulation_parameters,
            my_config=config,
>>>>>>> 957c96c4
        )
        if my_simulation_parameters is None:
            raise Exception("Simparameters was none")
        self.last_timestep_with_update = -1
        self.weather_config = config
<<<<<<< HEAD
        SingletonSimRepository().set_entry(key=SingletonDictKeyEnum.LOCATION, entry=self.weather_config.location)
=======
        SingletonSimRepository().set_entry(
            key=SingletonDictKeyEnum.LOCATION, entry=self.weather_config.location
        )
>>>>>>> 957c96c4
        self.parameter_string = my_simulation_parameters.get_unique_key()

        self.air_temperature_output: ComponentOutput = self.add_output(
            self.component_name,
            self.TemperatureOutside,
            lt.LoadTypes.TEMPERATURE,
            lt.Units.CELSIUS,
            output_description=f"here a description for {self.TemperatureOutside} will follow.",
        )

        self.DNI_output: ComponentOutput = self.add_output(
            self.component_name,
            self.DirectNormalIrradiance,
            lt.LoadTypes.IRRADIANCE,
            lt.Units.WATT_PER_SQUARE_METER,
            output_description=f"here a description for {self.DirectNormalIrradiance} will follow.",
        )

        self.DNI_extra_output: ComponentOutput = self.add_output(
            self.component_name,
            self.DirectNormalIrradianceExtra,
            lt.LoadTypes.IRRADIANCE,
            lt.Units.WATT_PER_SQUARE_METER,
            output_description=f"here a description for {self.DirectNormalIrradianceExtra} will follow.",
        )

        self.DHI_output: ComponentOutput = self.add_output(
            self.component_name,
            self.DiffuseHorizontalIrradiance,
            lt.LoadTypes.IRRADIANCE,
            lt.Units.WATT_PER_SQUARE_METER,
            output_description=f"here a description for {self.DiffuseHorizontalIrradiance} will follow.",
        )

        self.GHI_output: ComponentOutput = self.add_output(
            self.component_name,
            self.GlobalHorizontalIrradiance,
            lt.LoadTypes.IRRADIANCE,
            lt.Units.WATT_PER_SQUARE_METER,
            output_description=f"here a description for {self.GlobalHorizontalIrradiance} will follow.",
        )

        self.altitude_output: ComponentOutput = self.add_output(
            self.component_name,
            self.Altitude,
            lt.LoadTypes.ANY,
            lt.Units.DEGREES,
            output_description=f"here a description for {self.Altitude} will follow.",
        )

        self.azimuth_output: ComponentOutput = self.add_output(
            self.component_name,
            self.Azimuth,
            lt.LoadTypes.ANY,
            lt.Units.DEGREES,
            output_description=f"here a description for {self.Azimuth} will follow.",
        )

        self.apparent_zenith_output: ComponentOutput = self.add_output(
            self.component_name,
            self.ApparentZenith,
            lt.LoadTypes.ANY,
            lt.Units.DEGREES,
            output_description=f"here a description for {self.ApparentZenith} will follow.",
        )

        self.wind_speed_output: ComponentOutput = self.add_output(
            self.component_name,
            self.WindSpeed,
            lt.LoadTypes.SPEED,
            lt.Units.METER_PER_SECOND,
            output_description=f"here a description for {self.WindSpeed} will follow.",
        )

        self.daily_average_outside_temperature_output: ComponentOutput = self.add_output(
            self.component_name,
            self.DailyAverageOutsideTemperatures,
            lt.LoadTypes.TEMPERATURE,
            lt.Units.CELSIUS,
            output_description=f"here a description for {self.DailyAverageOutsideTemperatures} will follow.",
        )

        self.temperature_list: List[float]
        self.DNI_list: List[float]
        self.DNIextra_list: List[float]
        self.altitude_list: List[float]
        self.azimuth_list: List[float]
        self.wind_speed_list: List[float]
        self.GHI_list: List[float]
        self.apparent_zenith_list: List[float]
        self.DHI_list: List[float]
        self.dry_bulb_list: List[float]
        self.daily_average_outside_temperature_list_in_celsius: List[float]

    def write_to_report(self):
        """Write configuration to the report."""
        return self.weather_config.get_string_dict()

    def i_save_state(self) -> None:
        """Saves the current state."""
        pass

    def i_restore_state(self) -> None:
        """Restores the previous state. Not needed for weather."""
        pass

    def i_doublecheck(self, timestep: int, stsv: SingleTimeStepValues) -> None:
        """Double chekc."""
        pass

    def i_simulate(
        self, timestep: int, stsv: SingleTimeStepValues, force_convergence: bool
    ) -> None:
        """Performs the simulation."""
        if self.last_timestep_with_update == timestep:
            return
        if force_convergence:
            return
        """ Performs the simulation. """
        stsv.set_output_value(
            self.air_temperature_output, self.temperature_list[timestep]
        )
        stsv.set_output_value(self.DNI_output, self.DNI_list[timestep])
        stsv.set_output_value(self.DNI_extra_output, self.DNIextra_list[timestep])
        stsv.set_output_value(self.DHI_output, self.DHI_list[timestep])
        stsv.set_output_value(self.GHI_output, self.GHI_list[timestep])
        stsv.set_output_value(self.altitude_output, self.altitude_list[timestep])
        stsv.set_output_value(self.azimuth_output, self.azimuth_list[timestep])
        stsv.set_output_value(self.wind_speed_output, self.wind_speed_list[timestep])
        stsv.set_output_value(
            self.apparent_zenith_output, self.apparent_zenith_list[timestep]
        )
        stsv.set_output_value(
            self.daily_average_outside_temperature_output,
            self.daily_average_outside_temperature_list_in_celsius[timestep],
        )

        # set the temperature forecast
        if self.my_simulation_parameters.predictive_control:
            timesteps_24h = (
                24 * 3600 / self.my_simulation_parameters.seconds_per_timestep
            )
            last_forecast_timestep = int(timestep + timesteps_24h)
            if last_forecast_timestep > len(self.temperature_list):
                last_forecast_timestep = len(self.temperature_list)
            # log.information( type(self.temperature))
            temperatureforecast = self.temperature_list[timestep:last_forecast_timestep]
            self.simulation_repository.set_entry(
                self.Weather_Temperature_Forecast_24h, temperatureforecast
            )
        self.last_timestep_with_update = timestep

    def i_prepare_simulation(self) -> None:
        """Generates the lists to be used later."""
        seconds_per_timestep = self.my_simulation_parameters.seconds_per_timestep
        log.information(self.weather_config.location)
        log.information(self.weather_config.to_json())  # type: ignore
        location_dict = get_coordinates(
            filepath=self.weather_config.source_path,
            source_enum=self.weather_config.data_source,
        )
        self.simulation_repository.set_entry("weather_location", location_dict)
        cachefound, cache_filepath = utils.get_cache_file(
            "Weather", self.weather_config, self.my_simulation_parameters
        )
        if cachefound:
            # read cached files
            my_weather = pd.read_csv(
                cache_filepath, sep=",", decimal=".", encoding="cp1252"
            )
            self.temperature_list = my_weather["t_out"].tolist()
            self.daily_average_outside_temperature_list_in_celsius = my_weather[
                "t_out_daily_average"
            ].tolist()
            self.dry_bulb_list = self.temperature_list
            self.DHI_list = my_weather["DHI"].tolist()
            self.DNI_list = my_weather[
                "DNI"
            ].tolist()  # self np.float64( maybe not needed? - Noah
            self.DNIextra_list = my_weather["DNIextra"].tolist()
            self.GHI_list = my_weather["GHI"].tolist()
            self.altitude_list = my_weather["altitude"].tolist()
            self.azimuth_list = my_weather["azimuth"].tolist()
            self.apparent_zenith_list = my_weather["apparent_zenith"].tolist()
            self.wind_speed_list = my_weather["Wspd"].tolist()
        else:
            tmy_data = read_test_reference_year_data(
                weatherconfig=self.weather_config,
                year=self.my_simulation_parameters.year,
            )
            if self.weather_config.data_source == WeatherDataSourceEnum.NSRDB_15min:
                DNI = (
                    tmy_data["DNI"].resample("1T").asfreq().interpolate(method="linear")
                )
                temperature = (
                    tmy_data["T"].resample("1T").asfreq().interpolate(method="linear")
                )
                DHI = (
                    tmy_data["DHI"].resample("1T").asfreq().interpolate(method="linear")
                )
                GHI = (
                    tmy_data["GHI"].resample("1T").asfreq().interpolate(method="linear")
                )
                wind_speed = (
                    tmy_data["Wspd"]
                    .resample("1T")
                    .asfreq()
                    .interpolate(method="linear")
                )
            else:
                DNI = self.interpolate(
                    tmy_data["DNI"], self.my_simulation_parameters.year
                )
                temperature = self.interpolate(
                    tmy_data["T"], self.my_simulation_parameters.year
                )
                DHI = self.interpolate(
                    tmy_data["DHI"], self.my_simulation_parameters.year
                )
                GHI = self.interpolate(
                    tmy_data["GHI"], self.my_simulation_parameters.year
                )
                wind_speed = self.interpolate(
                    tmy_data["Wspd"], self.my_simulation_parameters.year
                )
            # calculate extra terrestrial radiation- n eeded for perez array diffuse irradiance models
            dni_extra = pd.Series(pvlib.irradiance.get_extra_radiation(DNI.index), index=DNI.index)  # type: ignore

            solpos = pvlib.solarposition.get_solarposition(DNI.index, location_dict["latitude"], location_dict["longitude"])  # type: ignore
            altitude = solpos["elevation"]
            azimuth = solpos["azimuth"]
            apparent_zenith = solpos["apparent_zenith"]

            if seconds_per_timestep != 60:
                self.temperature_list = (
                    temperature.resample(str(seconds_per_timestep) + "S")
                    .mean()
                    .tolist()
                )
                self.dry_bulb_list = (
                    temperature.resample(str(seconds_per_timestep) + "S")
                    .mean()
                    .to_list()
                )
                self.calculate_daily_average_outside_temperature(
                    temperaturelist=self.temperature_list,
                    seconds_per_timestep=seconds_per_timestep,
                )

                self.DHI_list = (
                    DHI.resample(str(seconds_per_timestep) + "S").mean().tolist()
                )
                # np.float64( ## not sure what this is fore. python float and npfloat 64 are the same.
                self.DNI_list = (
                    DNI.resample(str(seconds_per_timestep) + "S").mean().tolist()
                )  # )  # type: ignore
                self.DNIextra_list = (
                    dni_extra.resample(str(seconds_per_timestep) + "S").mean().tolist()
                )
                self.GHI_list = (
                    GHI.resample(str(seconds_per_timestep) + "S").mean().tolist()
                )
                self.altitude_list = (
                    altitude.resample(str(seconds_per_timestep) + "S").mean().tolist()
                )
                self.azimuth_list = (
                    azimuth.resample(str(seconds_per_timestep) + "S").mean().tolist()
                )
                self.apparent_zenith_list = (
                    apparent_zenith.resample(str(seconds_per_timestep) + "S")
                    .mean()
                    .tolist()
                )
                self.wind_speed_list = (
                    wind_speed.resample(str(seconds_per_timestep) + "S").mean().tolist()
                )
            else:
                self.temperature_list = temperature.tolist()
                self.dry_bulb_list = temperature.to_list()
                self.calculate_daily_average_outside_temperature(
                    temperaturelist=self.temperature_list,
                    seconds_per_timestep=seconds_per_timestep,
                )
                self.DHI_list = DHI.tolist()
                self.DNI_list = DNI.tolist()
                self.DNIextra_list = dni_extra.tolist()
                self.GHI_list = GHI.tolist()
                self.altitude_list = altitude.tolist()
                self.azimuth_list = azimuth.tolist()
                self.apparent_zenith_list = apparent_zenith.tolist()
                self.wind_speed_list = (
                    wind_speed.resample(str(seconds_per_timestep) + "S").mean().tolist()
                )

            solardata = [
                self.DNI_list,
                self.DHI_list,
                self.GHI_list,
                self.temperature_list,
                self.altitude_list,
                self.azimuth_list,
                self.apparent_zenith_list,
                self.dry_bulb_list,
                self.wind_speed_list,
                self.DNIextra_list,
                self.daily_average_outside_temperature_list_in_celsius,
            ]

            database = pd.DataFrame(
                np.transpose(solardata),
                columns=[
                    "DNI",
                    "DHI",
                    "GHI",
                    "t_out",
                    "altitude",
                    "azimuth",
                    "apparent_zenith",
                    "DryBulb",
                    "Wspd",
                    "DNIextra",
                    "t_out_daily_average",
                ],
            )
            database.to_csv(cache_filepath)

        # write one year forecast to simulation repository for PV processing -> if PV forecasts are needed
        if self.my_simulation_parameters.predictive_control:
            self.simulation_repository.set_entry(
                self.Weather_TemperatureOutside_yearly_forecast, self.temperature_list
            )
            self.simulation_repository.set_entry(
                self.Weather_DiffuseHorizontalIrradiance_yearly_forecast, self.DHI_list
            )
            self.simulation_repository.set_entry(
                self.Weather_DirectNormalIrradiance_yearly_forecast, self.DNI_list
            )
            self.simulation_repository.set_entry(
                self.Weather_DirectNormalIrradianceExtra_yearly_forecast,
                self.DNIextra_list,
            )
            self.simulation_repository.set_entry(
                self.Weather_GlobalHorizontalIrradiance_yearly_forecast, self.GHI_list
            )
            self.simulation_repository.set_entry(
                self.Weather_Azimuth_yearly_forecast, self.azimuth_list
            )
            self.simulation_repository.set_entry(
                self.Weather_ApparentZenith_yearly_forecast, self.apparent_zenith_list
            )
            self.simulation_repository.set_entry(
                self.Weather_WindSpeed_yearly_forecast, self.wind_speed_list
            )

    def interpolate(self, pd_database: Any, year: int) -> Any:
        """Interpolates a time series."""
        firstday = pd.Series(
            [0.0],
            index=[
                pd.to_datetime(
                    datetime.datetime(year - 1, 12, 31, 23, 0), utc=True
                ).tz_convert(tz="Europe/Berlin")
            ],
        )
        lastday = pd.Series(
            pd_database[-1],
            index=[
                pd.to_datetime(
                    datetime.datetime(year, 12, 31, 22, 59), utc=True
                ).tz_convert(tz="Europe/Berlin")
            ],
        )
        pd_database = pd.concat([pd_database, firstday, lastday])
        pd_database = pd_database.sort_index()
        return pd_database.resample("1T").asfreq().interpolate(method="linear")

    def calc_sun_position(self, latitude_deg, longitude_deg, year, hoy):
        """Calculates the Sun Position for a specific hour and location.

        :param latitude_deg: Geographical Latitude in Degrees
        :type latitude_deg: float
        :param longitude_deg: Geographical Longitude in Degrees
        :type longitude_deg: float
        :param year: year
        :type year: int
        :param hoy: Hour of the year from the start. The first hour of January is 1
        :type hoy: int
        :return: altitude, azimuth: Sun position in altitude and azimuth degrees [degrees]
        :rtype: tuple
        """
        # Convert to Radians
        latitude_rad = math.radians(latitude_deg)
        # longitude_rad = math.radians(longitude_deg)  # Note: this is never used

        # Set the date in UTC based off the hour of year and the year itself
        start_of_year = datetime.datetime(year, 1, 1, 0, 0, 0, 0)
        utc_datetime = start_of_year + datetime.timedelta(hours=hoy)

        # Angular distance of the sun north or south of the earths equator
        # Determine the day of the year.
        day_of_year = utc_datetime.timetuple().tm_yday

        # Calculate the declination angle: The variation due to the earths tilt
        # http://www.pveducation.org/pvcdrom/properties-of-sunlight/declination-angle
        declination_rad = math.radians(
            23.45 * math.sin((2 * math.pi / 365.0) * (day_of_year - 81))
        )

        # Normalise the day to 2*pi
        # There is some reason as to why it is 364 and not 365.26
        angle_of_day = (day_of_year - 81) * (2 * math.pi / 364)

        # The deviation between local standard time and true solar time
        equation_of_time = (
            (9.87 * math.sin(2 * angle_of_day))
            - (7.53 * math.cos(angle_of_day))
            - (1.5 * math.sin(angle_of_day))
        )

        # True Solar Time
        solar_time = (
            (utc_datetime.hour * 60)
            + utc_datetime.minute
            + (4 * longitude_deg)
            + equation_of_time
        ) / 60.0

        # Angle between the local longitude and longitude where the sun is at
        # higher altitude
        hour_angle_rad = math.radians(15 * (12 - solar_time))

        # Altitude Position of the Sun in Radians
        altitude_rad = math.asin(
            math.cos(latitude_rad)
            * math.cos(declination_rad)
            * math.cos(hour_angle_rad)
            + math.sin(latitude_rad) * math.sin(declination_rad)
        )

        # Azimuth Position fo the sun in radians
        azimuth_rad = math.asin(
            math.cos(declination_rad)
            * math.sin(hour_angle_rad)
            / math.cos(altitude_rad)
        )

        # I don't really know what this code does, it has been imported from
        # PySolar
        if math.cos(hour_angle_rad) >= (
            math.tan(declination_rad) / math.tan(latitude_rad)
        ):
            return math.degrees(altitude_rad), math.degrees(azimuth_rad)
        return math.degrees(altitude_rad), (180 - math.degrees(azimuth_rad))

    def calc_sun_position2(self, hoy: Any) -> Any:
        """Calculates the sun position."""
        return self.altitude_list[hoy], self.azimuth_list[hoy]

    def calculate_daily_average_outside_temperature(
        self, temperaturelist: List[float], seconds_per_timestep: int
    ) -> List[float]:
        """Calculate the daily average outside temperatures."""
        timestep_24h = int(24 * 3600 / seconds_per_timestep)
        total_number_of_timesteps_temperature_list = len(temperaturelist)
        self.daily_average_outside_temperature_list_in_celsius = []
        start_index = 0
        for index in range(0, total_number_of_timesteps_temperature_list):
            daily_average_temperature = float(
                np.mean(temperaturelist[start_index : start_index + timestep_24h])
            )
            if index == start_index + timestep_24h:
                start_index = index
            self.daily_average_outside_temperature_list_in_celsius.append(
                daily_average_temperature
            )
        return self.daily_average_outside_temperature_list_in_celsius


def get_coordinates(filepath: str, source_enum: WeatherDataSourceEnum) -> Any:
    """Reads a test reference year file and gets the GHI, DHI and DNI from it.

    Based on the tsib project @[tsib-kotzur] (Check header)
    """
    # get the correct file path
    # filepath = os.path.join(utils.HISIMPATH["weather"][location])

    if source_enum == WeatherDataSourceEnum.NSRDB_15min:
        with open(filepath, encoding="utf-8") as csvfile:
            spamreader = csv.reader(csvfile)
            for (i, row) in enumerate(spamreader):
                if i == 1:
                    location_name = row[1]
                    lat = float(row[5])
                    lon = float(row[6])
                elif i > 1:
                    break
    else:
        # get the geoposition
        with open(filepath + ".dat", encoding="utf-8") as file_stream:
            lines = file_stream.readlines()
            location_name = lines[0].split(maxsplit=2)[2].replace("\n", "")
            lat = float(lines[1][20:37])
            lon = float(lines[2][15:30])
    return {"name": location_name, "latitude": lat, "longitude": lon}
    # self.index = pd.date_range(f"{year}-01-01 00:00:00", periods=60 * 24 * 365, freq="T", tz="Europe/Berlin")


def read_test_reference_year_data(weatherconfig: WeatherConfig, year: int) -> Any:
    """Reads a test reference year file and gets the GHI, DHI and DNI from it.

    Based on the tsib project @[tsib-kotzur] (Check header)
    """
    # get the correct file path
    filepath = os.path.join(weatherconfig.source_path)
    if weatherconfig.data_source == WeatherDataSourceEnum.NSRDB:
        data = read_nsrdb_data(filepath, year)
    elif weatherconfig.data_source == WeatherDataSourceEnum.DWD:
        data = read_dwd_data(filepath, year)
    elif weatherconfig.data_source == WeatherDataSourceEnum.NSRDB_15min:
        data = read_nsrdb_15min_data(filepath, year)

    return data


def read_dwd_data(filepath: str, year: int) -> Any:
    """Reads the DWD data."""
    # get the geoposition
    with open(filepath + ".dat", encoding="utf-8") as file_stream:
        lines = file_stream.readlines()
        lat = float(lines[1][20:37])
        lon = float(lines[2][15:30])
    # check if time series data already exists as .csv with DNI
    if os.path.isfile(filepath + ".csv"):
        data = pd.read_csv(
            filepath + ".csv", index_col=0, parse_dates=True, sep=";", decimal=","
        )
        data.index = pd.to_datetime(data.index, utc=True).tz_convert("Europe/Berlin")
    # else read from .dat and calculate DNI etc.
    else:
        # get data
        data = pd.read_csv(filepath + ".dat", sep=r"\s+", skiprows=list(range(0, 31)))
        data.index = pd.date_range(
            f"{year}-01-01 00:30:00", periods=8760, freq="H", tz="Europe/Berlin"
        )
        data["GHI"] = data["D"] + data["B"]
        data = data.rename(
            columns={
                "D": "DHI",
                "t": "T",
                "WG": "Wspd",
                "MM": "Month",
                "DD": "Day",
                "HH": "Hour",
                "p": "Pressure",
                "WR": "Wdir",
            }
        )

        # calculate direct normal
        data["DNI"] = calculate_direct_normal_radiation(data["B"], lon, lat)
    return data


def read_nsrdb_data(filepath, year):
    """Reads a set of NSRDB data."""
    # get data
    data = pd.read_csv(filepath + ".dat", sep=",", skiprows=list(range(0, 11)))
    data = data.drop(data.index[8761:8772])
    data.index = pd.date_range(
        f"{year}-01-01 00:30:00", periods=8760, freq="H", tz="Europe/Berlin"
    )
    data = data.rename(
        columns={
            "DHI": "DHI",
            "Temperature": "T",
            "Wind Speed": "Wspd",
            "MM": "Month",
            "DD": "Day",
            "HH": "Hour",
            "Pressure": "Pressure",
            "Wind Direction": "Wdir",
            "GHI": "GHI",
            "DNI": "DNI",
        }
    )
    return data


def read_nsrdb_15min_data(filepath, year):
    """Reads a set of NSRDB data in 15 min resolution."""
    data = pd.read_csv(filepath, encoding="utf-8", skiprows=[0, 1])
    # get data
    data.index = pd.date_range(
        f"{year}-01-01 00:00:00", periods=24 * 4 * 365, freq="900S", tz="Europe/Berlin"
    )
    data = data.rename(
        columns={
            "Temperature": "T",
            "Wind Speed": "Wspd",
        }
    )
    return data


def calculate_direct_normal_radiation(
    direct_horizontal_irradation, lon, lat, zenith_tol=87.0
):
    """Calculates the direct NORMAL irradiance from the direct horizontal irradiance with the help of the PV lib.

    Based on the tsib project @[tsib-kotzur] (Check header)

    Parameters
    ----------
    direct_horizontal_irradation: pd.Series with time index
        Direct horizontal irradiance
    lon: float
        Longitude of the location
    lat: float
        Latitude of the location
    zenith_tol: float, optional
        Avoid cosines of values above a certain zenith angle of in order to avoid division by zero.

    Returns
    -------
    DNI: pd.Series

    """

    solar_pos = pvlib.solarposition.get_solarposition(
        direct_horizontal_irradation.index, lat, lon
    )
    solar_pos["apparent_zenith"][solar_pos.apparent_zenith > zenith_tol] = zenith_tol
    DNI = direct_horizontal_irradation.div(
        solar_pos["apparent_zenith"].apply(math.radians).apply(math.cos)
    )
    if DNI.isnull().values.any():
        raise ValueError("Something went wrong...")
    return DNI<|MERGE_RESOLUTION|>--- conflicted
+++ resolved
@@ -438,25 +438,17 @@
     ):
         """Initializes the entire class."""
         super().__init__(
-<<<<<<< HEAD
-            name="Weather", my_simulation_parameters=my_simulation_parameters, my_config=config
-=======
             name="Weather",
             my_simulation_parameters=my_simulation_parameters,
             my_config=config,
->>>>>>> 957c96c4
         )
         if my_simulation_parameters is None:
             raise Exception("Simparameters was none")
         self.last_timestep_with_update = -1
         self.weather_config = config
-<<<<<<< HEAD
-        SingletonSimRepository().set_entry(key=SingletonDictKeyEnum.LOCATION, entry=self.weather_config.location)
-=======
         SingletonSimRepository().set_entry(
             key=SingletonDictKeyEnum.LOCATION, entry=self.weather_config.location
         )
->>>>>>> 957c96c4
         self.parameter_string = my_simulation_parameters.get_unique_key()
 
         self.air_temperature_output: ComponentOutput = self.add_output(
