""" Handles all the weather data processing. """

# clean
import csv
import datetime
import math
import os
from dataclasses import dataclass
from enum import Enum
from typing import Any, List

import numpy as np
import pandas as pd
import pvlib

from hisim import loadtypes as lt
from hisim import log, utils
from hisim.component import Component, ComponentOutput, ConfigBase, SingleTimeStepValues, DisplayConfig
from hisim.simulationparameters import SimulationParameters
from hisim.sim_repository_singleton import SingletonSimRepository, SingletonDictKeyEnum

__authors__ = "Vitor Hugo Bellotto Zago, Noah Pflugradt"
__copyright__ = "Copyright 2021, the House Infrastructure Project"
__credits__ = ["Noah Pflugradt"]
__license__ = "MIT"
__version__ = "0.1"
__maintainer__ = "Noah Pflugradt"

""" The functions cited in this module are at some degree based on the tsib project:

[tsib-kotzur]: Kotzur, Leander, Detlef Stolten, and Hermann-Josef Wagner. Future grid load of the residential building sector.
No. RWTH-2018-231872. Lehrstuhl für Brennstoffzellen (FZ Jülich), 2019.
ID: http://hdl.handle.net/2128/21115
    http://nbn-resolving.org/resolver?verb=redirect&identifier=urn:nbn:de:0001-2019020614

The implementation of the tsib project can be found under the following repository:
https://github.com/FZJ-IEK3-VSA/tsib
"""


class WeatherDataSourceEnum(Enum):

    """Describes where the weather data is from. Used to choose the correct reading function."""

    DWD_TRY = 1
    NSRDB = 2
    NSRDB_15MIN = 3
    DWD_10MIN = 4
    ERA5 = 5


class LocationEnum(Enum):

    """contains all the locations and their corresponding directories."""

    AACHEN = (
        "Aachen",
        "test-reference-years_1995-2012_1-location",
        "data_processed",
        "aachen_center",
        WeatherDataSourceEnum.DWD_TRY,
    )
    BREMERHAVEN = (
        "01_Bremerhaven",
        "test-reference-years_2015-2045_15-locations",
        "data_processed",
        "weather_region_01",
        WeatherDataSourceEnum.DWD_TRY,
    )
    ROSTOCK = (
        "02_Rostock",
        "test-reference-years_2015-2045_15-locations",
        "data_processed",
        "weather_region_02",
        WeatherDataSourceEnum.DWD_TRY,
    )
    HAMBURG = (
        "03Hamburg",
        "test-reference-years_2015-2045_15-locations",
        "data_processed",
        "weather_region_03",
        WeatherDataSourceEnum.DWD_TRY,
    )
    POTSDAM = (
        "04Potsdam",
        "test-reference-years_2015-2045_15-locations",
        "data_processed",
        "weather_region_04",
        WeatherDataSourceEnum.DWD_TRY,
    )
    ESSEN = (
        "05Essen",
        "test-reference-years_2015-2045_15-locations",
        "data_processed",
        "weather_region_05",
        WeatherDataSourceEnum.DWD_TRY,
    )
    BAD_MARIENBURG = (
        "06Bad Marienburg",
        "test-reference-years_2015-2045_15-locations",
        "data_processed",
        "weather_region_06",
        WeatherDataSourceEnum.DWD_TRY,
    )
    KASSEL = (
        "07Kassel",
        "test-reference-years_2015-2045_15-locations",
        "data_processed",
        "weather_region_07",
        WeatherDataSourceEnum.DWD_TRY,
    )
    BRAUNLAGE = (
        "08Braunlage",
        "test-reference-years_2015-2045_15-locations",
        "data_processed",
        "weather_region_08",
        WeatherDataSourceEnum.DWD_TRY,
    )
    CHEMNITZ = (
        "09Chemnitz",
        "test-reference-years_2015-2045_15-locations",
        "data_processed",
        "weather_region_09",
        WeatherDataSourceEnum.DWD_TRY,
    )
    HOF = (
        "10Hof",
        "test-reference-years_2015-2045_15-locations",
        "data_processed",
        "weather_region_10",
        WeatherDataSourceEnum.DWD_TRY,
    )
    FICHTELBERG = (
        "11Fichtelberg",
        "test-reference-years_2015-2045_15-locations",
        "data_processed",
        "weather_region_11",
        WeatherDataSourceEnum.DWD_TRY,
    )
    MANNHEIM = (
        "12Mannheim",
        "test-reference-years_2015-2045_15-locations",
        "data_processed",
        "weather_region_12",
        WeatherDataSourceEnum.DWD_TRY,
    )
    MUEHLDORF = (
        "13Muehldorf",
        "test-reference-years_2015-2045_15-locations",
        "data_processed",
        "weather_region_13",
        WeatherDataSourceEnum.DWD_TRY,
    )
    STOETTEN = (
        "14Stoetten",
        "test-reference-years_2015-2045_15-locations",
        "data_processed",
        "weather_region_14",
        WeatherDataSourceEnum.DWD_TRY,
    )
    GARMISCH_PARTENKIRCHEN = (
        "15Garmisch Partenkirchen",
        "test-reference-years_2015-2045_15-locations",
        "data_processed",
        "weather_region_15",
        WeatherDataSourceEnum.DWD_TRY,
    )
    MADRID = (
        "Madrid",
        "NSRDB",
        "Madrid",
        "Madrid",
        WeatherDataSourceEnum.NSRDB,
    )
    SEVILLE = (
        "Seville",
        "NSRDB",
        "Seville",
        "Seville",
        WeatherDataSourceEnum.NSRDB,
    )
    ATHENS = (
        "Athens",
        "NSRDB",
        "Athens",
        "Athens",
        WeatherDataSourceEnum.NSRDB,
    )
    BELGRADE = (
        "Belgrade",
        "NSRDB",
        "Belgrade",
        "Belgrade",
        WeatherDataSourceEnum.NSRDB,
    )
    CYPRUS = (
        "Cyprus",
        "NSRDB",
        "Cyprus",
        "Cyprus",
        WeatherDataSourceEnum.NSRDB,
    )
    LJUBLIANA = (
        "Ljubljana",
        "NSRDB",
        "Ljubljana",
        "Ljubljana",
        WeatherDataSourceEnum.NSRDB,
    )
    MILAN = (
        "Milan",
        "NSRDB",
        "Milan",
        "Milan",
        WeatherDataSourceEnum.NSRDB,
    )
    SARAJEVO = (
        "Sarajevo",
        "NSRDB",
        "Sarajevo",
        "Sarajevo",
        WeatherDataSourceEnum.NSRDB,
    )
    VRANJE = (
        "Vranje",
        "NSRDB",
        "Vranje",
        "Vranje",
        WeatherDataSourceEnum.NSRDB,
    )
    FR = (
        "Paris",
        "NSRDB_15min",
        "Paris",
        "403286_48.85_2.34_2019.csv",
        WeatherDataSourceEnum.NSRDB_15MIN,
    )
    DE = (
        "Potsdam",
        "NSRDB_15min",
        "Potsdam",
        "742114_52.41_13.06_2019.csv",
        WeatherDataSourceEnum.NSRDB_15MIN,
    )
    PL = (
        "Warsaw",
        "NSRDB_15min",
        "Warsaw",
        "1138443_52.25_21.02_2019.csv",
        WeatherDataSourceEnum.NSRDB_15MIN,
    )
    SE = (
        "Stockholm",
        "NSRDB_15min",
        "Stockholm",
        "984998_59.33_18.06_2019.csv",
        WeatherDataSourceEnum.NSRDB_15MIN,
    )
    NO = (
        "Oslo",
        "NSRDB_15min",
        "Oslo",
        "653025_59.93_10.74_2019.csv",
        WeatherDataSourceEnum.NSRDB_15MIN,
    )
    RS = (
        "Belgrad",
        "NSRDB_15min",
        "Belgrad",
        "1108363_44.77_20.46_2019.csv",
        WeatherDataSourceEnum.NSRDB_15MIN,
    )
    IT = (
        "Rome",
        "NSRDB_15min",
        "Rome",
        "718838_41.89_12.50_2019.csv",
        WeatherDataSourceEnum.NSRDB_15MIN,
    )
    GB = (
        "London",
        "NSRDB_15min",
        "London",
        "337089_51.49_-0.10_2019.csv",
        WeatherDataSourceEnum.NSRDB_15MIN,
    )
    CY = (
        "Nicosia",
        "NSRDB_15min",
        "Nicosia",
        "1809004_35.17_33.38_2019.csv",
        WeatherDataSourceEnum.NSRDB_15MIN,
    )
    GR = (
        "Athens",
        "NSRDB_15min",
        "Athens",
        "1291832_37.97_23.74_2019.csv",
        WeatherDataSourceEnum.NSRDB_15MIN,
    )
    IE = (
        "Dublin",
        "NSRDB_15min",
        "Dublin",
        "165308_53.37_-6.26_2019.csv",
        WeatherDataSourceEnum.NSRDB_15MIN,
    )
    SI = (
        "Ljubljana",
        "NSRDB_15min",
        "Ljubljana",
        "808557_46.05_14.50_2019.csv",
        WeatherDataSourceEnum.NSRDB_15MIN,
    )
    CZ = (
        "Prague",
        "NSRDB_15min",
        "Prague",
        "804583_50.09_14.42_2019.csv",
        WeatherDataSourceEnum.NSRDB_15MIN,
    )
    AT = (
        "Viena",
        "NSRDB_15min",
        "Viena",
        "902141_48.21_16.38_2019.csv",
        WeatherDataSourceEnum.NSRDB_15MIN,
    )
    HU = (
        "Budapest",
        "NSRDB_15min",
        "Budapest",
        "1035927_47.49_19.06_2019.csv",
        WeatherDataSourceEnum.NSRDB_15MIN,
    )
    BE = (
        "Uccle",
        "NSRDB_15min",
        "Uccle",
        "454992_50.81_4.34_2019.csv",
        WeatherDataSourceEnum.NSRDB_15MIN,
    )
    ES = (
        "Malaga",
        "NSRDB_15min",
        "Malaga",
        "213028_36.73_-4.42_2019.csv",
        WeatherDataSourceEnum.NSRDB_15MIN,
    )
    DK = (
        "Copenhagen",
        "NSRDB_15min",
        "Copenhagen",
        "721796_55.69_12.58_2019.csv",
        WeatherDataSourceEnum.NSRDB_15MIN,
    )
    NL = (
        "Amsterdam",
        "NSRDB_15min",
        "Amsterdam",
        "469536_52.37_4.90_2019.csv",
        WeatherDataSourceEnum.NSRDB_15MIN,
    )
    BG = (
        "Sofia",
        "NSRDB_15min",
        "Sofia",
        "1267064_42.69_23.30_2019.csv",
        WeatherDataSourceEnum.NSRDB_15MIN,
    )


@dataclass
class WeatherConfig(ConfigBase):

    """Configuration class for Weather."""

    name: str
    location: str
    source_path: str
    data_source: WeatherDataSourceEnum
    predictive_control: bool

    @classmethod
    def get_main_classname(cls):
        """Get the name of the main class."""
        return Weather.get_full_classname()

    @classmethod
    def get_default(cls, location_entry: Any) -> Any:
        """Gets the default configuration for Aachen."""
        path = os.path.join(
            utils.get_input_directory(),
            "weather",
            location_entry.value[1],
            location_entry.value[2],
            location_entry.value[3],
        )
        config = WeatherConfig(
            name="Weather",
            location=location_entry.value[0],
            source_path=path,
            data_source=location_entry.value[4],
            predictive_control=False,
        )
        return config


class Weather(Component):

    """Provide thermal and solar conditions of local weather."""

    # Inputs
    # None

    # Outputs
    TemperatureOutside = "TemperatureOutside"
    DirectNormalIrradiance = "DirectNormalIrradiance"
    DiffuseHorizontalIrradiance = "DiffuseHorizontalIrradiance"
    DirectNormalIrradianceExtra = "DirectNormalIrradianceExtra"
    GlobalHorizontalIrradiance = "GlobalHorizontalIrradiance"
    Altitude = "Altitude"
    Azimuth = "Azimuth"
    ApparentZenith = "ApparentZenith"
    WindSpeed = "WindSpeed"
    Pressure = "Pressure"
    Weather_Temperature_Forecast_24h = "Weather_Temperature_Forecast_24h"
    DailyAverageOutsideTemperatures = "DailyAverageOutsideTemperatures"

    # Weather_TemperatureOutside_yearly_forecast = "Weather_TemperatureOutside_yearly_forecast"
    # Weather_DiffuseHorizontalIrradiance_yearly_forecast = "Weather_DiffuseHorizontalIrradiance_yearly_forecast"
    # Weather_DirectNormalIrradiance_yearly_forecast = "Weather_DirectNormalIrradiance_yearly_forecast"
    # Weather_DirectNormalIrradianceExtra_yearly_forecast = "Weather_DirectNormalIrradianceExtra_yearly_forecast"
    # Weather_GlobalHorizontalIrradiance_yearly_forecast = "Weather_GlobalHorizontalIrradiance_yearly_forecast"
    # Weather_Azimuth_yearly_forecast = "Weather_Azimuth_yearly_forecast"
    # Weather_ApparentZenith_yearly_forecast = "Weather_ApparentZenith_yearly_forecast"
    Weather_WindSpeed_yearly_forecast = "Weather_WindSpeed_yearly_forecast"

    @utils.measure_execution_time
    def __init__(
        self,
        my_simulation_parameters: SimulationParameters,
        config: WeatherConfig,
        my_display_config: DisplayConfig = DisplayConfig(),
    ):
        """Initializes the entire class."""
        self.weather_config = config

        super().__init__(
            name=self.weather_config.name,
            my_simulation_parameters=my_simulation_parameters,
            my_config=config,
            my_display_config=my_display_config,
        )
        if my_simulation_parameters is None:
            raise Exception("Simparameters was none")
        self.last_timestep_with_update = -1
<<<<<<< HEAD
        SingletonSimRepository().set_entry(
            key=SingletonDictKeyEnum.LOCATION, entry=self.weather_config.location
        )
=======
        self.weather_config = config
        SingletonSimRepository().set_entry(key=SingletonDictKeyEnum.LOCATION, entry=self.weather_config.location)
>>>>>>> 4dc55cc5
        self.parameter_string = my_simulation_parameters.get_unique_key()

        self.air_temperature_output: ComponentOutput = self.add_output(
            self.component_name,
            self.TemperatureOutside,
            lt.LoadTypes.TEMPERATURE,
            lt.Units.CELSIUS,
            output_description=f"here a description for {self.TemperatureOutside} will follow.",
        )

        self.dni_output: ComponentOutput = self.add_output(
            self.component_name,
            self.DirectNormalIrradiance,
            lt.LoadTypes.IRRADIANCE,
            lt.Units.WATT_PER_SQUARE_METER,
            output_description=f"here a description for {self.DirectNormalIrradiance} will follow.",
        )

        self.dni_extra_output: ComponentOutput = self.add_output(
            self.component_name,
            self.DirectNormalIrradianceExtra,
            lt.LoadTypes.IRRADIANCE,
            lt.Units.WATT_PER_SQUARE_METER,
            output_description=f"here a description for {self.DirectNormalIrradianceExtra} will follow.",
        )

        self.dhi_output: ComponentOutput = self.add_output(
            self.component_name,
            self.DiffuseHorizontalIrradiance,
            lt.LoadTypes.IRRADIANCE,
            lt.Units.WATT_PER_SQUARE_METER,
            output_description=f"here a description for {self.DiffuseHorizontalIrradiance} will follow.",
        )

        self.ghi_output: ComponentOutput = self.add_output(
            self.component_name,
            self.GlobalHorizontalIrradiance,
            lt.LoadTypes.IRRADIANCE,
            lt.Units.WATT_PER_SQUARE_METER,
            output_description=f"here a description for {self.GlobalHorizontalIrradiance} will follow.",
        )

        self.altitude_output: ComponentOutput = self.add_output(
            self.component_name,
            self.Altitude,
            lt.LoadTypes.ANY,
            lt.Units.DEGREES,
            output_description=f"here a description for {self.Altitude} will follow.",
        )

        self.azimuth_output: ComponentOutput = self.add_output(
            self.component_name,
            self.Azimuth,
            lt.LoadTypes.ANY,
            lt.Units.DEGREES,
            output_description=f"here a description for {self.Azimuth} will follow.",
        )

        self.apparent_zenith_output: ComponentOutput = self.add_output(
            self.component_name,
            self.ApparentZenith,
            lt.LoadTypes.ANY,
            lt.Units.DEGREES,
            output_description=f"here a description for {self.ApparentZenith} will follow.",
        )

        self.wind_speed_output: ComponentOutput = self.add_output(
            self.component_name,
            self.WindSpeed,
            lt.LoadTypes.SPEED,
            lt.Units.METER_PER_SECOND,
            output_description=f"here a description for {self.WindSpeed} will follow.",
        )

        self.pressure_output: ComponentOutput = self.add_output(
            self.component_name,
            self.Pressure,
            lt.LoadTypes.PRESSURE,
            lt.Units.PASCAL,
            output_description=f"here a description for {self.Pressure} will follow.",
        )

        self.daily_average_outside_temperature_output: ComponentOutput = self.add_output(
            self.component_name,
            self.DailyAverageOutsideTemperatures,
            lt.LoadTypes.TEMPERATURE,
            lt.Units.CELSIUS,
            output_description=f"here a description for {self.DailyAverageOutsideTemperatures} will follow.",
        )

        self.temperature_list: List[float]
        self.dni_list: List[float]
        self.dniextra_list: List[float]
        self.altitude_list: List[float]
        self.azimuth_list: List[float]
        self.wind_speed_list: List[float]
        self.pressure_list: List[float]
        self.ghi_list: List[float]
        self.apparent_zenith_list: List[float]
        self.dhi_list: List[float]
        self.dry_bulb_list: List[float]
        self.daily_average_outside_temperature_list_in_celsius: List[float]

    def write_to_report(self):
        """Write configuration to the report."""
        return self.weather_config.get_string_dict()

    def i_save_state(self) -> None:
        """Saves the current state."""
        pass

    def i_restore_state(self) -> None:
        """Restores the previous state. Not needed for weather."""
        pass

    def i_doublecheck(self, timestep: int, stsv: SingleTimeStepValues) -> None:
        """Double chekc."""
        pass

    def i_simulate(self, timestep: int, stsv: SingleTimeStepValues, force_convergence: bool) -> None:
        """Performs the simulation."""
        if self.last_timestep_with_update == timestep:
            return
        if force_convergence:
            return
        """ Performs the simulation. """
        stsv.set_output_value(self.air_temperature_output, self.temperature_list[timestep])
        stsv.set_output_value(self.dni_output, self.dni_list[timestep])
        stsv.set_output_value(self.dni_extra_output, self.dniextra_list[timestep])
        stsv.set_output_value(self.dhi_output, self.dhi_list[timestep])
        stsv.set_output_value(self.ghi_output, self.ghi_list[timestep])
        stsv.set_output_value(self.altitude_output, self.altitude_list[timestep])
        stsv.set_output_value(self.azimuth_output, self.azimuth_list[timestep])
        stsv.set_output_value(self.wind_speed_output, self.wind_speed_list[timestep])
<<<<<<< HEAD
        stsv.set_output_value(
            self.pressure_output, self.pressure_list[timestep] * 100
        )  # *100 umrechnung von hPA bzw mbar in PA
        stsv.set_output_value(
            self.apparent_zenith_output, self.apparent_zenith_list[timestep]
        )
=======
        stsv.set_output_value(self.apparent_zenith_output, self.apparent_zenith_list[timestep])
>>>>>>> 4dc55cc5
        stsv.set_output_value(
            self.daily_average_outside_temperature_output,
            self.daily_average_outside_temperature_list_in_celsius[timestep],
        )

        # set the temperature forecast
        if self.weather_config.predictive_control:
            timesteps_24h = 24 * 3600 / self.my_simulation_parameters.seconds_per_timestep
            last_forecast_timestep = int(timestep + timesteps_24h)
            if last_forecast_timestep > len(self.temperature_list):
                last_forecast_timestep = len(self.temperature_list)
            # log.information( type(self.temperature))
            temperatureforecast = self.temperature_list[timestep:last_forecast_timestep]
            self.simulation_repository.set_entry(self.Weather_Temperature_Forecast_24h, temperatureforecast)
        self.last_timestep_with_update = timestep

    def i_prepare_simulation(self) -> None:
        """Generates the lists to be used later."""
        seconds_per_timestep = self.my_simulation_parameters.seconds_per_timestep
        log.information(self.weather_config.location)
        log.information(self.weather_config.to_json())  # type: ignore
        location_dict = get_coordinates(
            filepath=self.weather_config.source_path,
            source_enum=self.weather_config.data_source,
        )
        self.simulation_repository.set_entry("weather_location", location_dict)
        cachefound, cache_filepath = utils.get_cache_file("Weather", self.weather_config, self.my_simulation_parameters)
        if cachefound:
            # read cached files
            my_weather = pd.read_csv(cache_filepath, sep=",", decimal=".", encoding="cp1252")
            self.temperature_list = my_weather["t_out"].tolist()
            self.daily_average_outside_temperature_list_in_celsius = my_weather["t_out_daily_average"].tolist()
            self.dry_bulb_list = self.temperature_list
            self.dhi_list = my_weather["DHI"].tolist()
            self.dni_list = my_weather["DNI"].tolist()  # self np.float64( maybe not needed? - Noah
            self.dniextra_list = my_weather["DNIextra"].tolist()
            self.ghi_list = my_weather["GHI"].tolist()
            self.altitude_list = my_weather["altitude"].tolist()
            self.azimuth_list = my_weather["azimuth"].tolist()
            self.apparent_zenith_list = my_weather["apparent_zenith"].tolist()
            self.wind_speed_list = my_weather["Wspd"].tolist()
            self.pressure_list = my_weather["Pressure"].tolist()
        else:
            tmy_data = read_test_reference_year_data(
                weatherconfig=self.weather_config,
                year=self.my_simulation_parameters.year,
            )
            if self.weather_config.data_source == WeatherDataSourceEnum.NSRDB_15MIN:
<<<<<<< HEAD
                dni = (
                    tmy_data["DNI"].resample("1T").asfreq().interpolate(method="linear")
                )
                temperature = (
                    tmy_data["T"].resample("1T").asfreq().interpolate(method="linear")
                )
                dhi = (
                    tmy_data["DHI"].resample("1T").asfreq().interpolate(method="linear")
                )
                ghi = (
                    tmy_data["GHI"].resample("1T").asfreq().interpolate(method="linear")
                )
                wind_speed = (
                    tmy_data["Wspd"]
                    .resample("1T")
                    .asfreq()
                    .interpolate(method="linear")
                )
                pressure = (
                    tmy_data["Pressure"]
                    .resample("1T")
                    .asfreq()
                    .interpolate(method="linear")
                )
            elif self.weather_config.data_source == WeatherDataSourceEnum.DWD_10MIN:
                dni = (
                    tmy_data["DNI"].resample("1T").asfreq().interpolate(method="linear")
                )
                temperature = (
                    tmy_data["T"].resample("1T").asfreq().interpolate(method="linear")
                )
                dhi = (
                    tmy_data["DHI"].resample("1T").asfreq().interpolate(method="linear")
                )
                ghi = (
                    tmy_data["GHI"].resample("1T").asfreq().interpolate(method="linear")
                )
                wind_speed = (
                    tmy_data["Wspd"]
                    .resample("1T")
                    .asfreq()
                    .interpolate(method="linear")
                )
                pressure = (
                    tmy_data["Pressure"]
                    .resample("1T")
                    .asfreq()
                    .interpolate(method="linear")
                )
            elif self.weather_config.data_source == WeatherDataSourceEnum.ERA5:
                dni = (
                    tmy_data["DNI"].resample("1T").asfreq().interpolate(method="linear")
                )
                temperature = (
                    tmy_data["T"].resample("1T").asfreq().interpolate(method="linear")
                )
                dhi = (
                    tmy_data["DHI"].resample("1T").asfreq().interpolate(method="linear")
                )
                ghi = (
                    tmy_data["GHI"].resample("1T").asfreq().interpolate(method="linear")
                )
                wind_speed = (
                    tmy_data["Wspd"]
                    .resample("1T")
                    .asfreq()
                    .interpolate(method="linear")
                )
                pressure = (
                    tmy_data["Pressure"]
                    .resample("1T")
                    .asfreq()
                    .interpolate(method="linear")
                )
            else:
                dni = self.interpolate(
                    tmy_data["DNI"], self.my_simulation_parameters.year
                )
                temperature = self.interpolate(
                    tmy_data["T"], self.my_simulation_parameters.year
                )
                dhi = self.interpolate(
                    tmy_data["DHI"], self.my_simulation_parameters.year
                )
                ghi = self.interpolate(
                    tmy_data["GHI"], self.my_simulation_parameters.year
                )
                wind_speed = self.interpolate(
                    tmy_data["Wspd"], self.my_simulation_parameters.year
                )
                pressure = self.interpolate(
                    tmy_data["Pressure"], self.my_simulation_parameters.year
                )
=======
                dni = tmy_data["DNI"].resample("1T").asfreq().interpolate(method="linear")
                temperature = tmy_data["T"].resample("1T").asfreq().interpolate(method="linear")
                dhi = tmy_data["DHI"].resample("1T").asfreq().interpolate(method="linear")
                ghi = tmy_data["GHI"].resample("1T").asfreq().interpolate(method="linear")
                wind_speed = tmy_data["Wspd"].resample("1T").asfreq().interpolate(method="linear")
            else:
                dni = self.interpolate(tmy_data["DNI"], self.my_simulation_parameters.year)
                temperature = self.interpolate(tmy_data["T"], self.my_simulation_parameters.year)
                dhi = self.interpolate(tmy_data["DHI"], self.my_simulation_parameters.year)
                ghi = self.interpolate(tmy_data["GHI"], self.my_simulation_parameters.year)
                wind_speed = self.interpolate(tmy_data["Wspd"], self.my_simulation_parameters.year)
>>>>>>> 4dc55cc5
            # calculate extra terrestrial radiation- n eeded for perez array diffuse irradiance models
            dni_extra = pd.Series(pvlib.irradiance.get_extra_radiation(dni.index), index=dni.index)  # type: ignore

            solpos = pvlib.solarposition.get_solarposition(dni.index, location_dict["latitude"], location_dict["longitude"])  # type: ignore
            altitude = solpos["elevation"]
            azimuth = solpos["azimuth"]
            apparent_zenith = solpos["apparent_zenith"]

            if seconds_per_timestep != 60:
                self.temperature_list = temperature.resample(str(seconds_per_timestep) + "S").mean().tolist()
                self.dry_bulb_list = temperature.resample(str(seconds_per_timestep) + "S").mean().to_list()
                self.calculate_daily_average_outside_temperature(
                    temperaturelist=self.temperature_list,
                    seconds_per_timestep=seconds_per_timestep,
                )

                self.dhi_list = dhi.resample(str(seconds_per_timestep) + "S").mean().tolist()
                # np.float64( ## not sure what this is fore. python float and npfloat 64 are the same.
<<<<<<< HEAD
                self.dni_list = (
                    dni.resample(str(seconds_per_timestep) + "S").mean().tolist()
                )  # )  # type: ignore
                self.dniextra_list = (
                    dni_extra.resample(str(seconds_per_timestep) + "S").mean().tolist()
                )
                self.ghi_list = (
                    ghi.resample(str(seconds_per_timestep) + "S").mean().tolist()
                )
                self.altitude_list = (
                    altitude.resample(str(seconds_per_timestep) + "S").mean().tolist()
                )
                self.azimuth_list = (
                    azimuth.resample(str(seconds_per_timestep) + "S").mean().tolist()
                )
                self.apparent_zenith_list = (
                    apparent_zenith.resample(str(seconds_per_timestep) + "S")
                    .mean()
                    .tolist()
                )
                self.wind_speed_list = (
                    wind_speed.resample(str(seconds_per_timestep) + "S").mean().tolist()
                )
                self.pressure_list = (
                    pressure.resample(str(seconds_per_timestep) + "S").mean().tolist()
                )
=======
                self.dni_list = dni.resample(str(seconds_per_timestep) + "S").mean().tolist()  # )  # type: ignore
                self.dniextra_list = dni_extra.resample(str(seconds_per_timestep) + "S").mean().tolist()
                self.ghi_list = ghi.resample(str(seconds_per_timestep) + "S").mean().tolist()
                self.altitude_list = altitude.resample(str(seconds_per_timestep) + "S").mean().tolist()
                self.azimuth_list = azimuth.resample(str(seconds_per_timestep) + "S").mean().tolist()
                self.apparent_zenith_list = apparent_zenith.resample(str(seconds_per_timestep) + "S").mean().tolist()
                self.wind_speed_list = wind_speed.resample(str(seconds_per_timestep) + "S").mean().tolist()
>>>>>>> 4dc55cc5
            else:
                self.temperature_list = temperature.tolist()
                self.dry_bulb_list = temperature.to_list()
                self.calculate_daily_average_outside_temperature(
                    temperaturelist=self.temperature_list,
                    seconds_per_timestep=seconds_per_timestep,
                )
                self.dhi_list = dhi.tolist()
                self.dni_list = dni.tolist()
                self.dniextra_list = dni_extra.tolist()
                self.ghi_list = ghi.tolist()
                self.altitude_list = altitude.tolist()
                self.azimuth_list = azimuth.tolist()
                self.apparent_zenith_list = apparent_zenith.tolist()
<<<<<<< HEAD
                self.wind_speed_list = (
                    wind_speed.resample(str(seconds_per_timestep) + "S").mean().tolist()
                )
                self.pressure_list = pressure.tolist()
=======
                self.wind_speed_list = wind_speed.resample(str(seconds_per_timestep) + "S").mean().tolist()
>>>>>>> 4dc55cc5

            solardata = [
                self.dni_list,
                self.dhi_list,
                self.ghi_list,
                self.temperature_list,
                self.altitude_list,
                self.azimuth_list,
                self.apparent_zenith_list,
                self.dry_bulb_list,
                self.wind_speed_list,
                self.pressure_list,
                self.dniextra_list,
                self.daily_average_outside_temperature_list_in_celsius,
            ]

            database = pd.DataFrame(
                np.transpose(solardata),
                columns=[
                    "DNI",
                    "DHI",
                    "GHI",
                    "t_out",
                    "altitude",
                    "azimuth",
                    "apparent_zenith",
                    "DryBulb",
                    "Wspd",
                    "Pressure",
                    "DNIextra",
                    "t_out_daily_average",
                ],
            )
            database.to_csv(cache_filepath)

        # write one year forecast to simulation repository for PV processing -> if PV forecasts are needed
        if self.weather_config.predictive_control:
            SingletonSimRepository().set_entry(
                key=SingletonDictKeyEnum.WEATHERTEMPERATUREOUTSIDEYEARLYFORECAST,
                entry=self.temperature_list,
            )
            SingletonSimRepository().set_entry(
                key=SingletonDictKeyEnum.WEATHERDIFFUSEHORIZONTALIRRADIANCEYEARLYFORECAST,
                entry=self.dhi_list,
            )
            SingletonSimRepository().set_entry(
                key=SingletonDictKeyEnum.WEATHERDIRECTNORMALIRRADIANCEYEARLYFORECAST,
                entry=self.dni_list,
            )
            SingletonSimRepository().set_entry(
                key=SingletonDictKeyEnum.WEATHERDIRECTNORMALIRRADIANCEEXTRAYEARLYFORECAST,
                entry=self.dniextra_list,
            )
            SingletonSimRepository().set_entry(
                key=SingletonDictKeyEnum.WEATHERGLOBALHORIZONTALIRRADIANCEYEARLYFORECAST,
                entry=self.ghi_list,
            )
            SingletonSimRepository().set_entry(
                key=SingletonDictKeyEnum.WEATHERAZIMUTHYEARLYFORECAST,
                entry=self.azimuth_list,
            )
            SingletonSimRepository().set_entry(
                key=SingletonDictKeyEnum.WEATHERAPPARENTZENITHYEARLYFORECAST,
                entry=self.apparent_zenith_list,
            )
            SingletonSimRepository().set_entry(
                key=SingletonDictKeyEnum.WEATHERWINDSPEEDYEARLYFORECAST,
                entry=self.wind_speed_list,
            )
            SingletonSimRepository().set_entry(
                key=SingletonDictKeyEnum.WEATHERPRESSUREYEARLYFORECAST,
                entry=self.pressure_list,
            )
            SingletonSimRepository().set_entry(
                key=SingletonDictKeyEnum.WEATHERALTITUDEYEARLYFORECAST,
                entry=self.altitude_list,
            )

    def interpolate(self, pd_database: Any, year: int) -> Any:
        """Interpolates a time series."""
        firstday = pd.Series(
            [0.0],
            index=[pd.to_datetime(datetime.datetime(year - 1, 12, 31, 23, 0), utc=True).tz_convert(tz="Europe/Berlin")],
        )
        lastday = pd.Series(
            pd_database.iloc[-1],
            index=[pd.to_datetime(datetime.datetime(year, 12, 31, 22, 59), utc=True).tz_convert(tz="Europe/Berlin")],
        )
        pd_database = pd.concat([pd_database, firstday, lastday])
        pd_database = pd_database.sort_index()
        return pd_database.resample("1T").asfreq().interpolate(method="linear")

    def calc_sun_position(self, latitude_deg, longitude_deg, year, hoy):
        """Calculates the Sun Position for a specific hour and location.

        :param latitude_deg: Geographical Latitude in Degrees
        :type latitude_deg: float
        :param longitude_deg: Geographical Longitude in Degrees
        :type longitude_deg: float
        :param year: year
        :type year: int
        :param hoy: Hour of the year from the start. The first hour of January is 1
        :type hoy: int
        :return: altitude, azimuth: Sun position in altitude and azimuth degrees [degrees]
        :rtype: tuple
        """
        # Convert to Radians
        latitude_rad = math.radians(latitude_deg)
        # longitude_rad = math.radians(longitude_deg)  # Note: this is never used

        # Set the date in UTC based off the hour of year and the year itself
        start_of_year = datetime.datetime(year, 1, 1, 0, 0, 0, 0)
        utc_datetime = start_of_year + datetime.timedelta(hours=hoy)

        # Angular distance of the sun north or south of the earths equator
        # Determine the day of the year.
        day_of_year = utc_datetime.timetuple().tm_yday

        # Calculate the declination angle: The variation due to the earths tilt
        # http://www.pveducation.org/pvcdrom/properties-of-sunlight/declination-angle
        declination_rad = math.radians(23.45 * math.sin((2 * math.pi / 365.0) * (day_of_year - 81)))

        # Normalise the day to 2*pi
        # There is some reason as to why it is 364 and not 365.26
        angle_of_day = (day_of_year - 81) * (2 * math.pi / 364)

        # The deviation between local standard time and true solar time
        equation_of_time = (
            (9.87 * math.sin(2 * angle_of_day)) - (7.53 * math.cos(angle_of_day)) - (1.5 * math.sin(angle_of_day))
        )

        # True Solar Time
        solar_time = ((utc_datetime.hour * 60) + utc_datetime.minute + (4 * longitude_deg) + equation_of_time) / 60.0

        # Angle between the local longitude and longitude where the sun is at
        # higher altitude
        hour_angle_rad = math.radians(15 * (12 - solar_time))

        # Altitude Position of the Sun in Radians
        altitude_rad = math.asin(
            math.cos(latitude_rad) * math.cos(declination_rad) * math.cos(hour_angle_rad)
            + math.sin(latitude_rad) * math.sin(declination_rad)
        )

        # Azimuth Position fo the sun in radians
        azimuth_rad = math.asin(math.cos(declination_rad) * math.sin(hour_angle_rad) / math.cos(altitude_rad))

        # I don't really know what this code does, it has been imported from
        # PySolar
        if math.cos(hour_angle_rad) >= (math.tan(declination_rad) / math.tan(latitude_rad)):
            return math.degrees(altitude_rad), math.degrees(azimuth_rad)
        return math.degrees(altitude_rad), (180 - math.degrees(azimuth_rad))

    def calc_sun_position2(self, hoy: Any) -> Any:
        """Calculates the sun position."""
        return self.altitude_list[hoy], self.azimuth_list[hoy]

    def calculate_daily_average_outside_temperature(
        self, temperaturelist: List[float], seconds_per_timestep: int
    ) -> List[float]:
        """Calculate the daily average outside temperatures."""
        timestep_24h = int(24 * 3600 / seconds_per_timestep)
        total_number_of_timesteps_temperature_list = len(temperaturelist)
        self.daily_average_outside_temperature_list_in_celsius = []
        start_index = 0
        for index in range(0, total_number_of_timesteps_temperature_list):
            daily_average_temperature = float(np.mean(temperaturelist[start_index : start_index + timestep_24h]))
            if index == start_index + timestep_24h:
                start_index = index
            self.daily_average_outside_temperature_list_in_celsius.append(daily_average_temperature)
        return self.daily_average_outside_temperature_list_in_celsius


def get_coordinates(filepath: str, source_enum: WeatherDataSourceEnum) -> Any:
    """Reads a test reference year file and gets the GHI, DHI and DNI from it.

    Based on the tsib project @[tsib-kotzur] (Check header)
    """
    # get the correct file path
    # filepath = os.path.join(utils.HISIMPATH["weather"][location])

    if source_enum == WeatherDataSourceEnum.NSRDB_15MIN:
        with open(filepath, encoding="utf-8") as csvfile:
            spamreader = csv.reader(csvfile)
            for i, row in enumerate(spamreader):
                if i == 1:
                    location_name = row[1]
                    lat = float(row[5])
                    lon = float(row[6])
                elif i > 1:
                    break

    elif source_enum == WeatherDataSourceEnum.DWD_10MIN:
        with open(filepath, encoding="utf-8") as csvfile:
            spamreader = csv.reader(csvfile)
            for i, row in enumerate(spamreader):
                if i == 1:
                    location_name = row[0]
                    lat = float(row[1])
                    lon = float(row[2])
                elif i > 1:
                    break

    elif source_enum == WeatherDataSourceEnum.ERA5:
        with open(filepath, encoding="utf-8") as csvfile:
            spamreader = csv.reader(csvfile)
            for i, row in enumerate(spamreader):
                if i == 1:
                    location_name = row[0]
                    lat = float(row[1])
                    lon = float(row[2])
                elif i > 1:
                    break

    else:
        # get the geoposition
        with open(filepath + ".dat", encoding="utf-8") as file_stream:
            lines = file_stream.readlines()
            location_name = lines[0].split(maxsplit=2)[2].replace("\n", "")
            lat = float(lines[1][20:37])
            lon = float(lines[2][15:30])
    return {"name": location_name, "latitude": lat, "longitude": lon}
    # self.index = pd.date_range(f"{year}-01-01 00:00:00", periods=60 * 24 * 365, freq="T", tz="Europe/Berlin")


def read_test_reference_year_data(weatherconfig: WeatherConfig, year: int) -> Any:
    """Reads a test reference year file and gets the GHI, DHI and DNI from it.

    Based on the tsib project @[tsib-kotzur] (Check header)
    """
    # get the correct file path
    filepath = os.path.join(weatherconfig.source_path)
    if weatherconfig.data_source == WeatherDataSourceEnum.NSRDB:
        data = read_nsrdb_data(filepath, year)
    elif weatherconfig.data_source == WeatherDataSourceEnum.DWD_TRY:
        data = read_dwd_try_data(filepath, year)
    elif weatherconfig.data_source == WeatherDataSourceEnum.NSRDB_15MIN:
        data = read_nsrdb_15min_data(filepath, year)
    elif weatherconfig.data_source == WeatherDataSourceEnum.DWD_10MIN:
        data = read_dwd_10min_data(filepath, year)
    elif weatherconfig.data_source == WeatherDataSourceEnum.ERA5:
        data = read_era5_data(filepath, year)

    return data


def read_dwd_try_data(filepath: str, year: int) -> pd.DataFrame:
    """Reads the DWD Test Reference Year (TRY) data."""
    # get the geoposition
    with open(filepath + ".dat", encoding="utf-8") as file_stream:
        lines = file_stream.readlines()
        lat = float(lines[1][20:37])
        lon = float(lines[2][15:30])
    # check if time series data already exists as .csv with DNI
    if os.path.isfile(filepath + ".csv"):
        data = pd.read_csv(filepath + ".csv", index_col=0, parse_dates=True, sep=";", decimal=",")
        data.index = pd.to_datetime(data.index, utc=True).tz_convert("Europe/Berlin")
    # else read from .dat and calculate DNI etc.
    else:
        # get data
        data = pd.read_csv(filepath + ".dat", sep=r"\s+", skiprows=list(range(0, 31)))
        data.index = pd.date_range(f"{year}-01-01 00:30:00", periods=8760, freq="H", tz="Europe/Berlin")
        data["GHI"] = data["D"] + data["B"]
        data = data.rename(
            columns={
                "D": "DHI",
                "t": "T",
                "WG": "Wspd",
                "MM": "Month",
                "DD": "Day",
                "HH": "Hour",
                "p": "Pressure",
                "WR": "Wdir",
            }
        )
        # calculate direct normal
        data["DNI"] = calculate_direct_normal_radiation(data["B"], lon, lat)
    return data


def read_nsrdb_data(filepath: str, year: int) -> pd.DataFrame:
    """Reads a set of NSRDB data."""
    # get data
    data = pd.read_csv(filepath + ".dat", sep=",", skiprows=list(range(0, 11)))
    data = data.drop(data.index[8761:8772])
    data.index = pd.date_range(f"{year}-01-01 00:30:00", periods=8760, freq="H", tz="Europe/Berlin")
    data = data.rename(
        columns={
            "DHI": "DHI",
            "Temperature": "T",
            "Wind Speed": "Wspd",
            "MM": "Month",
            "DD": "Day",
            "HH": "Hour",
            "Pressure": "Pressure",
            "Wind Direction": "Wdir",
            "GHI": "GHI",
            "DNI": "DNI",
        }
    )
    return data


def read_nsrdb_15min_data(filepath: str, year: int) -> pd.DataFrame:
    """Reads a set of NSRDB data in 15 min resolution."""
    data = pd.read_csv(filepath, encoding="utf-8", skiprows=[0, 1])
    # get data
    data.index = pd.date_range(f"{year}-01-01 00:00:00", periods=24 * 4 * 365, freq="900S", tz="UTC")
    data = data.rename(
        columns={
            "Temperature": "T",
            "Wind Speed": "Wspd",
        }
    )
    return data


def read_dwd_10min_data(filepath: str, year: int) -> pd.DataFrame:
    """Reads a set of DWD data in 10 min resolution.

    todo: Einbindung von dwd-abruf über "wetterdienst" repository folgt!
    https://github.com/earthobservations/wetterdienst/tree/main
    """

    # get location
    location = pd.read_csv(
        filepath,
        nrows=1,
        skiprows=1,
        header=None,
        names=pd.read_csv(filepath, nrows=1).columns,
    )
    longitude = location["longitude"][0]
    latitude = location["latitude"][0]

    # get data
    data = pd.read_csv(filepath, encoding="utf-8", skiprows=[0, 1])
    data.index = pd.date_range(
        f"{year}-01-01 00:00:00", periods=24 * 6 * 365, freq="600S", tz="UTC"
    )
    data = data.rename(
        columns={
            "diffuse_irradiance": "DHI",
            "temperature": "T",
            "wind_speed": "Wspd",
            "month": "Month",
            "day": "Day",
            "hour": "Hour",
            "minute": "Minutes",
            "pressure": "Pressure",
            "wind_direction": "Wdir",
            "global_irradiance": "GHI",
        }
    )
    # calculate direct normal
    data["direct_horizontal_irradiance"] = data["GHI"] - data["DHI"]
    data["DNI"] = calculate_direct_normal_radiation(
        data["direct_horizontal_irradiance"], longitude, latitude
    )

    return data


def read_era5_data(filepath: str, year: int) -> pd.DataFrame:
    """Reads a set of era5 in 60 min resolution.

    todo: Einbindung von "era5 abruf" repository folgt!
    https://cds.climate.copernicus.eu/cdsapp#!/dataset/reanalysis-era5-single-levels?tab=overview
    """

    # get location
    location = pd.read_csv(
        filepath,
        nrows=1,
        skiprows=1,
        header=None,
        names=pd.read_csv(filepath, nrows=1).columns,
    )
    longitude = location["longitude"][0]
    latitude = location["latitude"][0]

    # get data
    data = pd.read_csv(filepath, encoding="utf-8", skiprows=[0, 1])
    data.index = pd.date_range(
        f"{year}-01-01 00:00:00", periods=8760, freq="H", tz="UTC"
    )
    data = data.rename(
        columns={
            "month": "Month",
            "day": "Day",
            "hour": "Hour",
            "minute": "Minutes",
            "temperature": "T",
            "pressure": "Pressure",
            "wind_direction": "Wdir",
            "wind_speed": "Wspd",
            "global_irradiance": "GHI",
        }
    )
    # calculate direct normal
    data["DHI"] = data["GHI"] - data["direct_irradiance"]
    data["DNI"] = calculate_direct_normal_radiation(
        data["direct_irradiance"], longitude, latitude
    )

    return data


def calculate_direct_normal_radiation(
    direct_horizontal_irradation: pd.Series,
    lon: float,
    lat: float,
    zenith_tol: float = 87.0,
) -> pd.Series:
    """Calculates the direct NORMAL irradiance from the direct horizontal irradiance with the help of the PV lib.

    Based on the tsib project @[tsib-kotzur] (Check header)

    Parameters
    ----------
    direct_horizontal_irradation: pd.Series with time index
        Direct horizontal irradiance
    lon: float
        Longitude of the location
    lat: float
        Latitude of the location
    zenith_tol: float, optional
        Avoid cosines of values above a certain zenith angle of in order to avoid division by zero.

    Returns
    -------
    dni: pd.Series

    """

    solar_pos = pvlib.solarposition.get_solarposition(direct_horizontal_irradation.index, lat, lon)
    solar_pos["apparent_zenith"][solar_pos.apparent_zenith > zenith_tol] = zenith_tol
    dni = direct_horizontal_irradation.div(solar_pos["apparent_zenith"].apply(math.radians).apply(math.cos))
    if sum(dni.isnull()) > 0:
        raise ValueError("Something went wrong...")
    return dni<|MERGE_RESOLUTION|>--- conflicted
+++ resolved
@@ -15,7 +15,7 @@
 
 from hisim import loadtypes as lt
 from hisim import log, utils
-from hisim.component import Component, ComponentOutput, ConfigBase, SingleTimeStepValues, DisplayConfig
+from hisim.component import Component, ComponentOutput, ConfigBase, SingleTimeStepValues
 from hisim.simulationparameters import SimulationParameters
 from hisim.sim_repository_singleton import SingletonSimRepository, SingletonDictKeyEnum
 
@@ -375,7 +375,6 @@
 
     """Configuration class for Weather."""
 
-    name: str
     location: str
     source_path: str
     data_source: WeatherDataSourceEnum
@@ -423,7 +422,6 @@
     Azimuth = "Azimuth"
     ApparentZenith = "ApparentZenith"
     WindSpeed = "WindSpeed"
-    Pressure = "Pressure"
     Weather_Temperature_Forecast_24h = "Weather_Temperature_Forecast_24h"
     DailyAverageOutsideTemperatures = "DailyAverageOutsideTemperatures"
 
@@ -444,8 +442,6 @@
         my_display_config: DisplayConfig = DisplayConfig(),
     ):
         """Initializes the entire class."""
-        self.weather_config = config
-
         super().__init__(
             name=self.weather_config.name,
             my_simulation_parameters=my_simulation_parameters,
@@ -455,14 +451,8 @@
         if my_simulation_parameters is None:
             raise Exception("Simparameters was none")
         self.last_timestep_with_update = -1
-<<<<<<< HEAD
-        SingletonSimRepository().set_entry(
-            key=SingletonDictKeyEnum.LOCATION, entry=self.weather_config.location
-        )
-=======
         self.weather_config = config
         SingletonSimRepository().set_entry(key=SingletonDictKeyEnum.LOCATION, entry=self.weather_config.location)
->>>>>>> 4dc55cc5
         self.parameter_string = my_simulation_parameters.get_unique_key()
 
         self.air_temperature_output: ComponentOutput = self.add_output(
@@ -597,16 +587,11 @@
         stsv.set_output_value(self.altitude_output, self.altitude_list[timestep])
         stsv.set_output_value(self.azimuth_output, self.azimuth_list[timestep])
         stsv.set_output_value(self.wind_speed_output, self.wind_speed_list[timestep])
-<<<<<<< HEAD
-        stsv.set_output_value(
-            self.pressure_output, self.pressure_list[timestep] * 100
-        )  # *100 umrechnung von hPA bzw mbar in PA
+        stsv.set_output_value(self.apparent_zenith_output, self.apparent_zenith_list[timestep])
+        stsv.set_output_value(self.pressure_output, self.pressure_list[timestep] * 100)  # *100 umrechnung von hPA bzw mbar in PA
         stsv.set_output_value(
             self.apparent_zenith_output, self.apparent_zenith_list[timestep]
         )
-=======
-        stsv.set_output_value(self.apparent_zenith_output, self.apparent_zenith_list[timestep])
->>>>>>> 4dc55cc5
         stsv.set_output_value(
             self.daily_average_outside_temperature_output,
             self.daily_average_outside_temperature_list_in_celsius[timestep],
@@ -655,113 +640,19 @@
                 year=self.my_simulation_parameters.year,
             )
             if self.weather_config.data_source == WeatherDataSourceEnum.NSRDB_15MIN:
-<<<<<<< HEAD
-                dni = (
-                    tmy_data["DNI"].resample("1T").asfreq().interpolate(method="linear")
-                )
-                temperature = (
-                    tmy_data["T"].resample("1T").asfreq().interpolate(method="linear")
-                )
-                dhi = (
-                    tmy_data["DHI"].resample("1T").asfreq().interpolate(method="linear")
-                )
-                ghi = (
-                    tmy_data["GHI"].resample("1T").asfreq().interpolate(method="linear")
-                )
-                wind_speed = (
-                    tmy_data["Wspd"]
-                    .resample("1T")
-                    .asfreq()
-                    .interpolate(method="linear")
-                )
-                pressure = (
-                    tmy_data["Pressure"]
-                    .resample("1T")
-                    .asfreq()
-                    .interpolate(method="linear")
-                )
-            elif self.weather_config.data_source == WeatherDataSourceEnum.DWD_10MIN:
-                dni = (
-                    tmy_data["DNI"].resample("1T").asfreq().interpolate(method="linear")
-                )
-                temperature = (
-                    tmy_data["T"].resample("1T").asfreq().interpolate(method="linear")
-                )
-                dhi = (
-                    tmy_data["DHI"].resample("1T").asfreq().interpolate(method="linear")
-                )
-                ghi = (
-                    tmy_data["GHI"].resample("1T").asfreq().interpolate(method="linear")
-                )
-                wind_speed = (
-                    tmy_data["Wspd"]
-                    .resample("1T")
-                    .asfreq()
-                    .interpolate(method="linear")
-                )
-                pressure = (
-                    tmy_data["Pressure"]
-                    .resample("1T")
-                    .asfreq()
-                    .interpolate(method="linear")
-                )
-            elif self.weather_config.data_source == WeatherDataSourceEnum.ERA5:
-                dni = (
-                    tmy_data["DNI"].resample("1T").asfreq().interpolate(method="linear")
-                )
-                temperature = (
-                    tmy_data["T"].resample("1T").asfreq().interpolate(method="linear")
-                )
-                dhi = (
-                    tmy_data["DHI"].resample("1T").asfreq().interpolate(method="linear")
-                )
-                ghi = (
-                    tmy_data["GHI"].resample("1T").asfreq().interpolate(method="linear")
-                )
-                wind_speed = (
-                    tmy_data["Wspd"]
-                    .resample("1T")
-                    .asfreq()
-                    .interpolate(method="linear")
-                )
-                pressure = (
-                    tmy_data["Pressure"]
-                    .resample("1T")
-                    .asfreq()
-                    .interpolate(method="linear")
-                )
-            else:
-                dni = self.interpolate(
-                    tmy_data["DNI"], self.my_simulation_parameters.year
-                )
-                temperature = self.interpolate(
-                    tmy_data["T"], self.my_simulation_parameters.year
-                )
-                dhi = self.interpolate(
-                    tmy_data["DHI"], self.my_simulation_parameters.year
-                )
-                ghi = self.interpolate(
-                    tmy_data["GHI"], self.my_simulation_parameters.year
-                )
-                wind_speed = self.interpolate(
-                    tmy_data["Wspd"], self.my_simulation_parameters.year
-                )
-                pressure = self.interpolate(
-                    tmy_data["Pressure"], self.my_simulation_parameters.year
-                )
-=======
                 dni = tmy_data["DNI"].resample("1T").asfreq().interpolate(method="linear")
                 temperature = tmy_data["T"].resample("1T").asfreq().interpolate(method="linear")
                 dhi = tmy_data["DHI"].resample("1T").asfreq().interpolate(method="linear")
                 ghi = tmy_data["GHI"].resample("1T").asfreq().interpolate(method="linear")
                 wind_speed = tmy_data["Wspd"].resample("1T").asfreq().interpolate(method="linear")
+                pressure = tmy_data["Pressure"].resample("1T").asfreq().interpolate(method="linear")
             else:
                 dni = self.interpolate(tmy_data["DNI"], self.my_simulation_parameters.year)
                 temperature = self.interpolate(tmy_data["T"], self.my_simulation_parameters.year)
                 dhi = self.interpolate(tmy_data["DHI"], self.my_simulation_parameters.year)
                 ghi = self.interpolate(tmy_data["GHI"], self.my_simulation_parameters.year)
                 wind_speed = self.interpolate(tmy_data["Wspd"], self.my_simulation_parameters.year)
->>>>>>> 4dc55cc5
+                pressure = self.interpolate(tmy_data["Pressure"], self.my_simulation_parameters.year)
             # calculate extra terrestrial radiation- n eeded for perez array diffuse irradiance models
             dni_extra = pd.Series(pvlib.irradiance.get_extra_radiation(dni.index), index=dni.index)  # type: ignore
 
@@ -780,34 +671,6 @@
 
                 self.dhi_list = dhi.resample(str(seconds_per_timestep) + "S").mean().tolist()
                 # np.float64( ## not sure what this is fore. python float and npfloat 64 are the same.
-<<<<<<< HEAD
-                self.dni_list = (
-                    dni.resample(str(seconds_per_timestep) + "S").mean().tolist()
-                )  # )  # type: ignore
-                self.dniextra_list = (
-                    dni_extra.resample(str(seconds_per_timestep) + "S").mean().tolist()
-                )
-                self.ghi_list = (
-                    ghi.resample(str(seconds_per_timestep) + "S").mean().tolist()
-                )
-                self.altitude_list = (
-                    altitude.resample(str(seconds_per_timestep) + "S").mean().tolist()
-                )
-                self.azimuth_list = (
-                    azimuth.resample(str(seconds_per_timestep) + "S").mean().tolist()
-                )
-                self.apparent_zenith_list = (
-                    apparent_zenith.resample(str(seconds_per_timestep) + "S")
-                    .mean()
-                    .tolist()
-                )
-                self.wind_speed_list = (
-                    wind_speed.resample(str(seconds_per_timestep) + "S").mean().tolist()
-                )
-                self.pressure_list = (
-                    pressure.resample(str(seconds_per_timestep) + "S").mean().tolist()
-                )
-=======
                 self.dni_list = dni.resample(str(seconds_per_timestep) + "S").mean().tolist()  # )  # type: ignore
                 self.dniextra_list = dni_extra.resample(str(seconds_per_timestep) + "S").mean().tolist()
                 self.ghi_list = ghi.resample(str(seconds_per_timestep) + "S").mean().tolist()
@@ -815,7 +678,7 @@
                 self.azimuth_list = azimuth.resample(str(seconds_per_timestep) + "S").mean().tolist()
                 self.apparent_zenith_list = apparent_zenith.resample(str(seconds_per_timestep) + "S").mean().tolist()
                 self.wind_speed_list = wind_speed.resample(str(seconds_per_timestep) + "S").mean().tolist()
->>>>>>> 4dc55cc5
+                self.pressure_list =pressure.resample(str(seconds_per_timestep) + "S").mean().tolist()
             else:
                 self.temperature_list = temperature.tolist()
                 self.dry_bulb_list = temperature.to_list()
@@ -830,14 +693,8 @@
                 self.altitude_list = altitude.tolist()
                 self.azimuth_list = azimuth.tolist()
                 self.apparent_zenith_list = apparent_zenith.tolist()
-<<<<<<< HEAD
-                self.wind_speed_list = (
-                    wind_speed.resample(str(seconds_per_timestep) + "S").mean().tolist()
-                )
+                self.wind_speed_list = wind_speed.resample(str(seconds_per_timestep) + "S").mean().tolist()
                 self.pressure_list = pressure.tolist()
-=======
-                self.wind_speed_list = wind_speed.resample(str(seconds_per_timestep) + "S").mean().tolist()
->>>>>>> 4dc55cc5
 
             solardata = [
                 self.dni_list,
@@ -1113,6 +970,7 @@
                 "WR": "Wdir",
             }
         )
+
         # calculate direct normal
         data["DNI"] = calculate_direct_normal_radiation(data["B"], lon, lat)
     return data
