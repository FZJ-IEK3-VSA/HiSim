--- conflicted
+++ resolved
@@ -74,16 +74,12 @@
 
         my_simulation_parameters: SimulationParameters = self.my_simulation_parameters
 
-<<<<<<< HEAD
-        simulator: Simulator = Simulator(module_directory="json", setup_function="json_func", my_simulation_parameters=my_simulation_parameters, module_filename="json.py")
-=======
         simulator: Simulator = Simulator(
             module_directory="json",
             setup_function="json_func",
             my_simulation_parameters=my_simulation_parameters,
             module_filename="json.py",
         )
->>>>>>> 957c96c4
         component_dict = {}
         for component_entry in self.my_obj.component_entries:
             component_instance = self.process_one_component_entry(
