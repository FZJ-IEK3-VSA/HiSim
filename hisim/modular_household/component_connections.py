# clean

""" Contains functions for initializing and connecting components.

The functions are all called in modular_household.
"""

from typing import List, Optional, Tuple, Any
from os import listdir, path
import json

from utspclient.helpers.lpgpythonbindings import JsonReference

import hisim.loadtypes as lt
from hisim.component import Component
from hisim.simulator import SimulationParameters
from hisim.components import generic_heat_pump_modular
from hisim.components import generic_heat_source
from hisim.components import controller_l1_building_heating
from hisim.components import controller_l1_heatpump
from hisim.components import controller_l1_chp
from hisim.components import controller_l1_electrolyzer
from hisim.components import controller_l2_energy_management_system
from hisim.components import generic_hot_water_storage_modular
from hisim.components import loadprofilegenerator_connector
from hisim.components import weather
from hisim.components import building
from hisim.components import generic_pv_system
from hisim.components import generic_smart_device
from hisim.components import generic_car
from hisim.components import controller_l1_generic_ev_charge
from hisim.components import advanced_battery_bslib
from hisim.components import advanced_ev_battery_bslib
from hisim.components import generic_CHP
from hisim.components import generic_electrolyzer
from hisim.components import generic_hydrogen_storage
from hisim.components.configuration import HouseholdWarmWaterDemandConfig
from hisim import utils


def configure_pv_system(
    my_sim: Any,
    my_simulation_parameters: SimulationParameters,
    my_weather: weather.Weather,
    production: List,
    pv_peak_power: Optional[float],
    count: int,
) -> Tuple[List, int]:
    """Sets PV System.

    Parameters
    ----------
    my_sim: str
        filename of orginal built example.
    my_simulation_parameters: SimulationParameters
        The simulation parameters.
    my_weather: Weather
        The initialized Weather component.
    production: List
        List of Components with Parameter Production.
    pv_peak_power: float or None
        The peak power of the PV panel. In case of None default is used.
    count: int
        Integer tracking component hierachy for EMS.

    """
    if pv_peak_power is not None:
        my_pv_system_config = generic_pv_system.PVSystem.get_default_config(
            power=pv_peak_power, source_weight=count
        )
    else:
        my_pv_system_config = generic_pv_system.PVSystem.get_default_config(
            source_weight=count
        )
    count += 1
    my_pv_system = generic_pv_system.PVSystem(
        my_simulation_parameters=my_simulation_parameters,
        config=my_pv_system_config,
    )
    my_pv_system.connect_only_predefined_connections(my_weather)
    my_sim.add_component(my_pv_system)
    production.append(my_pv_system)

    return production, count


def configure_smart_devices(
    my_sim: Any,
    my_simulation_parameters: SimulationParameters,
    count: int,
    smart_devices_included: bool,
) -> Tuple[List[generic_smart_device.SmartDevice], int]:
    """Sets smart devices without controllers.

    Parameters
    ----------
    my_sim: str
        filename of orginal built example.
    my_simulation_parameters: SimulationParameters
        The simulation parameters.
    smart_devices_included: bool
        True if smart devices (washing machine, dish washer, etc.) are actually smart or surplus controlled.
    count: int
        Integer tracking component hierachy for EMS.

    """
    filepath = path.join(utils.HISIMPATH["utsp_reports"], "FlexibilityEvents.HH1.json")
    device_collection = []
    with open(filepath, mode="r", encoding="utf-8") as jsonfile:
        strfile = json.load(jsonfile)

    for elem in strfile:
        if elem["Device"]["Name"] in device_collection:
            pass
        else:
            device_collection.append(elem["Device"]["Name"])

    # create all smart devices
    my_smart_devices: List[generic_smart_device.SmartDevice] = []
    for device in device_collection:
        my_smart_devices.append(
            generic_smart_device.SmartDevice(
                config=generic_smart_device.SmartDeviceConfig(name="SmartDevice", identifier=device, source_weight=count, smart_devices_included=smart_devices_included),
                my_simulation_parameters=my_simulation_parameters,
            )
        )
        my_sim.add_component(my_smart_devices[-1])
        count += 1

    return my_smart_devices, count


def configure_cars(
    my_sim: Any,
    my_simulation_parameters: SimulationParameters,
    count: int,
    ev_included: bool,
    occupancy_config: Any,
) -> Tuple[List[generic_car.Car], int]:
    """Sets smart devices without controllers.

    Parameters
    ----------
    my_sim: str
        filename of orginal built example.
    my_simulation_parameters: SimulationParameters
        The simulation parameters.
    count: int
        Integer tracking component hierachy for EMS.
    ev_included: bool
        True if Car is electric, False if it is diesel.
    occupancy_config: loadprofilegenerator_connector.OccupancyConfig
        Unique description of load profile generator call (mobility is related!)


    """
    # get names of all available cars
    filepaths = listdir(utils.HISIMPATH["utsp_results"])
    filepaths_location = [elem for elem in filepaths if "CarLocation." in elem]
    names = [elem.partition(",")[0].partition(".")[2] for elem in filepaths_location]

    # decide if they are diesel driven or electricity driven
    if ev_included:
        my_car_config = generic_car.CarConfig.get_default_ev_config()
    else:
        my_car_config = generic_car.CarConfig.get_default_diesel_config()

    # create all cars
    my_cars: List[generic_car.Car] = []
    for car in names:
        my_car_config.name = car
        my_car_config.source_weight = count
        my_cars.append(
            generic_car.Car(
                my_simulation_parameters=my_simulation_parameters,
                config=my_car_config,
                occupancy_config=occupancy_config,
            )
        )
        my_sim.add_component(my_cars[-1])
        count += 1

    return my_cars, count


def configure_ev_batteries(
    my_sim: Any,
    my_simulation_parameters: SimulationParameters,
    my_cars: List[generic_car.Car],
    charging_station_set: Optional[JsonReference],
    mobility_set: JsonReference,
    my_electricity_controller: controller_l2_energy_management_system.L2GenericEnergyManagementSystem,
    clever: bool,
) -> List:
    """Sets batteries and controllers of electric vehicles.

    Parameters
    ----------
    my_sim: str
        filename of orginal built example.
    my_simulation_parameters: SimulationParameters
        The simulation parameters.
    my_cars: List[Car]
        List of initilized cars.
    charging_station_set: ChargingStationSets
        Encoding of the charging station.
    mobility_set: TransportationDeviceSets
        Encoding of the available cars.
    my_electricity_controller: L2GenericEnergyManagementSystem
        The initialized electricity controller.
    clever: bool
        True if battery of electric vehicle is charged with surplus.

    """
    ev_capacities = []

    if mobility_set.Name is None:
        raise Exception("For EV configuration mobility set is obligatory.")
    mobility_speed = (
        mobility_set.Name.partition("and ")[2].partition(" ")[2].partition(" km/h")[0]
    )
    if mobility_speed == "30":
        car_battery_config = (
            advanced_ev_battery_bslib.CarBatteryConfig(
            name="CarBattery",
            system_id="SG1",
            source_weight = 1,
            e_bat_custom=30,
            p_inv_custom=5000,
            )
        )
        ev_capacities.append(30)
    elif mobility_speed == "60":
        car_battery_config = (
            advanced_ev_battery_bslib.CarBatteryConfig(
                name="CarBattery",
                system_id="SG1",
                source_weight = 1,
                e_bat_custom=50,
                p_inv_custom=11000,
            )
        )
        ev_capacities.append(50)
    if charging_station_set is None:
        raise Exception("For EV configuration charging station set is obligatory.")

    car_battery_controller_config = (
        controller_l1_generic_ev_charge.ChargingStationConfig.get_default_config(
            charging_station_set=charging_station_set
        )
    )

    if clever:
        car_battery_controller_config.battery_set = (
            0.4  # lower threshold for soc of car battery in clever case
        )

    for car in my_cars:
        car_battery_config.source_weight = car.source_weight
        car_battery_controller_config.source_weight = car.source_weight
        my_carbattery = advanced_ev_battery_bslib.CarBattery(
            my_simulation_parameters=my_simulation_parameters, config=car_battery_config
        )
        my_controller_carbattery = controller_l1_generic_ev_charge.L1Controller(
            my_simulation_parameters=my_simulation_parameters,
            config=car_battery_controller_config,
        )
        my_controller_carbattery.connect_only_predefined_connections(car)
        my_controller_carbattery.connect_only_predefined_connections(my_carbattery)
        my_carbattery.connect_only_predefined_connections(my_controller_carbattery)
        my_sim.add_component(my_carbattery)
        my_sim.add_component(my_controller_carbattery)

        if clever:
            my_electricity_controller.add_component_input_and_connect(
                source_component_class=my_carbattery,
                source_component_output=my_carbattery.AcBatteryPower,
                source_load_type=lt.LoadTypes.ELECTRICITY,
                source_unit=lt.Units.WATT,
                source_tags=[
                    lt.ComponentType.CAR_BATTERY,
                    lt.InandOutputType.ELECTRICITY_REAL,
                ],
                source_weight=my_carbattery.source_weight,
            )

            electricity_target = my_electricity_controller.add_component_output(
                source_output_name=lt.InandOutputType.ELECTRICITY_TARGET,
                source_tags=[
                    lt.ComponentType.CAR_BATTERY,
                    lt.InandOutputType.ELECTRICITY_TARGET,
                ],
                source_weight=my_controller_carbattery.source_weight,
                source_load_type=lt.LoadTypes.ELECTRICITY,
                source_unit=lt.Units.WATT,
                output_description="Target Electricity for EV Battery Controller. ",
            )

            my_controller_carbattery.connect_dynamic_input(
                input_fieldname=controller_l1_generic_ev_charge.L1Controller.ElectricityTarget,
                src_object=electricity_target,
            )

    return ev_capacities


def configure_smart_controller_for_smart_devices(
    my_electricity_controller: controller_l2_energy_management_system.L2GenericEnergyManagementSystem,
    my_smart_devices: List[generic_smart_device.SmartDevice],
) -> None:
    """Sets l3 controller for smart devices.

    Parameters
    ----------
    my_electricity_controller: L2GenericEnergyManagementSystem
        The initialized electricity controller.
    my_smart_devices: List[SmartDevice]
        List of initilized smart devices.

    """

    for elem in my_smart_devices:
        my_electricity_controller.add_component_input_and_connect(
            source_component_class=elem,
            source_component_output=elem.ElectricityOutput,
            source_load_type=lt.LoadTypes.ELECTRICITY,
            source_unit=lt.Units.WATT,
            source_tags=[
                lt.ComponentType.SMART_DEVICE,
                lt.InandOutputType.ELECTRICITY_REAL,
            ],
            source_weight=elem.source_weight,
        )

        electricity_to_smart_device = my_electricity_controller.add_component_output(
            source_output_name=lt.InandOutputType.ELECTRICITY_TARGET,
            source_tags=[
                lt.ComponentType.SMART_DEVICE,
                lt.InandOutputType.ELECTRICITY_TARGET,
            ],
            source_weight=elem.source_weight,
            source_load_type=lt.LoadTypes.ELECTRICITY,
            source_unit=lt.Units.WATT,
            output_description="Target electricity for Smart Device Controller. ",
        )

        elem.connect_dynamic_input(
            input_fieldname=generic_smart_device.SmartDevice.ElectricityTarget,
            src_object=electricity_to_smart_device,
        )


def configure_battery(
    my_sim: Any,
    my_simulation_parameters: SimulationParameters,
    my_electricity_controller: controller_l2_energy_management_system.L2GenericEnergyManagementSystem,
    battery_capacity: Optional[float],
    count: int,
) -> int:
    """Sets advanced battery system with surplus controller.

    Parameters
    ----------
    my_sim: str
        filename of orginal built example.
    my_simulation_parameters: SimulationParameters
        The simulation parameters.
    my_electricity_controller: L2GenericEnergyManagementSystem
        The initialized electricity controller.
    battery_capacity: float or None
        Capacity of the battery in Wh. In case of None default is used.
    count: int
        Integer tracking component hierachy for EMS.

    """
    if battery_capacity is not None:
        my_advanced_battery_config = (
            advanced_battery_bslib.BatteryConfig(
                e_bat_custom=battery_capacity,
                p_inv_custom=battery_capacity * 0.5 * 1e3,
                source_weight=count,
                system_id='SG1',
                name='Battery',
            )
        )
    else:
        my_advanced_battery_config = (
            advanced_battery_bslib.BatteryConfig.get_default_config()
        )
        my_advanced_battery_config.source_weight = count
    count += 1
    my_advanced_battery = advanced_battery_bslib.Battery(
        my_simulation_parameters=my_simulation_parameters,
        config=my_advanced_battery_config,
    )

    my_electricity_controller.add_component_input_and_connect(
        source_component_class=my_advanced_battery,
        source_component_output=my_advanced_battery.AcBatteryPower,
        source_load_type=lt.LoadTypes.ELECTRICITY,
        source_unit=lt.Units.WATT,
        source_tags=[lt.ComponentType.BATTERY, lt.InandOutputType.ELECTRICITY_REAL],
        source_weight=my_advanced_battery.source_weight,
    )

    electricity_to_or_from_battery_target = (
        my_electricity_controller.add_component_output(
            source_output_name=lt.InandOutputType.ELECTRICITY_TARGET,
            source_tags=[
                lt.ComponentType.BATTERY,
                lt.InandOutputType.ELECTRICITY_TARGET,
            ],
            source_weight=my_advanced_battery.source_weight,
            source_load_type=lt.LoadTypes.ELECTRICITY,
            source_unit=lt.Units.WATT,
            output_description="Target electricity for Battery Control. ",
        )
    )

    my_advanced_battery.connect_dynamic_input(
        input_fieldname=advanced_battery_bslib.Battery.LoadingPowerInput,
        src_object=electricity_to_or_from_battery_target,
    )
    my_sim.add_component(my_advanced_battery)

    return count


def configure_water_heating(
    my_sim: Any,
    my_simulation_parameters: SimulationParameters,
    my_occupancy: loadprofilegenerator_connector.Occupancy,
    water_heating_system_installed: lt.HeatingSystems,
    count: int,
) -> Tuple[generic_hot_water_storage_modular.HotWaterStorage, int]:
    """Sets Boiler with Heater, L1 Controller and L2 Controller for Water Heating System.

    Parameters
    ----------
    my_sim: str
        filename of orginal built example.
    my_simulation_parameters: SimulationParameters
        The simulation parameters.
    my_occupancy: Occupancy
        The initialized occupancy component.
    water_heating_system_installed: str
        Type of installed WaterHeatingSystem
    count: int
        Integer tracking component hierachy for EMS.

    """
    fuel_translator = {
        lt.HeatingSystems.GAS_HEATING: lt.LoadTypes.GAS,
        lt.HeatingSystems.OIL_HEATING: lt.LoadTypes.OIL,
        lt.HeatingSystems.DISTRICT_HEATING: lt.LoadTypes.DISTRICTHEATING,
    }
    heater_config = (
        generic_heat_source.HeatSourceConfig.get_default_config_waterheating()
    )
    heater_config.fuel = fuel_translator[water_heating_system_installed]
    heater_l1_config = controller_l1_heatpump.L1HeatPumpConfig.get_default_config_heat_source_controller_dhw(
        "DHW" + water_heating_system_installed.value
    )
    [heater_config.source_weight, heater_l1_config.source_weight] = [count] * 2
    count += 1
    boiler_config = (
        generic_hot_water_storage_modular.StorageConfig.get_default_config_boiler()
    )
    boiler_config.compute_default_cycle(temperature_difference_in_kelvin=heater_l1_config.t_max_heating_in_celsius - heater_l1_config.t_min_heating_in_celsius)

    heater_config.power_th = (
        my_occupancy.max_hot_water_demand
        * (4180 / 3600)
        * 0.5
        * (3600 / my_simulation_parameters.seconds_per_timestep)
        * (
            HouseholdWarmWaterDemandConfig.ww_temperature_demand
            - HouseholdWarmWaterDemandConfig.freshwater_temperature
        )
    )

    my_boiler = generic_hot_water_storage_modular.HotWaterStorage(
        my_simulation_parameters=my_simulation_parameters, config=boiler_config
    )
    my_boiler.connect_only_predefined_connections(my_occupancy)
    my_sim.add_component(my_boiler)

    my_heater_controller_l1 = controller_l1_heatpump.L1HeatPumpController(
        my_simulation_parameters=my_simulation_parameters, config=heater_l1_config
    )
    my_heater_controller_l1.connect_only_predefined_connections(my_boiler)
    my_sim.add_component(my_heater_controller_l1)

    my_heater = generic_heat_source.HeatSource(
        config=heater_config, my_simulation_parameters=my_simulation_parameters
    )
    my_heater.connect_only_predefined_connections(my_heater_controller_l1)

    my_sim.add_component(my_heater)

    my_boiler.connect_only_predefined_connections(my_heater)
    return my_boiler, count


def configure_water_heating_electric(
    my_sim: Any,
    my_simulation_parameters: SimulationParameters,
    my_occupancy: loadprofilegenerator_connector.Occupancy,
    my_electricity_controller: controller_l2_energy_management_system.L2GenericEnergyManagementSystem,
    my_weather: weather.Weather,
    water_heating_system_installed: lt.HeatingSystems,
    controlable: bool,
    count: int,
) -> Tuple[generic_hot_water_storage_modular.HotWaterStorage, int]:
    """Sets Boiler with Heater, L1 Controller and L2 Controller for Water Heating System.

    Parameters
    ----------
    my_sim: str
        filename of orginal built example.
    my_simulation_parameters: SimulationParameters
        The simulation parameters.
    my_occupancy: Occupancy
        The initialized occupancy component.
    my_electricity_controller: L2GenericEnergyManagementSystem
        The initialized electricity controller.
    my_weather: Weather
        The initialized Weather component.
    water_heating_system_installed: str
        Type of installed WaterHeatingSystem
    controlable: bool
        True if control of heating device is smart, False if not.
    count: int
        Integer tracking component hierachy for EMS.

    """
    if water_heating_system_installed == lt.HeatingSystems.HEAT_PUMP:
        heatpump_config = (
            generic_heat_pump_modular.HeatPumpConfig.get_default_config_waterheating()
        )
        heatpump_l1_config = controller_l1_heatpump.L1HeatPumpConfig.get_default_config_heat_source_controller_dhw(
            "DHWHeatPumpController"
        )
    elif water_heating_system_installed == lt.HeatingSystems.ELECTRIC_HEATING:
        heatpump_config = (
            generic_heat_pump_modular.HeatPumpConfig.get_default_config_waterheating_electric()
        )
        heatpump_l1_config = controller_l1_heatpump.L1HeatPumpConfig.get_default_config_heat_source_controller_dhw(
            "BoilerHeatingController"
        )

    [heatpump_config.source_weight, heatpump_l1_config.source_weight] = [count] * 2
    count += 1

    heatpump_config.power_th = (
        my_occupancy.max_hot_water_demand
        * (4180 / 3600)
        * 0.5
        * (3600 / my_simulation_parameters.seconds_per_timestep)
        * (
            HouseholdWarmWaterDemandConfig.ww_temperature_demand
            - HouseholdWarmWaterDemandConfig.freshwater_temperature
        )
    )
    boiler_config = (
        generic_hot_water_storage_modular.StorageConfig.get_default_config_boiler()
    )
    boiler_config.compute_default_cycle(temperature_difference_in_kelvin=heatpump_l1_config.t_max_heating_in_celsius - heatpump_l1_config.t_min_heating_in_celsius)

    my_boiler = generic_hot_water_storage_modular.HotWaterStorage(
        my_simulation_parameters=my_simulation_parameters, config=boiler_config
    )
    my_boiler.connect_only_predefined_connections(my_occupancy)
    my_sim.add_component(my_boiler)

    my_heatpump_controller_l1 = controller_l1_heatpump.L1HeatPumpController(
        my_simulation_parameters=my_simulation_parameters, config=heatpump_l1_config
    )
    my_heatpump_controller_l1.connect_only_predefined_connections(my_boiler)
    my_sim.add_component(my_heatpump_controller_l1)

    my_heatpump = generic_heat_pump_modular.ModularHeatPump(
        config=heatpump_config, my_simulation_parameters=my_simulation_parameters
    )
    my_heatpump.connect_only_predefined_connections(my_weather)
    my_heatpump.connect_only_predefined_connections(my_heatpump_controller_l1)
    my_sim.add_component(my_heatpump)
    my_boiler.connect_only_predefined_connections(my_heatpump)

    if controlable:
        my_heatpump_controller_l1.connect_input(
            my_heatpump_controller_l1.StorageTemperatureModifier,
            my_electricity_controller.component_name,
            my_electricity_controller.StorageTemperatureModifier,
        )
        my_electricity_controller.add_component_input_and_connect(
            source_component_class=my_heatpump,
            source_component_output=my_heatpump.ElectricityOutput,
            source_load_type=lt.LoadTypes.ELECTRICITY,
            source_unit=lt.Units.WATT,
            source_tags=[
                lt.ComponentType.HEAT_PUMP,
                lt.InandOutputType.ELECTRICITY_REAL,
            ],
            source_weight=my_heatpump.config.source_weight,
        )

        my_electricity_controller.add_component_output(
            source_output_name=lt.InandOutputType.ELECTRICITY_TARGET,
            source_tags=[
                lt.ComponentType.HEAT_PUMP,
                lt.InandOutputType.ELECTRICITY_TARGET,
            ],
            source_weight=my_heatpump.config.source_weight,
            source_load_type=lt.LoadTypes.ELECTRICITY,
            source_unit=lt.Units.WATT,
            output_description="Target electricity for heat pump.",
        )

    else:
        my_electricity_controller.add_component_input_and_connect(
            source_component_class=my_heatpump,
            source_component_output=my_heatpump.ElectricityOutput,
            source_load_type=lt.LoadTypes.ELECTRICITY,
            source_unit=lt.Units.WATT,
            source_tags=[lt.InandOutputType.ELECTRICITY_CONSUMPTION_UNCONTROLLED],
            source_weight=999,
        )
    return my_boiler, count


def configure_heating(
    my_sim: Any,
    my_simulation_parameters: SimulationParameters,
    my_building: building.Building,
    heating_system_installed: lt.HeatingSystems,
    heating_season: List[int],
    count: int,
) -> Tuple[Component, int]:
    """Sets Heater, L1 Controller and L2 Controller for Heating System.

    Parameters
    ----------
    my_sim: str
        filename of orginal built example.
    my_simulation_parameters: SimulationParameters
        The simulation parameters.
    my_building: Building
        The initialized building component.
    heating_system_installed: str
        Type of installed HeatingSystem
    heating_season: List[int]
        Contains first and last day of heating season.
    count: int
        Integer tracking component hierachy for EMS.

    """
    fuel_translator = {
        lt.HeatingSystems.GAS_HEATING: lt.LoadTypes.GAS,
        lt.HeatingSystems.OIL_HEATING: lt.LoadTypes.OIL,
        lt.HeatingSystems.DISTRICT_HEATING: lt.LoadTypes.DISTRICTHEATING,
    }
    heater_config = generic_heat_source.HeatSourceConfig.get_default_config_heating()
    heater_config.fuel = fuel_translator[heating_system_installed]
    heater_l1_config = controller_l1_heatpump.L1HeatPumpConfig.get_default_config_heat_source_controller(
        heating_system_installed.value
    )

    # set power of heating system according to maximal power demand
    heater_config.power_th = my_building.max_thermal_building_demand_in_watt
    heater_l1_config.day_of_heating_season_end = heating_season[0]
    heater_l1_config.day_of_heating_season_begin = heating_season[1]

    [heater_config.source_weight, heater_l1_config.source_weight] = [count] * 2
    count += 1

    my_heater_controller_l1 = controller_l1_heatpump.L1HeatPumpController(
        my_simulation_parameters=my_simulation_parameters, config=heater_l1_config
    )
    my_heater_controller_l1.connect_only_predefined_connections(my_building)
    my_sim.add_component(my_heater_controller_l1)

    my_heater = generic_heat_source.HeatSource(
        config=heater_config, my_simulation_parameters=my_simulation_parameters
    )
    my_heater.connect_only_predefined_connections(my_heater_controller_l1)
    my_sim.add_component(my_heater)

    my_building.connect_input(
        input_fieldname=my_building.ThermalPowerDelivered,
        src_object_name=my_heater.component_name,
        src_field_name=my_heater.ThermalPowerDelivered
    )

    return my_heater, count


def configure_heating_electric(
    my_sim: Any,
    my_simulation_parameters: SimulationParameters,
    my_building: building.Building,
    my_electricity_controller: controller_l2_energy_management_system.L2GenericEnergyManagementSystem,
    my_weather: weather.Weather,
    heating_system_installed: lt.HeatingSystems,
    heatpump_power: float,
    controlable: bool,
    heating_season: List[int],
    count: int,
) -> Tuple[Component, int]:
    """Sets Heater, L1 Controller and L2 Controller for Heating System.

    Parameters
    ----------
    my_sim: str
        filename of orginal built example.
    my_simulation_parameters: SimulationParameters
        The simulation parameters.
    my_building: Building
        The initialized building component.
    my_electricity_controller: L2GenericEnergyManagementSystem
        The initialized electricity controller.
    my_weather: Weather
        The initialized Weather component.
    heating_system_installed: str
        Type of installed HeatingSystem
    heatpump_power: float,
        Power of heat pump in multiples of default.
    controlable: bool
        True if control of heating device is smart, False if not.
    heating_season: List[int]
        Contains first and last day of heating season.
    count: int
        Integer tracking component hierachy for EMS.

    """
    if heating_system_installed == lt.HeatingSystems.HEAT_PUMP:
        heatpump_config = (
            generic_heat_pump_modular.HeatPumpConfig.get_default_config_heating()
        )
        heatpump_l1_config = controller_l1_heatpump.L1HeatPumpConfig.get_default_config_heat_source_controller(
            "HeatigHeatPumpController"
        )
    elif heating_system_installed == lt.HeatingSystems.ELECTRIC_HEATING:
        heatpump_config = (
            generic_heat_pump_modular.HeatPumpConfig.get_default_config_heating_electric()
        )
        heatpump_l1_config = controller_l1_heatpump.L1HeatPumpConfig.get_default_config_heat_source_controller(
            "ElectricHeatingController"
        )

    heatpump_config.power_th = my_building.max_thermal_building_demand_in_watt * heatpump_power
    heatpump_l1_config.day_of_heating_season_end = heating_season[0]
    heatpump_l1_config.day_of_heating_season_begin = heating_season[1]
    [heatpump_config.source_weight, heatpump_l1_config.source_weight] = [count] * 2
    count += 1

    my_heatpump_controller_l1 = controller_l1_heatpump.L1HeatPumpController(
        my_simulation_parameters=my_simulation_parameters, config=heatpump_l1_config
    )
    my_heatpump_controller_l1.connect_only_predefined_connections(my_building)
    my_sim.add_component(my_heatpump_controller_l1)

    my_heatpump = generic_heat_pump_modular.ModularHeatPump(
        config=heatpump_config, my_simulation_parameters=my_simulation_parameters
    )
    my_heatpump.connect_only_predefined_connections(my_weather)
    my_heatpump.connect_only_predefined_connections(my_heatpump_controller_l1)
    my_sim.add_component(my_heatpump)

    if controlable:
        my_heatpump_controller_l1.connect_input(
            my_heatpump_controller_l1.StorageTemperatureModifier,
            my_electricity_controller.component_name,
            my_electricity_controller.BuildingTemperatureModifier,
        )
        my_electricity_controller.add_component_input_and_connect(
            source_component_class=my_heatpump,
            source_component_output=my_heatpump.ElectricityOutput,
            source_load_type=lt.LoadTypes.ELECTRICITY,
            source_unit=lt.Units.WATT,
            source_tags=[
                lt.ComponentType.HEAT_PUMP,
                lt.InandOutputType.ELECTRICITY_REAL,
            ],
            source_weight=my_heatpump.config.source_weight,
        )

        my_electricity_controller.add_component_output(
            source_output_name=lt.InandOutputType.ELECTRICITY_TARGET,
            source_tags=[
                lt.ComponentType.HEAT_PUMP,
                lt.InandOutputType.ELECTRICITY_TARGET,
            ],
            source_weight=my_heatpump.config.source_weight,
            source_load_type=lt.LoadTypes.ELECTRICITY,
            source_unit=lt.Units.WATT,
            output_description="Target electricity for HeatingHeat Pump. ",
        )
    else:
        my_electricity_controller.add_component_input_and_connect(
            source_component_class=my_heatpump,
            source_component_output=my_heatpump.ElectricityOutput,
            source_load_type=lt.LoadTypes.ELECTRICITY,
            source_unit=lt.Units.WATT,
            source_tags=[lt.InandOutputType.ELECTRICITY_CONSUMPTION_UNCONTROLLED],
            source_weight=999,
        )

    my_building.connect_input(
        input_fieldname=my_building.ThermalPowerDelivered,
        src_object_name=my_heatpump.component_name,
        src_field_name=my_heatpump.ThermalPowerDelivered
    )

    return my_heatpump, count


def configure_heating_with_buffer_electric(
    my_sim: Any,
    my_simulation_parameters: SimulationParameters,
    my_building: building.Building,
    my_electricity_controller: controller_l2_energy_management_system.L2GenericEnergyManagementSystem,
    my_weather: weather.Weather,
    heating_system_installed: lt.HeatingSystems,
    heatpump_power: float,
    buffer_volume: float,
    controlable: bool,
    heating_season: List[int],
    count: int,
) -> Tuple:
    """Sets Heater, L1 Controller and L2 Controller for Heating System.

    Parameters
    ----------
    my_sim: str
        filename of orginal built example.
    my_simulation_parameters: SimulationParameters
        The simulation parameters.
    my_building: Building
        The initialized building component.
    my_electricity_controller: L2GenericEnergyManagementSystem
        The initialized electricity controller.
    my_weather: Weather
        The initialized Weather component.
    heating_system_installed: str
        Type of installed HeatingSystem.
    heatpump_power: float
        Power of heat pump in multiples of default.
    buffer_volume: float
        Volume of buffer storage in multiples of default.
    controlable: bool
        True if control of heating device is smart, False if not.
    heating_season: List[int]
        Contains first and last day of heating season.
    count: int
        Integer tracking component hierachy for EMS.

    """
    if heating_system_installed == lt.HeatingSystems.HEAT_PUMP:
        heatpump_config = (
            generic_heat_pump_modular.HeatPumpConfig.get_default_config_heating()
        )
        heatpump_l1_config = controller_l1_heatpump.L1HeatPumpConfig.get_default_config_heat_source_controller_buffer(
            "BufferHeatPumpController"
        )
    elif heating_system_installed == lt.HeatingSystems.ELECTRIC_HEATING:
        heatpump_config = (
            generic_heat_pump_modular.HeatPumpConfig.get_default_config_heating_electric()
        )
        heatpump_l1_config = controller_l1_heatpump.L1HeatPumpConfig.get_default_config_heat_source_controller_buffer(
            "BufferElectricHeatingController"
        )

    heatpump_config.power_th = my_building.max_thermal_building_demand_in_watt * heatpump_power
    heatpump_l1_config.day_of_heating_season_end = heating_season[0] + 1
    heatpump_l1_config.day_of_heating_season_begin = heating_season[1] - 1
    [heatpump_config.source_weight, heatpump_l1_config.source_weight] = [count] * 2
    count += 1

    buffer_config = (
        generic_hot_water_storage_modular.StorageConfig.get_default_config_buffer(power=float(my_building.max_thermal_building_demand_in_watt))
    )
    buffer_config.compute_default_volume(
        time_in_seconds=heatpump_l1_config.min_idle_time_in_seconds,
        temperature_difference_in_kelvin=heatpump_l1_config.t_max_heating_in_celsius - heatpump_l1_config.t_min_heating_in_celsius,
        multiplier=buffer_volume
    )
    buffer_config.compute_default_cycle(temperature_difference_in_kelvin=heatpump_l1_config.t_max_heating_in_celsius - heatpump_l1_config.t_min_heating_in_celsius)

    building_heating_controller_config = controller_l1_building_heating.L1BuildingHeatingConfig.get_default_config_heating(
        "buffer"
    )
    building_heating_controller_config.day_of_heating_season_end = heating_season[0]
    building_heating_controller_config.day_of_heating_season_begin = heating_season[1]
    building_heating_controller_config.t_buffer_activation_threshold_in_celsius = heatpump_l1_config.t_max_heating_in_celsius
    [buffer_config.source_weight, building_heating_controller_config.source_weight] = [
        count
    ] * 2
    count += 1

    my_buffer = generic_hot_water_storage_modular.HotWaterStorage(
        my_simulation_parameters=my_simulation_parameters, config=buffer_config
    )
    my_sim.add_component(my_buffer)

    my_heatpump_controller_l1 = controller_l1_heatpump.L1HeatPumpController(
        my_simulation_parameters=my_simulation_parameters, config=heatpump_l1_config
    )
    my_heatpump_controller_l1.connect_only_predefined_connections(my_buffer)
    my_sim.add_component(my_heatpump_controller_l1)
    my_heatpump = generic_heat_pump_modular.ModularHeatPump(
        config=heatpump_config, my_simulation_parameters=my_simulation_parameters
    )
    my_heatpump.connect_only_predefined_connections(my_weather)
    my_heatpump.connect_only_predefined_connections(my_heatpump_controller_l1)
    my_sim.add_component(my_heatpump)

    my_buffer_controller = controller_l1_building_heating.L1BuildingHeatController(
        my_simulation_parameters=my_simulation_parameters,
        config=building_heating_controller_config,
    )
    my_buffer_controller.connect_only_predefined_connections(my_building)
    my_buffer_controller.connect_only_predefined_connections(my_buffer)
    my_sim.add_component(my_buffer_controller)

    if controlable:
        my_heatpump_controller_l1.connect_input(
            my_heatpump_controller_l1.StorageTemperatureModifier,
            my_electricity_controller.component_name,
            my_electricity_controller.StorageTemperatureModifier,
        )
        my_buffer_controller.connect_input(
            my_buffer_controller.BuildingTemperatureModifier,
            my_electricity_controller.component_name,
            my_electricity_controller.BuildingTemperatureModifier
        )

        my_electricity_controller.add_component_input_and_connect(
            source_component_class=my_heatpump,
            source_component_output=my_heatpump.ElectricityOutput,
            source_load_type=lt.LoadTypes.ELECTRICITY,
            source_unit=lt.Units.WATT,
            source_tags=[
                lt.ComponentType.HEAT_PUMP,
                lt.InandOutputType.ELECTRICITY_REAL,
            ],
            source_weight=my_heatpump.config.source_weight,
        )

        my_electricity_controller.add_component_output(
            source_output_name=lt.InandOutputType.ELECTRICITY_TARGET,
            source_tags=[
                lt.ComponentType.HEAT_PUMP,
                lt.InandOutputType.ELECTRICITY_TARGET,
            ],
            source_weight=my_heatpump.config.source_weight,
            source_load_type=lt.LoadTypes.ELECTRICITY,
            source_unit=lt.Units.WATT,
            output_description="Target electricity for HeatingHeat Pump. ",
        )

    else:
        my_electricity_controller.add_component_input_and_connect(
            source_component_class=my_heatpump,
            source_component_output=my_heatpump.ElectricityOutput,
            source_load_type=lt.LoadTypes.ELECTRICITY,
            source_unit=lt.Units.WATT,
            source_tags=[lt.InandOutputType.ELECTRICITY_CONSUMPTION_UNCONTROLLED],
            source_weight=999,
        )

    my_buffer_controller.connect_only_predefined_connections(my_electricity_controller)
    my_buffer.connect_only_predefined_connections(my_buffer_controller)
    my_buffer.connect_only_predefined_connections(my_heatpump)
    my_building.connect_input(
        input_fieldname=my_building.ThermalPowerDelivered,
        src_object_name=my_buffer.component_name,
        src_field_name=my_buffer.PowerFromHotWaterStorage
    )

    return my_heatpump, my_buffer, count


def configure_heating_with_buffer(
    my_sim: Any,
    my_simulation_parameters: SimulationParameters,
    my_building: building.Building,
    heating_system_installed: lt.HeatingSystems,
    buffer_volume: float,
    heating_season: List[int],
    count: int,
) -> Tuple:
    """Sets Heater, L1 Controller and L2 Controller for Heating System.

    Parameters
    ----------
    my_sim: str
        filename of orginal built example.
    my_simulation_parameters: SimulationParameters
        The simulation parameters.
    my_building: Building
        The initialized building component.
    my_weather: Weather
        The initialized Weather component.
    heating_system_installed: str
        Type of installed HeatingSystem.
    buffer_volume: float
        Volume of buffer storage in multiples of default. In case of None one is used.
    heating_season: List[int]
        Contains first and last day of heating season.
    count: int
        Integer tracking component hierachy for EMS.

    """
    fuel_translator = {
        lt.HeatingSystems.GAS_HEATING: lt.LoadTypes.GAS,
        lt.HeatingSystems.OIL_HEATING: lt.LoadTypes.OIL,
        lt.HeatingSystems.DISTRICT_HEATING: lt.LoadTypes.DISTRICTHEATING,
    }
    heater_config = generic_heat_source.HeatSourceConfig.get_default_config_heating()
    heater_config.fuel = fuel_translator[heating_system_installed]
    heater_config.power_th = my_building.max_thermal_building_demand_in_watt
    heater_l1_config = controller_l1_heatpump.L1HeatPumpConfig.get_default_config_heat_source_controller_buffer(
        "Buffer" + heating_system_installed.value + "Controller"
    )

    heater_l1_config.day_of_heating_season_end = heating_season[0] + 1
    heater_l1_config.day_of_heating_season_begin = heating_season[1] - 1
    [heater_config.source_weight, heater_l1_config.source_weight] = [count] * 2
    count += 1

    buffer_config = (
        generic_hot_water_storage_modular.StorageConfig.get_default_config_buffer(power=float(my_building.max_thermal_building_demand_in_watt))
    )
    buffer_config.compute_default_volume(
        time_in_seconds=heater_l1_config.min_idle_time_in_seconds,
        temperature_difference_in_kelvin=heater_l1_config.t_max_heating_in_celsius - heater_l1_config.t_min_heating_in_celsius,
        multiplier=buffer_volume
    )
    buffer_config.compute_default_cycle(temperature_difference_in_kelvin=heater_l1_config.t_max_heating_in_celsius - heater_l1_config.t_min_heating_in_celsius)

    building_heating_controller_config = controller_l1_building_heating.L1BuildingHeatingConfig.get_default_config_heating(
        "buffer"
    )
    building_heating_controller_config.day_of_heating_season_end = heating_season[0]
    building_heating_controller_config.day_of_heating_season_begin = heating_season[1] - 1
    building_heating_controller_config.t_buffer_activation_threshold_in_celsius = heater_l1_config.t_max_heating_in_celsius
    [buffer_config.source_weight, building_heating_controller_config.source_weight] = [
        count
    ] * 2
    count += 1

    my_buffer = generic_hot_water_storage_modular.HotWaterStorage(
        my_simulation_parameters=my_simulation_parameters, config=buffer_config
    )
    my_sim.add_component(my_buffer)
    my_heater_controller_l1 = controller_l1_heatpump.L1HeatPumpController(
        my_simulation_parameters=my_simulation_parameters, config=heater_l1_config
    )
    my_heater_controller_l1.connect_only_predefined_connections(my_buffer)
    my_sim.add_component(my_heater_controller_l1)

    my_heater = generic_heat_source.HeatSource(
        config=heater_config, my_simulation_parameters=my_simulation_parameters
    )
    my_heater.connect_only_predefined_connections(my_heater_controller_l1)
    my_sim.add_component(my_heater)

    my_buffer_controller = controller_l1_building_heating.L1BuildingHeatController(
        my_simulation_parameters=my_simulation_parameters,
        config=building_heating_controller_config,
    )
    my_buffer_controller.connect_only_predefined_connections(my_building)
    my_sim.add_component(my_buffer_controller)
    my_buffer.connect_only_predefined_connections(my_buffer_controller)
    my_buffer.connect_only_predefined_connections(my_heater)
    my_building.connect_input(
        input_fieldname=my_building.ThermalPowerDelivered,
        src_object_name=my_buffer.component_name,
        src_field_name=my_buffer.PowerFromHotWaterStorage
    )

    return my_heater, my_buffer, count


def configure_chp(my_sim: Any, my_simulation_parameters: SimulationParameters, my_building: building.Building,
                  my_boiler: generic_hot_water_storage_modular.HotWaterStorage,
                  my_electricity_controller: controller_l2_energy_management_system.L2GenericEnergyManagementSystem,
                  chp_power: float, controlable: bool, count: int, ) -> int:
    """Sets up natural gas CHP. It heats the DHW storage and the building in winter.

    :param my_sim: Simulation class.
    :type my_sim: Any
    :param my_simulation_parameters: Simulation parameters for HiSIM calculation.
    :type my_simulation_parameters: SimulationParameters
    :param my_building: Building of the HiSIM example.
    :type my_building: building.Building
    :param my_boiler: Hot water storage of the HiSIM example.
    :type my_boiler: generic_hot_water_storage_modular.HotWaterStorage
    :param my_electricity_controller: Energy Management System of the HiSIM example
    :type my_electricity_controller: controller_l2_energy_management_system.L2GenericEnergyManagementSystem
    :param chp_power: Power of the CHP in multiples of default (<=1).
    :type chp_power: float
    :param controlable: When True, surplus control of Energy Management System is activated.
    :type controlable: bool
    :param count: Number of component outputs relevant in the energy management system.
    :type count: int
    :return: New counter variable (+1).
    :rtype: int
    """

    # configure and add chp controller
    chp_controller_config = controller_l1_chp.L1CHPControllerConfig.get_default_config_chp()
    chp_controller_config.source_weight = count

    # size chp power to hot water storage size
    my_boiler.config.compute_default_cycle(
        temperature_difference_in_kelvin=chp_controller_config.t_max_dhw_in_celsius - chp_controller_config.t_min_dhw_in_celsius)
    chp_power = chp_power * (my_boiler.config.energy_full_cycle or 1) * 3.6e6 / chp_controller_config.min_operation_time_in_seconds or 1

    # configure and add chp
    chp_config = generic_CHP.CHPConfig.get_default_config_chp(thermal_power=chp_power)
    chp_config.source_weight = count
    my_chp = generic_CHP.SimpleCHP(
        my_simulation_parameters=my_simulation_parameters, config=chp_config
    )

    # add treshold electricity to chp controller and add it to simulation
    chp_controller_config.electricity_threshold = chp_config.p_el / 2
    my_chp_controller = controller_l1_chp.L1CHPController(
        my_simulation_parameters=my_simulation_parameters, config=chp_controller_config
    )
    my_chp_controller.connect_only_predefined_connections(my_boiler)
    my_chp_controller.connect_only_predefined_connections(my_building)
    my_sim.add_component(my_chp_controller)

    # connect chp with controller intputs and add it to simulation
    my_chp.connect_only_predefined_connections(my_chp_controller)
    my_sim.add_component(my_chp)

    # connect thermal power output of CHP
    my_boiler.connect_only_predefined_connections(my_chp)
    my_building.connect_input(input_fieldname=my_building.ThermalPowerCHP,
                              src_object_name=my_chp.component_name,
                              src_field_name=my_chp.ThermalPowerOutputBuilding,
                              )

    my_electricity_controller.add_component_input_and_connect(
        source_component_class=my_chp,
        source_component_output="ElectricityOutput",
        source_load_type=lt.LoadTypes.ELECTRICITY,
        source_unit=lt.Units.WATT,
        source_tags=[lt.ComponentType.CHP, lt.InandOutputType.ELECTRICITY_PRODUCTION],
        source_weight=my_chp.config.source_weight,
    )

    # connect to EMS electricity controller
    if controlable:
        ems_target_electricity = my_electricity_controller.add_component_output(
            source_output_name=lt.InandOutputType.ELECTRICITY_TARGET,
            source_tags=[
                lt.ComponentType.CHP,
                lt.InandOutputType.ELECTRICITY_TARGET,
            ],
            source_weight=my_chp.config.source_weight,
            source_load_type=lt.LoadTypes.ELECTRICITY,
            source_unit=lt.Units.WATT,
            output_description="Target electricity for CHP. ",
        )

        my_chp_controller.connect_dynamic_input(
            input_fieldname=my_chp_controller.ElectricityTarget,
            src_object=ems_target_electricity,
        )

    # counting variable
    count += 1

    return count


def configure_chp_with_buffer(
        my_sim: Any, my_simulation_parameters: SimulationParameters, my_buffer: generic_hot_water_storage_modular.HotWaterStorage,
        my_boiler: generic_hot_water_storage_modular.HotWaterStorage,
        my_electricity_controller: controller_l2_energy_management_system.L2GenericEnergyManagementSystem,
        chp_power: float, controlable: bool, count: int, ) -> int:
    """Sets up natural gas CHP. It heats the DHW storage and the buffer storage for heating.

    :param my_sim: Simulation class.
    :type my_sim: Any
    :param my_simulation_parameters: Simulation parameters for HiSIM calculation.
    :type my_simulation_parameters: SimulationParameters
    :param my_buffer: Buffer storage for heating of the HISIM example
    :type my_buffer: generic_hot_water_storage_modular.HotWaterStorage
    :param my_boiler: Hot water storage of the HiSIM example.
    :type my_boiler: generic_hot_water_storage_modular.HotWaterStorage
    :param my_electricity_controller: Energy Management System of the HiSIM example
    :type my_electricity_controller: controller_l2_energy_management_system.L2GenericEnergyManagementSystem
    :param chp_power: Power of the CHP in multiples of default (<=1)
    :type chp_power: float
    :param controlable: When True, surplus control of Energy Management System is activated.
    :type controlable: bool
    :param count: Number of component outputs relevant in the energy management system.
    :type count: int
    :return: New counter variable (+1).
    :rtype: int
    """

    # configure chp controller
    chp_controller_config = controller_l1_chp.L1CHPControllerConfig.get_default_config_chp_with_buffer()
    chp_controller_config.source_weight = count

    # size chp power to hot water storage size
    my_boiler.config.compute_default_cycle(
        temperature_difference_in_kelvin=chp_controller_config.t_max_dhw_in_celsius - chp_controller_config.t_min_dhw_in_celsius)
    chp_power = chp_power * (my_boiler.config.energy_full_cycle or 1) * 3.6e6 / chp_controller_config.min_operation_time_in_seconds

    # configure and add chp
    chp_config = generic_CHP.CHPConfig.get_default_config_chp(thermal_power=chp_power)
    chp_config.source_weight = count
    my_chp = generic_CHP.SimpleCHP(
        my_simulation_parameters=my_simulation_parameters, config=chp_config,
    )

    # add chop controller and adopt electricity threshold
    chp_controller_config.electricity_threshold = chp_config.p_el / 2
    my_chp_controller = controller_l1_chp.L1CHPController(
        my_simulation_parameters=my_simulation_parameters, config=chp_controller_config,
    )
    my_chp_controller.connect_only_predefined_connections(my_boiler)
    my_chp_controller.connect_input(
        input_fieldname=my_chp_controller.BuildingTemperature, src_object_name=my_buffer.component_name,
        src_field_name=my_buffer.TemperatureMean,
    )
    my_sim.add_component(my_chp_controller)

    # connect chp with controller intputs and add it to simulation
    my_chp.connect_only_predefined_connections(my_chp_controller)
    my_sim.add_component(my_chp)

    # connect power output of CHP
    my_boiler.connect_only_predefined_connections(my_chp)
    my_buffer.connect_input(
        input_fieldname=my_buffer.ThermalPowerCHP,
        src_object_name=my_chp.component_name,
        src_field_name=my_chp.ThermalPowerOutputBuilding,
    )

    my_electricity_controller.add_component_input_and_connect(
        source_component_class=my_chp,
        source_component_output="ElectricityOutput",
        source_load_type=lt.LoadTypes.ELECTRICITY,
        source_unit=lt.Units.WATT,
        source_tags=[lt.ComponentType.CHP, lt.InandOutputType.ELECTRICITY_PRODUCTION],
        source_weight=my_chp.config.source_weight,
    )

    # connect to EMS electricity controller
    if controlable:
        ems_target_electricity = my_electricity_controller.add_component_output(
            source_output_name=lt.InandOutputType.ELECTRICITY_TARGET,
            source_tags=[
                lt.ComponentType.CHP,
                lt.InandOutputType.ELECTRICITY_TARGET,
            ],
            source_weight=my_chp.config.source_weight,
            source_load_type=lt.LoadTypes.ELECTRICITY,
            source_unit=lt.Units.WATT,
            output_description="Target electricity for CHP. ",
        )

        my_chp_controller.connect_dynamic_input(
            input_fieldname=my_chp_controller.ElectricityTarget,
            src_object=ems_target_electricity,
        )

    # counting variable
    count += 1

    return count


def configure_electrolyzer_and_h2_storage(
        my_sim: Any, my_simulation_parameters: SimulationParameters, my_chp: generic_CHP.SimpleCHP, my_chp_controller: controller_l1_chp.L1CHPController,
        my_electricity_controller: controller_l2_energy_management_system.L2GenericEnergyManagementSystem, electrolyzer_power: float,
        h2_storage_size: float, fuel_cell_power: float, count: int, ) -> int:
    """Configures electrolyzer and h2 storage with fuel cell already defined.

    (in configure_elctrolysis_h2storage_fuelcell_system (_with_buffer))

    :param my_sim: Simulation class.
    :type my_sim: Any
    :param my_simulation_parameters: Simulation parameters for HiSIM calculation.
    :type my_simulation_parameters: SimulationParameters
    :param my_chp: Fuel cell component of the HiSIM example
    :type my_chp: generic_CHP.CHP
    :param my_chp_controller: Fuel cell controller component of the HiSIM example
    :type my_chp_controller: controller_l1_chp.L1CHPController
    :param my_electricity_controller: Energy management system component of the HiSIM example
    :type my_electricity_controller: controller_l2_energy_management_system.L2GenericEnergyManagementSystem
    :param electrolyzer_power: Power of the electrolyzer in Watt
    :type electrolyzer_power: float
    :param h2_storage_size: Size of the hydrogen storage in capacity for storing kg of hydrogen
    :type h2_storage_size: float
    :param fuel_cell_power: power of the configured fuel cell
    :type fuel_cell_power: float
    :param count: Number of component outputs relevant in the energy management system.
    :type count: int
    :return: New counter variable (+1).
    :rtype: int
    """

    # electrolyzer default configuration
    electrolyzer_config = generic_electrolyzer.GenericElectrolyzerConfig.get_default_config(p_el=electrolyzer_power)
    electrolyzer_config.source_weight = count

    # electrolyzer controller default configuration and counting variable
    electrolyzer_controller_config = controller_l1_electrolyzer.L1ElectrolyzerConfig.get_default_config()
    electrolyzer_controller_config.source_weight = count
    electrolyzer_controller_config.P_min_electrolyzer = electrolyzer_config.min_power
    count += 1

    # electrolyzer
    my_electrolyzer = generic_electrolyzer.GenericElectrolyzer(
        my_simulation_parameters=my_simulation_parameters, config=electrolyzer_config
    )
    my_sim.add_component(my_electrolyzer)

    # run time controller of electrolyzer
    my_electrolyzer_controller = (
        controller_l1_electrolyzer.L1GenericElectrolyzerController(
            my_simulation_parameters=my_simulation_parameters,
            config=electrolyzer_controller_config,
        )
    )
    my_sim.add_component(my_electrolyzer_controller)
    my_electrolyzer.connect_only_predefined_connections(my_electrolyzer_controller)
    print(my_electrolyzer)

    # electricity controller of fuel cell
    my_electricity_controller.add_component_input_and_connect(
        source_component_class=my_electrolyzer,
        source_component_output=my_electrolyzer.ElectricityOutput,
        source_load_type=lt.LoadTypes.ELECTRICITY,
        source_unit=lt.Units.WATT,
        source_tags=[
            lt.ComponentType.ELECTROLYZER,
            lt.InandOutputType.ELECTRICITY_REAL,
        ],
        source_weight=my_electrolyzer.config.source_weight,
    )
    electricity_to_electrolyzer_target = my_electricity_controller.add_component_output(
        source_output_name=lt.InandOutputType.ELECTRICITY_TARGET,
        source_tags=[
            lt.ComponentType.ELECTROLYZER,
            lt.InandOutputType.ELECTRICITY_TARGET,
        ],
        source_weight=my_electrolyzer.config.source_weight,
        source_load_type=lt.LoadTypes.ELECTRICITY,
        source_unit=lt.Units.WATT,
        output_description="Target electricity for electrolyzer. ",
    )
    my_electrolyzer_controller.connect_dynamic_input(
        input_fieldname=controller_l1_electrolyzer.L1GenericElectrolyzerController.ElectricityTarget,
        src_object=electricity_to_electrolyzer_target,
    )

<<<<<<< HEAD
    if h2_storage_size is not None:
        h2_storage_config = (
            generic_hydrogen_storage.GenericHydrogenStorageConfig(
                name="HydrogenStorage",
                source_weight=count,
                min_capacity=0,
                max_capacity=h2_storage_size,
                max_charging_rate_hour=h2_storage_size * 1e-2,
                max_discharging_rate_hour=h2_storage_size * 1e-2,
                energy_for_charge=0,
                energy_for_discharge=0,
                loss_factor_per_day=0,
            )
        )
    else:
        h2_storage_config = (
            generic_hydrogen_storage.GenericHydrogenStorageConfig.get_default_config())
        h2_storage_config.source_weigth = count

=======
    # hydrogen storage default configuration
    h2_storage_config = generic_hydrogen_storage.GenericHydrogenStorageConfig.get_default_config(
        capacity=h2_storage_size,
        max_charging_rate=electrolyzer_power / (3.6e3 * 3.939e4),
        max_discharging_rate=fuel_cell_power / (3.6e3 * 3.939e4),
        source_weight=count,
    )
>>>>>>> 5d7b2ce4
    my_h2storage = generic_hydrogen_storage.GenericHydrogenStorage(
        my_simulation_parameters=my_simulation_parameters, config=h2_storage_config
    )
    my_h2storage.connect_only_predefined_connections(my_electrolyzer)
    my_h2storage.connect_only_predefined_connections(my_chp)
    my_sim.add_component(my_h2storage)

    my_electrolyzer_controller.connect_only_predefined_connections(my_h2storage)
    my_chp_controller.connect_only_predefined_connections(my_h2storage)

    return count


def configure_elctrolysis_h2storage_fuelcell_system(
        my_sim: Any, my_simulation_parameters: SimulationParameters, my_building: building.Building,
        my_boiler: generic_hot_water_storage_modular.HotWaterStorage, my_electricity_controller: controller_l2_energy_management_system.L2GenericEnergyManagementSystem,
        fuel_cell_power: float, h2_storage_size: float, electrolyzer_power: float, controlable: bool, count: int, ) -> int:
    """Sets electrolysis, H2-storage and chp system.

    :param my_sim: Simulation class.
    :type my_sim: Any
    :param my_simulation_parameters: Simulation parameters for HiSIM calculation.
    :type my_simulation_parameters: SimulationParameters
    :param my_building: Building component of the HiSIM example.
    :type my_building: building.Building
    :param my_boiler: Hot water storage (for drain hot water) component of the HiSIM example.
    :type my_boiler: generic_hot_water_storage_modular.HotWaterStorage
    :param my_electricity_controller:Energy Management System controller component of the HiSIM examples.
    :type my_electricity_controller: controller_l2_energy_management_system.L2GenericEnergyManagementSystem
    :param fuel_cell_power: Power of the fuel cell in Watt
    :type fuel_cell_power: float
    :param h2_storage_size: Size of the hydrogen storage in capacity for storing kg of hydrogen
    :type h2_storage_size: float
    :param electrolyzer_power: Power of the electrolyzer in Watt.
    :type electrolyzer_power: float
    :param controlable: Electricity based control of the fuel cell considered or not.
    :type controlable: bool
    :param count: Number of component outputs relevant in the energy management system.
    :type count: int
    """

    # configure and add chp controller
    chp_controller_config = controller_l1_chp.L1CHPControllerConfig.get_default_config_fuel_cell()
    chp_controller_config.source_weight = count

    # size chp power to hot water storage size
    my_boiler.config.compute_default_cycle(
        temperature_difference_in_kelvin=chp_controller_config.t_max_dhw_in_celsius - chp_controller_config.t_min_dhw_in_celsius)
    fuel_cell_power = fuel_cell_power * (my_boiler.config.energy_full_cycle or 1) * 3.6e6 / chp_controller_config.min_operation_time_in_seconds or 1

    # configure and add chp
    chp_config = generic_CHP.CHPConfig.get_default_config_fuelcell(thermal_power=fuel_cell_power)
    chp_config.source_weight = count
    my_chp = generic_CHP.SimpleCHP(
        my_simulation_parameters=my_simulation_parameters, config=chp_config
    )

    # add treshold electricity to chp controller and add it to simulation
    chp_controller_config.electricity_threshold = chp_config.p_el / 2
    my_chp_controller = controller_l1_chp.L1CHPController(
        my_simulation_parameters=my_simulation_parameters, config=chp_controller_config
    )
    my_chp_controller.connect_only_predefined_connections(my_boiler)
    my_chp_controller.connect_only_predefined_connections(my_building)
    my_sim.add_component(my_chp_controller)

    # connect chp with controller intputs and add it to simulation
    my_chp.connect_only_predefined_connections(my_chp_controller)
    my_sim.add_component(my_chp)

    # connect thermal power output of CHP
    my_boiler.connect_only_predefined_connections(my_chp)
    my_building.connect_input(
        input_fieldname=my_building.ThermalPowerCHP,
        src_object_name=my_chp.component_name,
        src_field_name=my_chp.ThermalPowerOutputBuilding,
    )

    my_electricity_controller.add_component_input_and_connect(
        source_component_class=my_chp,
        source_component_output="ElectricityOutput",
        source_load_type=lt.LoadTypes.ELECTRICITY,
        source_unit=lt.Units.WATT,
        source_tags=[lt.ComponentType.CHP, lt.InandOutputType.ELECTRICITY_PRODUCTION],
        source_weight=my_chp.config.source_weight,
    )

    # connect to EMS electricity controller
    if controlable:
        ems_target_electricity = my_electricity_controller.add_component_output(
            source_output_name=lt.InandOutputType.ELECTRICITY_TARGET,
            source_tags=[
                lt.ComponentType.CHP,
                lt.InandOutputType.ELECTRICITY_TARGET,
            ],
            source_weight=my_chp.config.source_weight,
            source_load_type=lt.LoadTypes.ELECTRICITY,
            source_unit=lt.Units.WATT,
            output_description="Target electricity for CHP. ",
        )

        my_chp_controller.connect_dynamic_input(
            input_fieldname=my_chp_controller.ElectricityTarget,
            src_object=ems_target_electricity,
        )

    # counting variable
    count += 1

    count = configure_electrolyzer_and_h2_storage(
        my_sim=my_sim, my_simulation_parameters=my_simulation_parameters, my_chp=my_chp, my_chp_controller=my_chp_controller,
        my_electricity_controller=my_electricity_controller, electrolyzer_power=electrolyzer_power, h2_storage_size=h2_storage_size,
        fuel_cell_power=fuel_cell_power, count=count)

    return count


def configure_elctrolysis_h2storage_fuelcell_system_with_buffer(
        my_sim: Any, my_simulation_parameters: SimulationParameters, my_buffer: generic_hot_water_storage_modular.HotWaterStorage,
        my_boiler: generic_hot_water_storage_modular.HotWaterStorage, my_electricity_controller: controller_l2_energy_management_system.L2GenericEnergyManagementSystem,
        fuel_cell_power: float, h2_storage_size: float, electrolyzer_power: float, controlable: bool, count: int, ) -> int:
    """Sets electrolysis, H2-storage and chp system.

    :param my_sim: Simulation class.
    :type my_sim: Any
    :param my_simulation_parameters: Simulation parameters for HiSIM calculation.
    :type my_simulation_parameters: SimulationParameters
    :param my_buffer: Buffer storage component of the HiSIM example
    :type my_buffer: generic_hot_water_storage_modular.HotWaterStorage
    :param my_boiler: Hot water storage (for drain hot water) component of the HiSIM example.
    :type my_boiler: generic_hot_water_storage_modular.HotWaterStorage
    :param my_electricity_controller:Energy Management System controller component of the HiSIM examples.
    :type my_electricity_controller: controller_l2_energy_management_system.L2GenericEnergyManagementSystem
    :param fuel_cell_power: Power of the fuel cell in Watt
    :type fuel_cell_power: float
    :param h2_storage_size: Size of the hydrogen storage in capacity for storing kg of hydrogen
    :type h2_storage_size: float
    :param electrolyzer_power: Power of the electrolyzer in Watt.
    :type electrolyzer_power: float
    :param controlable: Electricity based control of the fuel cell considered or not.
    :type controlable: bool
    :param count: Number of component outputs relevant in the energy management system.
    :type count: int
    """

    # configure and add chp controller
    chp_controller_config = controller_l1_chp.L1CHPControllerConfig.get_default_config_fuel_cell()
    chp_controller_config.source_weight = count

    # size chp power to hot water storage size
    my_boiler.config.compute_default_cycle(
        temperature_difference_in_kelvin=chp_controller_config.t_max_dhw_in_celsius - chp_controller_config.t_min_dhw_in_celsius)
    fuel_cell_power = fuel_cell_power * (my_boiler.config.energy_full_cycle or 1) * 3.6e6 / chp_controller_config.min_operation_time_in_seconds or 1

    # configure and add chp
    chp_config = generic_CHP.CHPConfig.get_default_config_fuelcell(thermal_power=fuel_cell_power)
    chp_config.source_weight = count
    my_chp = generic_CHP.SimpleCHP(
        my_simulation_parameters=my_simulation_parameters, config=chp_config
    )

    # add treshold electricity to chp controller and add it to simulation
    chp_controller_config.electricity_threshold = chp_config.p_el / 2
    my_chp_controller = controller_l1_chp.L1CHPController(
        my_simulation_parameters=my_simulation_parameters, config=chp_controller_config
    )
    my_chp_controller.connect_only_predefined_connections(my_boiler)
    my_chp_controller.connect_input(
        input_fieldname=my_chp_controller.BuildingTemperature, src_object_name=my_buffer.component_name, src_field_name=my_buffer.TemperatureMean,
    )
    my_sim.add_component(my_chp_controller)

    # connect chp with controller intputs and add it to simulation
    my_chp.connect_only_predefined_connections(my_chp_controller)
    my_sim.add_component(my_chp)

    # connect thermal power output of CHP
    my_boiler.connect_only_predefined_connections(my_chp)
    my_buffer.connect_input(input_fieldname=my_buffer.ThermalPowerCHP,
                            src_object_name=my_chp.component_name,
                            src_field_name=my_chp.ThermalPowerOutputBuilding,
                            )

    my_electricity_controller.add_component_input_and_connect(
        source_component_class=my_chp,
        source_component_output="ElectricityOutput",
        source_load_type=lt.LoadTypes.ELECTRICITY,
        source_unit=lt.Units.WATT,
        source_tags=[lt.ComponentType.CHP, lt.InandOutputType.ELECTRICITY_PRODUCTION],
        source_weight=my_chp.config.source_weight,
    )

    # connect to EMS electricity controller
    if controlable:
        ems_target_electricity = my_electricity_controller.add_component_output(
            source_output_name=lt.InandOutputType.ELECTRICITY_TARGET,
            source_tags=[
                lt.ComponentType.CHP,
                lt.InandOutputType.ELECTRICITY_TARGET,
            ],
            source_weight=my_chp.config.source_weight,
            source_load_type=lt.LoadTypes.ELECTRICITY,
            source_unit=lt.Units.WATT,
            output_description="Target electricity for CHP. ",
        )

        my_chp_controller.connect_dynamic_input(
            input_fieldname=my_chp_controller.ElectricityTarget,
            src_object=ems_target_electricity,
        )

    # counting variable
    count += 1

    count = configure_electrolyzer_and_h2_storage(
        my_sim=my_sim, my_simulation_parameters=my_simulation_parameters, my_chp=my_chp, my_chp_controller=my_chp_controller,
        my_electricity_controller=my_electricity_controller, electrolyzer_power=electrolyzer_power, h2_storage_size=h2_storage_size,
        fuel_cell_power=fuel_cell_power, count=count)

    return count<|MERGE_RESOLUTION|>--- conflicted
+++ resolved
@@ -1365,27 +1365,6 @@
         src_object=electricity_to_electrolyzer_target,
     )
 
-<<<<<<< HEAD
-    if h2_storage_size is not None:
-        h2_storage_config = (
-            generic_hydrogen_storage.GenericHydrogenStorageConfig(
-                name="HydrogenStorage",
-                source_weight=count,
-                min_capacity=0,
-                max_capacity=h2_storage_size,
-                max_charging_rate_hour=h2_storage_size * 1e-2,
-                max_discharging_rate_hour=h2_storage_size * 1e-2,
-                energy_for_charge=0,
-                energy_for_discharge=0,
-                loss_factor_per_day=0,
-            )
-        )
-    else:
-        h2_storage_config = (
-            generic_hydrogen_storage.GenericHydrogenStorageConfig.get_default_config())
-        h2_storage_config.source_weigth = count
-
-=======
     # hydrogen storage default configuration
     h2_storage_config = generic_hydrogen_storage.GenericHydrogenStorageConfig.get_default_config(
         capacity=h2_storage_size,
@@ -1393,7 +1372,6 @@
         max_discharging_rate=fuel_cell_power / (3.6e3 * 3.939e4),
         source_weight=count,
     )
->>>>>>> 5d7b2ce4
     my_h2storage = generic_hydrogen_storage.GenericHydrogenStorage(
         my_simulation_parameters=my_simulation_parameters, config=h2_storage_config
     )
