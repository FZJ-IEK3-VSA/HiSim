--- conflicted
+++ resolved
@@ -1104,132 +1104,6 @@
     return my_heater, my_buffer, count
 
 
-<<<<<<< HEAD
-# def configure_chp(my_sim: Any, my_simulation_parameters: SimulationParameters, my_building: building.Building,
-#                   my_boiler: generic_hot_water_storage_modular.HotWaterStorage, chp_power: float,
-#                   production: List, count: int) -> Tuple[List, int]:
-#     """Sets up natural gas CHP. It heats the DHW storage and the building in winter.
-
-#     :param my_sim: Simulation class.
-#     :type my_sim: Any
-#     :param my_simulation_parameters: Simulation parameters for HiSIM calculation.
-#     :type my_simulation_parameters: SimulationParameters
-#     :param my_building: Building of the HiSIM example.
-#     :type my_building: building.Building
-#     :param my_boiler: Hot water storage of the HiSIM example.
-#     :type my_boiler: generic_hot_water_storage_modular.HotWaterStorage
-#     :param chp_power: Power of the CHP in multiples of default (<=1).
-#     :type chp_power: float
-#     :param production: _description_
-#     :type production: List
-#     :param count: Number of component outputs relevant in the energy management system.
-#     :type count: int
-#     :return: Collection of HiSIM components producing electricity and new counter variable (+1).
-#     :rtype: Tuple[List,int]
-#     """
-
-#     # configure and add chp controller
-#     chp_controller_config = controller_l1_chp.L1CHPControllerConfig.get_default_config(name="CHP Controller", use=lt.LoadTypes.GAS)
-#     chp_controller_config.source_weight = count
-#     my_chp_controller = controller_l1_chp.L1CHPController(
-#         my_simulation_parameters=my_simulation_parameters, config=chp_controller_config
-#         )
-#     my_chp_controller.connect_only_predefined_connections(my_boiler)
-#     my_chp_controller.connect_only_predefined_connections(my_building)
-#     my_sim.add_component(my_chp_controller)
-
-#     # size chp power to hot water storage size
-#     my_boiler.config.compute_default_cycle(
-#         temperature_difference_in_kelvin=chp_controller_config.t_max_dhw_in_celsius - chp_controller_config.t_min_dhw_in_celsius)
-#     chp_power = chp_power * my_boiler.config.energy_full_cycle * 3.6e6 / chp_controller_config.min_operation_time_in_seconds
-
-#     # configure and add chp
-#     chp_config = generic_CHP.CHPConfig.get_default_config_chp(thermal_power=chp_power)
-#     chp_config.source_weight = count
-#     my_chp = generic_CHP.SimpleCHP(
-#         my_simulation_parameters=my_simulation_parameters, config=chp_config
-#         )
-#     # connect chp with controller intputs and add it to simulation
-#     my_chp.connect_only_predefined_connections(my_chp_controller)
-#     my_sim.add_component(my_chp)
-
-#     # connect power output of CHP
-#     my_boiler.connect_only_predefined_connections(my_chp)
-#     my_building.connect_input(input_fieldname=my_building.ThermalPowerCHP,
-#                               src_object_name=my_chp.component_name,
-#                               src_field_name=my_chp.ThermalPowerOutputBuilding,
-#                               )
-#     production.append(my_chp)
-#     count += 1
-
-#     return production, count
-
-
-# def configure_chp_with_buffer(
-#         my_sim: Any, my_simulation_parameters: SimulationParameters, my_buffer: generic_hot_water_storage_modular.HotWaterStorage,
-#         my_boiler: generic_hot_water_storage_modular.HotWaterStorage, chp_power: float, production: List, count: int) -> Tuple[List, int]:
-#     """Sets up natural gas CHP. It heats the DHW storage and the buffer storage for heating.
-
-#     :param my_sim: Simulation class.
-#     :type my_sim: Any
-#     :param my_simulation_parameters: Simulation parameters for HiSIM calculation.
-#     :type my_simulation_parameters: SimulationParameters
-#     :param my_buffer: Buffer storage for heating of the HISIM example
-#     :type my_buffer: generic_hot_water_storage_modular.HotWaterStorage
-#     :param my_boiler: Hot water storage of the HiSIM example.
-#     :type my_boiler: generic_hot_water_storage_modular.HotWaterStorage
-#     :param chp_power: Power of the CHP in multiples of default (<=1)
-#     :type chp_power: float
-#     :param production: _description_
-#     :type production: List
-#     :param count: Number of component outputs relevant in the energy management system.
-#     :type count: int
-#     :return: Collection of HiSIM components producing electricity and new counter variable (+1).
-#     :rtype: Tuple[List,int]
-#     """
-#     # configure and add chp controller
-#     chp_controller_config = controller_l1_chp.L1CHPControllerConfig.get_default_config_with_buffer(name="CHP Controller", use=lt.LoadTypes.GAS)
-#     chp_controller_config.source_weight = count
-#     my_chp_controller = controller_l1_chp.L1CHPController(
-#         my_simulation_parameters=my_simulation_parameters, config=chp_controller_config
-#         )
-#     my_chp_controller.connect_only_predefined_connections(my_boiler)
-#     my_chp_controller.connect_input(
-#         input_fieldname=my_chp_controller.BuildingTemperature, src_object_name=my_buffer.component_name, src_field_name=my_buffer.TemperatureMean
-#                                     )
-#     my_sim.add_component(my_chp_controller)
-
-#     # size chp power to hot water storage size
-#     my_boiler.config.compute_default_cycle(
-#         temperature_difference_in_kelvin=chp_controller_config.t_max_dhw_in_celsius - chp_controller_config.t_min_dhw_in_celsius)
-#     chp_power = chp_power * my_boiler.config.energy_full_cycle * 3.6e6 / chp_controller_config.min_operation_time_in_seconds
-
-#     # configure and add chp
-#     chp_config = generic_CHP.CHPConfig.get_default_config_chp(thermal_power=chp_power)
-#     chp_config.source_weight = count
-#     my_chp = generic_CHP.SimpleCHP(
-#         my_simulation_parameters=my_simulation_parameters, config=chp_config
-#         )
-#     # connect chp with controller intputs and add it to simulation
-#     my_chp.connect_only_predefined_connections(my_chp_controller)
-#     my_sim.add_component(my_chp)
-
-#     # connect power output of CHP
-#     my_boiler.connect_only_predefined_connections(my_chp)
-#     my_buffer.connect_input(
-#         input_fieldname=my_buffer.ThermalPowerCHP,
-#         src_object_name=my_chp.component_name,
-#         src_field_name=my_chp.ThermalPowerOutputBuilding,
-#         )
-
-#     production.append(my_chp)
-#     count += 1
-
-#     return production, count
-
-
-=======
->>>>>>> 1d4accd0
 def configure_chp(my_sim: Any, my_simulation_parameters: SimulationParameters, my_building: building.Building,
                   my_boiler: generic_hot_water_storage_modular.HotWaterStorage,
                   my_electricity_controller: controller_l2_energy_management_system.L2GenericEnergyManagementSystem,
@@ -1462,11 +1336,7 @@
     electrolyzer_config.source_weight = count
 
     # electrolyzer controller default configuration and counting variable
-<<<<<<< HEAD
-    electrolyzer_controller_config = controller_l1_electrolyzer.ElectrolyzerControllerConfig.get_default_config()
-=======
     electrolyzer_controller_config = controller_l1_electrolyzer.L1ElectrolyzerControllerConfig.get_default_config()
->>>>>>> 1d4accd0
     electrolyzer_controller_config.source_weight = count
     electrolyzer_controller_config.P_min_electrolyzer = electrolyzer_config.min_power
     count += 1
