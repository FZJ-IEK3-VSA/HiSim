--- conflicted
+++ resolved
@@ -223,11 +223,7 @@
             advanced_ev_battery_bslib.CarBatteryConfig(
             name="CarBattery",
             system_id="SG1",
-<<<<<<< HEAD
-            source_weight = 1,
-=======
             source_weight=1,
->>>>>>> 957c96c4
             e_bat_custom=30,
             p_inv_custom=5000,
             )
@@ -238,11 +234,7 @@
             advanced_ev_battery_bslib.CarBatteryConfig(
                 name="CarBattery",
                 system_id="SG1",
-<<<<<<< HEAD
-                source_weight = 1,
-=======
                 source_weight=1,
->>>>>>> 957c96c4
                 e_bat_custom=50,
                 p_inv_custom=11000,
             )
