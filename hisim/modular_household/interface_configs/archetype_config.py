"""Archetype config module."""

# -*- coding: utf-8 -*-
from typing import Optional
from dataclasses import dataclass, field
from dataclasses_json import dataclass_json
from utspclient.helpers.lpgpythonbindings import JsonReference
from utspclient.helpers.lpgdata import (
    TransportationDeviceSets,
    TravelRouteSets,
    Households,
)
from hisim.loadtypes import HeatingSystems


@dataclass_json
@dataclass
class ArcheTypeConfig:

    """Archetype config class.

    Defines the system config for the modular household.
    """

    #: modular household template of the LoadProfileGenerator, used to get the electrical- and hot water consumption profile (https://www.loadprofilegenerator.de/)
    # for an interface to the LoadProfileGenerator the UTSP is needed
    occupancy_profile_utsp: Optional[JsonReference] = None
    # field(
    #     default_factory=lambda: Households.CHR02_Couple_30_64_age_with_work  # type: ignore
    # )
    #: reference to stored electricity consumption and hot water consumption data, no interface to LoadProfileGenerator needed, no obligatory UTSP connection
    # available options: "AVG" - average consumption profile over Europe and "CHR01 Couple both at Work" - example output of the LPG
    occupancy_profile: Optional[str] = "AVG"
    #: building code of considered type of building originated from the Tabula data base (https://episcope.eu/building-typology/webtool/)
    building_code: str = "DE.N.SFH.05.Gen.ReEx.001.002"  # "DE.N.SFH.05.Gen.ReEx.001.002"
    #: absolute area considered for heating and cooling
    absolute_conditioned_floor_area: Optional[float] = None
    #: type of water heating system
    water_heating_system_installed: HeatingSystems = HeatingSystems.DISTRICT_HEATING
    #: type of heating system
    heating_system_installed: HeatingSystems = HeatingSystems.DISTRICT_HEATING
    #: considered mobility options, passed as inputs to the LoadProfileGenerator and considered to model cars
<<<<<<< HEAD
    mobility_set: Optional[JsonReference] = field(
        default_factory=lambda: TransportationDeviceSets.Bus_and_two_60_km_h_Cars)  # type: ignore
=======
    mobility_set: Optional[JsonReference] = None
    # field(
    #     default_factory=lambda: TransportationDeviceSets.Bus_and_one_30_km_h_Car  # type: ignore
    #     )
>>>>>>> 3beeaaa2
    #: average daily commuting distance in kilometers, passed as input to the LoadProfileGenerator and considered to model consumption of cars
    mobility_distance: Optional[JsonReference] = field(
        default_factory=lambda: TravelRouteSets.Travel_Route_Set_for_15km_Commuting_Distance)  # type: ignore
    #: url of the UTSP
    url: str = "http://134.94.131.167:443/api/v1/profilerequest"
    #: passwort to connect to the UTSP
    api_key: str = "OrjpZY93BcNWw8lKaMp0BEchbCc"


# def create_archetype_config_file() -> None:
#     """Component Cost file is created."""

#     config_file=ArcheTypeConfig()
#     config_file_written = config_file.to_json()

#     with open('arche_type_config.json', 'w', encoding="utf-8") as outfile:
#         outfile.write(config_file_written)<|MERGE_RESOLUTION|>--- conflicted
+++ resolved
@@ -40,15 +40,10 @@
     #: type of heating system
     heating_system_installed: HeatingSystems = HeatingSystems.DISTRICT_HEATING
     #: considered mobility options, passed as inputs to the LoadProfileGenerator and considered to model cars
-<<<<<<< HEAD
-    mobility_set: Optional[JsonReference] = field(
-        default_factory=lambda: TransportationDeviceSets.Bus_and_two_60_km_h_Cars)  # type: ignore
-=======
     mobility_set: Optional[JsonReference] = None
     # field(
     #     default_factory=lambda: TransportationDeviceSets.Bus_and_one_30_km_h_Car  # type: ignore
     #     )
->>>>>>> 3beeaaa2
     #: average daily commuting distance in kilometers, passed as input to the LoadProfileGenerator and considered to model consumption of cars
     mobility_distance: Optional[JsonReference] = field(
         default_factory=lambda: TravelRouteSets.Travel_Route_Set_for_15km_Commuting_Distance)  # type: ignore
