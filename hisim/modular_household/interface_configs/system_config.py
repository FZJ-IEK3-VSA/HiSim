--- conflicted
+++ resolved
@@ -31,11 +31,7 @@
     #: decision on the consideration of heat pump
     heatpump_included: bool = True
     #: maximal power of the considered heat pump in multiples of the default
-<<<<<<< HEAD
-    heatpump_power: Optional[float] = 1 # in multiples of default
-=======
     heatpump_power: Optional[float] = 1.0  # in multiples of default
->>>>>>> b4629593
     #: decision on the consideration of combined heat and power - in this case a fuel cell
     chp_included: bool = False
     #: maximal power of the considered fuel cell in kW (heat and electricity combined)
