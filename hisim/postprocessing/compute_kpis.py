--- conflicted
+++ resolved
@@ -17,15 +17,10 @@
 from hisim.component import ComponentOutput
 from hisim.components.heat_distribution_system import HeatDistribution
 from hisim.components.building import Building
-<<<<<<< HEAD
+from hisim.components.loadprofilegenerator_utsp_connector import UtspLpgConnector
 from hisim.components.more_advanced_heat_pump_hplib import HeatPumpHplibWithTwoOutputs
-=======
-from hisim.components.loadprofilegenerator_utsp_connector import UtspLpgConnector
-from hisim.components.advanced_heat_pump_hplib import HeatPumpHplib
->>>>>>> 04a3fac8
 from hisim.components.simple_hot_water_storage import SimpleHotWaterStorage
 from hisim.components.electricity_meter import ElectricityMeter
-from hisim.components.generic_heat_pump_modular import ModularHeatPump
 from hisim.components.controller_l2_energy_management_system import L2GenericEnergyManagementSystem
 from hisim.loadtypes import ComponentType, InandOutputType, LoadTypes
 from hisim.utils import HISIMPATH
@@ -898,6 +893,10 @@
                 wrapped_building_component.my_component, "my_building_information"
             ).scaled_conditioned_floor_area_in_m2
         )
+        # get rooftop area
+        scaled_rooftop_area_in_m2 = float(
+            getattr(wrapped_building_component.my_component, "my_building_information").scaled_rooftop_area_in_m2
+        )
 
         # get specific heating load
         specific_heating_load_in_watt_per_m2 = heating_load_in_watt / scaled_conditioned_floor_area_in_m2
@@ -913,15 +912,12 @@
             value=scaled_conditioned_floor_area_in_m2,
             tag=KpiTagEnumClass.BUILDING,
         )
-<<<<<<< HEAD
-=======
         scaled_rooftop_area_in_m2_entry = KpiEntry(
             name="Rooftop area",
             unit="m2",
             value=scaled_rooftop_area_in_m2,
             tag=KpiTagEnumClass.BUILDING,
         )
->>>>>>> 04a3fac8
         specific_heating_load_in_watt_per_m2_entry = KpiEntry(
             name="Specific heating load",
             unit="W/m2",
@@ -935,6 +931,7 @@
                 heating_load_in_watt_entry.name: heating_load_in_watt_entry.to_dict(),
                 scaled_conditioned_floor_area_in_m2_entry.name: scaled_conditioned_floor_area_in_m2_entry.to_dict(),
                 specific_heating_load_in_watt_per_m2_entry.name: specific_heating_load_in_watt_per_m2_entry.to_dict(),
+                scaled_rooftop_area_in_m2_entry.name: scaled_rooftop_area_in_m2_entry.to_dict(),
             }
         )
         # get building temperatures
@@ -1478,20 +1475,13 @@
                     power_timeseries_in_watt=heating_output_power_values_in_watt, timeresolution=seconds_per_timestep
                 )
                 # for cooling enery use absolute value, not negative value
-<<<<<<< HEAD
-                output_cooling_energy_in_kilowatt_hour = abs(self.compute_total_energy_from_power_timeseries(
-                    power_timeseries_in_watt=cooling_output_power_values_in_watt, timeresolution=seconds_per_timestep
-                ))
-            if all(x in column.split(sep=" ") for x in [HeatPumpHplibWithTwoOutputs.ElectricalInputPowerSH, component_name]):
-=======
                 output_cooling_energy_in_kilowatt_hour = abs(
                     self.compute_total_energy_from_power_timeseries(
                         power_timeseries_in_watt=cooling_output_power_values_in_watt,
                         timeresolution=seconds_per_timestep,
                     )
                 )
-            if all(x in column.split(sep=" ") for x in [HeatPumpHplib.ElectricalInputPowerForHeating, component_name]):
->>>>>>> 04a3fac8
+            if all(x in column.split(sep=" ") for x in [HeatPumpHplibWithTwoOutputs.ElectricalInputPowerSH, component_name]):
                 # get electrical energie values for heating
                 electrical_energy_for_heating_in_kilowatt_hour = self.compute_total_energy_from_power_timeseries(
                     power_timeseries_in_watt=results[column], timeresolution=seconds_per_timestep
@@ -1658,7 +1648,7 @@
             max_return_temperature_in_celsius,
         ):
             log.warning(
-                "KPI values for more advanced heat pump HPLib are None. "
+                "KPI values for advanced heat pump HPLib are None. "
                 "Please check if you have correctly initialized and connected the heat pump in your system setup or ignore this message."
             )
 
@@ -1887,7 +1877,7 @@
         share_of_dhw_heat_pump_on_total_consumption_from_grid_in_percent: Optional[float] = None
 
         for wrapped_component in self.wrapped_components:
-            if isinstance(wrapped_component.my_component, ModularHeatPump):
+            if isinstance(wrapped_component.my_component, HeatPumpHplibWithTwoOutputs):
                 wrapped_dhw_heat_pump_component = wrapped_component
                 if "DHWHeatPump" not in wrapped_dhw_heat_pump_component.my_component.component_name:
                     log.information(
@@ -1907,7 +1897,7 @@
                 x in column.split(sep=" ")
                 for x in [
                     wrapped_dhw_heat_pump_component.my_component.component_name,
-                    ModularHeatPump.ElectricityOutput,
+                    HeatPumpHplibWithTwoOutputs.ElectricalInputPowerDHW,
                 ]
             ):
 
@@ -1922,7 +1912,7 @@
                 x in column.split(sep=" ")
                 for x in [
                     wrapped_dhw_heat_pump_component.my_component.component_name,
-                    ModularHeatPump.ThermalPowerDelivered,
+                    HeatPumpHplibWithTwoOutputs.ThermalOutputPowerDHW,
                 ]
             ):
 
