# clean

"""Postprocessing option computes overall consumption, production,self-consumption and injection as well as selfconsumption rate and autarky rate.

KPis for PV-battery systems in houses:
https://solar.htw-berlin.de/wp-content/uploads/WENIGER-2017-Vergleich-verschiedener-Kennzahlen-zur-Bewertung-von-PV-Batteriesystemen.pdf.
"""

import os
from typing import List, Tuple, Union, Dict, Optional
from pathlib import Path
from dataclasses import dataclass, InitVar
from enum import Enum
import numpy as np
import pandas as pd
from dataclass_wizard import JSONWizard
from hisim.component import ComponentOutput
from hisim.components.heat_distribution_system import HeatDistribution
from hisim.components.building import Building
from hisim.components.loadprofilegenerator_utsp_connector import UtspLpgConnector
from hisim.components.more_advanced_heat_pump_hplib import MoreAdvancedHeatPumpHPLib
from hisim.components.advanced_heat_pump_hplib import HeatPumpHplib

# from hisim.components.simple_hot_water_storage import SimpleHotWaterStorage
from hisim.components.electricity_meter import ElectricityMeter
from hisim.components.generic_heat_pump_modular import ModularHeatPump
from hisim.components.controller_l2_energy_management_system import L2GenericEnergyManagementSystem
from hisim.components.controller_l2_district_energy_management_system import L2GenericEnergyManagementSystem
from hisim.loadtypes import ComponentType, InandOutputType, LoadTypes
from hisim.utils import HISIMPATH
from hisim import log
from hisim.postprocessing.postprocessing_datatransfer import PostProcessingDataTransfer


class KpiTagEnumClass(Enum):

    """Determine KPI tags as enums."""

    GENERAL = "General"
    COSTS_AND_EMISSIONS = "Costs and Emissions"
    BUILDING = "Building"
    BATTERY = "Battery"
    HEATDISTRIBUTIONSYSTEM = "Heat Distribution System"
    HEATPUMP_SPACE_HEATING = "Heat Pump For Space Heating"
    HEATPUMP_DOMESTIC_HOT_WATER = "Heat Pump For Domestic Hot Water"
    RESIDENTS = "Residents"


@dataclass
class KpiEntry(JSONWizard):

    """Class for storing one kpi entry."""

    name: str
    unit: str
    value: Optional[float]
    description: Optional[str] = None
    tag: Optional[KpiTagEnumClass] = None


@dataclass
class KpiGenerator(JSONWizard):

    """Class for generating and calculating key performance indicators."""

    post_processing_data_transfer: InitVar[PostProcessingDataTransfer]

    def __post_init__(self, post_processing_data_transfer):
        """Build the dataclass from input data."""
        self.kpi_collection_dict_unsorted: Dict = {}
        self.create_kpi_collection(post_processing_data_transfer)
        self.kpi_collection_dict_sorted = self.sort_kpi_collection_according_to_kpi_tags(
            kpi_collection_dict_unsorted=self.kpi_collection_dict_unsorted
        )
        self.return_table_for_report()

    def create_kpi_collection(self, post_processing_data_transfer):
        """Create kpi collection and write back into post processing data transfer."""

        # get important variables
        self.wrapped_components = post_processing_data_transfer.wrapped_components
        self.results = post_processing_data_transfer.results
        self.all_outputs = post_processing_data_transfer.all_outputs
        self.simulation_parameters = post_processing_data_transfer.simulation_parameters

        # get filtered result dataframe
        self.filtered_result_dataframe = self.filter_results_according_to_postprocessing_flags(
            all_outputs=self.all_outputs, results=self.results
        )

        # get consumption and production and battery kpis
        (
            total_electricity_consumption_in_kilowatt_hour,
            total_electricity_production_in_kilowatt_hour,
            pv_production_in_kilowatt_hour,
        ) = self.compute_electricity_consumption_and_production_and_battery_kpis(
            result_dataframe=self.filtered_result_dataframe
        )

        # get ratio between total production and total consumption
        self.compute_ratio_between_two_values_and_set_as_kpi(
            denominator_value=total_electricity_production_in_kilowatt_hour,
            numerator_value=total_electricity_consumption_in_kilowatt_hour,
            kpi_name="Ratio between total production and total consumption",
        )
        # get ratio between pv production and total consumption
        self.compute_ratio_between_two_values_and_set_as_kpi(
            denominator_value=pv_production_in_kilowatt_hour,
            numerator_value=total_electricity_consumption_in_kilowatt_hour,
            kpi_name="Ratio between PV production and total consumption",
        )

        # get self-consumption, autarkie, injection
        (
            grid_injection_in_kilowatt_hour,
            self_consumption_in_kilowatt_hour,
            self.filtered_result_dataframe,
        ) = self.compute_self_consumption_injection_autarky(
            result_dataframe=self.filtered_result_dataframe,
            electricity_consumption_in_kilowatt_hour=total_electricity_consumption_in_kilowatt_hour,
            electricity_production_in_kilowatt_hour=total_electricity_production_in_kilowatt_hour,
        )
        # get electricity to and from grid
        (
            total_electricity_from_grid_in_kwh,
            total_electricity_to_grid_in_kwh,
        ) = self.get_electricity_to_and_from_grid_from_electricty_meter()
        # get relative electricity demand
        relative_electricity_demand_from_grid_in_percent = self.compute_relative_electricity_demand(
            total_electricity_consumption_in_kilowatt_hour=total_electricity_consumption_in_kilowatt_hour,
            electricity_from_grid_in_kilowatt_hour=total_electricity_from_grid_in_kwh,
        )
        # get self-consumption rate according to solar htw berlin
        self.compute_self_consumption_rate_according_to_solar_htw_berlin(
            total_electricity_production_in_kilowatt_hour=total_electricity_production_in_kilowatt_hour,
            electricity_to_grid_in_kilowatt_hour=total_electricity_to_grid_in_kwh,
        )
        # get autarky rate according to solar htw berlin
        self.compute_autarky_according_to_solar_htw_berlin(
            relative_electricty_demand_in_percent=relative_electricity_demand_from_grid_in_percent
        )

        # get energy prices and co2 emissions
        self.compute_energy_prices_and_co2_emission(
            result_dataframe=self.filtered_result_dataframe,
            injection=self.filtered_result_dataframe["grid_injection_in_watt"],
            self_consumption=self.filtered_result_dataframe["self_consumption_in_watt"],
            electricity_production_in_kilowatt_hour=total_electricity_production_in_kilowatt_hour,
            electricity_consumption_in_kilowatt_hour=total_electricity_consumption_in_kilowatt_hour,
            grid_injection_in_kilowatt_hour=grid_injection_in_kilowatt_hour,
            self_consumption_in_kilowatt_hour=self_consumption_in_kilowatt_hour,
        )
        # get capex and opex costs
        self.read_opex_and_capex_costs_from_results()

        # get building performance indicators
        building_conditioned_floor_area_in_m2 = self.get_building_kpis()

        # get heat distriution system kpis
        self.get_heat_distribution_system_kpis(
            building_conditioned_floor_area_in_m2=building_conditioned_floor_area_in_m2
        )
        # get heat pump grid consumption from energy management system kpis
        (
            sh_heatpump_electricity_from_grid_in_kilowatt_hour,
            dhw_heatpump_electricity_from_grid_in_kilowatt_hour,
            occupancy_electricity_from_grid_in_kilowatt_hour,
        ) = self.get_grid_consumptions_of_heat_pumps_via_energy_management_kpis()

        # get space heating heat pump performance indicators
        self.get_space_heating_heat_pump_kpis(
            building_conditioned_floor_area_in_m2=building_conditioned_floor_area_in_m2,
            sh_heat_pump_electricity_consumption_from_grid_in_kilowatt_hour=sh_heatpump_electricity_from_grid_in_kilowatt_hour,
            total_electricity_consumption_in_kilowatt_hour=total_electricity_consumption_in_kilowatt_hour,
            total_electricity_consumption_from_grid_in_kilowatt_hour=total_electricity_from_grid_in_kwh,
        )
        # get domestic hot water heat pump kpis from modular or more advanced heat pump
        self.get_dhw_heat_pump_kpis(
            dhw_heat_pump_electricity_consumption_from_grid_in_kilowatt_hour=dhw_heatpump_electricity_from_grid_in_kilowatt_hour,
            total_electricity_consumption_in_kilowatt_hour=total_electricity_consumption_in_kilowatt_hour,
            total_electricity_consumption_from_grid_in_kilowatt_hour=total_electricity_from_grid_in_kwh,
        )

        # get occupancy electrictiy kpis
        self.get_occupancy_electricity_kpis(
            total_electricity_consumption_from_grid_in_kilowatt_hour=total_electricity_from_grid_in_kwh,
            total_electricity_consumption_in_kilowatt_hour=total_electricity_consumption_in_kilowatt_hour,
            occupancy_electricity_from_grid_in_kilowatt_hour=occupancy_electricity_from_grid_in_kilowatt_hour,
        )

    def filter_results_according_to_postprocessing_flags(
        self, all_outputs: List, results: pd.DataFrame
    ) -> pd.DataFrame:
        """Filter results according to postprocessing flags and get consumption, production, battery charge and battery discharge.

        Also evaluates battery charge and discharge, because it is relevant for self consumption rates.
        To be recognised as production the connected outputs need a postprocessing flag: InandOutputType.ELECTRICITY_PRODUCTION,
        consumption is flagged with either InandOutputType.ELECTRICITY_CONSUMPTION_UNCONTROLLED or InandOutputType.ELECTRICITY_CONSUMPTION_EMS_CONTROLLED,
        storage charge/discharge is flagged with InandOutputType.CHARGE_DISCHARGE. For batteries to be considered as wished, they additionally need the
        Component itself as postprocesessing flag: ComponentType.CAR_BATTERY or ComponentType.BATTERY
        """

        # initialize columns consumption, production, battery_charge, battery_discharge, storage
        total_consumption_ids = []
        total_production_ids = []
        pv_production_ids = []
        battery_charge_discharge_ids = []

        index: int
        output: ComponentOutput

        for index, output in enumerate(all_outputs):
            if output.postprocessing_flag is not None:
                if InandOutputType.ELECTRICITY_PRODUCTION in output.postprocessing_flag:
                    total_production_ids.append(index)

                elif (
                    InandOutputType.ELECTRICITY_PRODUCTION in output.postprocessing_flag
                    and ComponentType.PV in output.postprocessing_flag
                ):
                    pv_production_ids.append(index)

                elif (
                    InandOutputType.ELECTRICITY_CONSUMPTION_EMS_CONTROLLED in output.postprocessing_flag
                    or InandOutputType.ELECTRICITY_CONSUMPTION_UNCONTROLLED in output.postprocessing_flag
                ):
                    total_consumption_ids.append(index)

                elif InandOutputType.CHARGE_DISCHARGE in output.postprocessing_flag:
                    if ComponentType.BATTERY in output.postprocessing_flag:
                        battery_charge_discharge_ids.append(index)
                    elif ComponentType.CAR_BATTERY in output.postprocessing_flag:
                        total_consumption_ids.append(index)
            else:
                continue

        result_dataframe = pd.DataFrame()
        result_dataframe["total_consumption"] = (
            pd.DataFrame(results.iloc[:, total_consumption_ids]).clip(lower=0).sum(axis=1)
        )
        result_dataframe["total_production"] = (
            pd.DataFrame(results.iloc[:, total_production_ids]).clip(lower=0).sum(axis=1)
        )
        result_dataframe["pv_production"] = (
            pd.DataFrame(results.iloc[:, total_production_ids]).clip(lower=0).sum(axis=1)
        )

        result_dataframe["battery_charge"] = (
            pd.DataFrame(results.iloc[:, battery_charge_discharge_ids]).clip(lower=0).sum(axis=1)
        )
        result_dataframe["battery_discharge"] = pd.DataFrame(results.iloc[:, battery_charge_discharge_ids]).clip(
            upper=0
        ).sum(axis=1) * (-1)

        return result_dataframe

    def compute_total_energy_from_power_timeseries(
        self, power_timeseries_in_watt: pd.Series, timeresolution: int
    ) -> float:
        """Computes the energy in kWh from a power timeseries in W."""
        if power_timeseries_in_watt.empty:
            return 0.0

        energy_in_kilowatt_hour = float(power_timeseries_in_watt.sum() * timeresolution / 3.6e6)
        return energy_in_kilowatt_hour

    def compute_electricity_consumption_and_production_and_battery_kpis(
        self, result_dataframe: pd.DataFrame
    ) -> Tuple[float, float, float]:
        """Compute electricity consumption and production and battery kpis."""

        # sum consumption and production over time
        total_electricity_consumption_in_kilowatt_hour = self.compute_total_energy_from_power_timeseries(
            power_timeseries_in_watt=result_dataframe["total_consumption"],
            timeresolution=self.simulation_parameters.seconds_per_timestep,
        )

        total_electricity_production_in_kilowatt_hour = self.compute_total_energy_from_power_timeseries(
            power_timeseries_in_watt=result_dataframe["total_production"],
            timeresolution=self.simulation_parameters.seconds_per_timestep,
        )
        pv_production_in_kilowatt_hour = self.compute_total_energy_from_power_timeseries(
            power_timeseries_in_watt=result_dataframe["pv_production"],
            timeresolution=self.simulation_parameters.seconds_per_timestep,
        )

        # compute battery kpis
        (
            battery_charging_energy_in_kilowatt_hour,
            battery_discharging_energy_in_kilowatt_hour,
            battery_losses_in_kilowatt_hour,
        ) = self.compute_battery_kpis(result_dataframe=result_dataframe)

        # if battery losses are not zero, add to total consumption because this is what is consumed by battery indepently from charging and discharging
        total_electricity_consumption_in_kilowatt_hour = (
            total_electricity_consumption_in_kilowatt_hour + battery_losses_in_kilowatt_hour
        )

        # make kpi entry
        total_consumtion_entry = KpiEntry(
            name="Total electricity consumption",
            unit="kWh",
            value=total_electricity_consumption_in_kilowatt_hour,
            tag=KpiTagEnumClass.GENERAL,
        )
        total_production_entry = KpiEntry(
            name="Total electricity production",
            unit="kWh",
            value=total_electricity_production_in_kilowatt_hour,
            tag=KpiTagEnumClass.GENERAL,
        )
        pv_production_entry = KpiEntry(
            name="PV production", unit="kWh", value=pv_production_in_kilowatt_hour, tag=KpiTagEnumClass.GENERAL
        )
        battery_charging_entry = KpiEntry(
            name="Battery charging energy",
            unit="kWh",
            value=battery_charging_energy_in_kilowatt_hour,
            tag=KpiTagEnumClass.BATTERY,
        )
        battery_discharging_entry = KpiEntry(
            name="Battery discharging energy",
            unit="kWh",
            value=battery_discharging_energy_in_kilowatt_hour,
            tag=KpiTagEnumClass.BATTERY,
        )
        battery_losses_entry = KpiEntry(
            name="Battery losses", unit="kWh", value=battery_losses_in_kilowatt_hour, tag=KpiTagEnumClass.BATTERY
        )

        # update kpi collection dict
        self.kpi_collection_dict_unsorted.update(
            {
                total_consumtion_entry.name: total_consumtion_entry.to_dict(),
                total_production_entry.name: total_production_entry.to_dict(),
                pv_production_entry.name: pv_production_entry.to_dict(),
                battery_charging_entry.name: battery_charging_entry.to_dict(),
                battery_discharging_entry.name: battery_discharging_entry.to_dict(),
                battery_losses_entry.name: battery_losses_entry.to_dict(),
            }
        )

        return (
            total_electricity_consumption_in_kilowatt_hour,
            total_electricity_production_in_kilowatt_hour,
            pv_production_in_kilowatt_hour,
        )

    def compute_self_consumption_injection_autarky(
        self,
        result_dataframe: pd.DataFrame,
        electricity_production_in_kilowatt_hour: float,
        electricity_consumption_in_kilowatt_hour: float,
    ) -> Tuple[float, float, pd.DataFrame]:
        """Computes the self consumption, grid injection, autarky and battery losses if electricty production is bigger than zero."""

        if electricity_production_in_kilowatt_hour > 0:
            # account for battery
            production_with_battery = result_dataframe["total_production"] + result_dataframe["battery_discharge"]
            consumption_with_battery = result_dataframe["total_consumption"] + result_dataframe["battery_charge"]

            # evaluate injection and sum over time
            grid_injection_series_in_watt: pd.Series = production_with_battery - consumption_with_battery

            # evaluate self consumption and immidiately sum over time
            # battery is charged (counting to consumption) and discharged (counting to production)
            # -> only one direction can be counted, otherwise the self-consumption can be greater than 100.
            # Here the production side is counted (battery_discharge).
            self_consumption_series_in_watt: pd.Series = (
                pd.concat(
                    (
                        production_with_battery[production_with_battery <= result_dataframe["total_consumption"]],
                        result_dataframe["total_consumption"][
                            result_dataframe["total_consumption"] < production_with_battery
                        ],
                    )
                )
                .groupby(level=0)
                .sum()
            )

            grid_injection_in_kilowatt_hour = self.compute_total_energy_from_power_timeseries(
                power_timeseries_in_watt=grid_injection_series_in_watt[grid_injection_series_in_watt > 0],
                timeresolution=self.simulation_parameters.seconds_per_timestep,
            )

            self_consumption_in_kilowatt_hour = self.compute_total_energy_from_power_timeseries(
                power_timeseries_in_watt=self_consumption_series_in_watt,
                timeresolution=self.simulation_parameters.seconds_per_timestep,
            )

            # compute self consumption rate and autarkie rate
            self_consumption_rate_in_percent = 100 * (
                self_consumption_in_kilowatt_hour / electricity_production_in_kilowatt_hour
            )
            autarky_rate_in_percent = 100 * (
                self_consumption_in_kilowatt_hour / electricity_consumption_in_kilowatt_hour
            )
            if autarky_rate_in_percent > 100:
                raise ValueError(
                    "The autarky rate should not be over 100 %. Something is wrong here. Please check your code."
                )

        else:
            self_consumption_series_in_watt = pd.Series([])
            grid_injection_series_in_watt = pd.Series([])
            self_consumption_in_kilowatt_hour = 0
            grid_injection_in_kilowatt_hour = 0
            self_consumption_rate_in_percent = 0
            autarky_rate_in_percent = 0

        # add injection and self-consumption timeseries to result dataframe
        result_dataframe["self_consumption_in_watt"] = self_consumption_series_in_watt
        result_dataframe["grid_injection_in_watt"] = grid_injection_series_in_watt

        # make kpi entry
        grid_injection_entry = KpiEntry(
            name="Grid injection", unit="kWh", value=grid_injection_in_kilowatt_hour, tag=KpiTagEnumClass.GENERAL
        )
        self_consumption_entry = KpiEntry(
            name="Self-consumption", unit="kWh", value=self_consumption_in_kilowatt_hour, tag=KpiTagEnumClass.GENERAL
        )
        self_consumption_rate_entry = KpiEntry(
            name="Self-consumption rate", unit="%", value=self_consumption_rate_in_percent, tag=KpiTagEnumClass.GENERAL
        )
        autarkie_rate_entry = KpiEntry(
            name="Autarky rate", unit="%", value=autarky_rate_in_percent, tag=KpiTagEnumClass.GENERAL
        )

        # update kpi collection dict
        self.kpi_collection_dict_unsorted.update(
            {
                grid_injection_entry.name: grid_injection_entry.to_dict(),
                self_consumption_entry.name: self_consumption_entry.to_dict(),
                self_consumption_rate_entry.name: self_consumption_rate_entry.to_dict(),
                autarkie_rate_entry.name: autarkie_rate_entry.to_dict(),
            }
        )
        return grid_injection_in_kilowatt_hour, self_consumption_in_kilowatt_hour, result_dataframe

    def compute_battery_kpis(self, result_dataframe: pd.DataFrame) -> Tuple[float, float, float]:
        """Compute battery kpis."""

        if not result_dataframe["battery_charge"].empty:
            battery_charging_energy_in_kilowatt_hour = self.compute_total_energy_from_power_timeseries(
                power_timeseries_in_watt=result_dataframe["battery_charge"],
                timeresolution=self.simulation_parameters.seconds_per_timestep,
            )
            battery_discharging_energy_in_kilowatt_hour = self.compute_total_energy_from_power_timeseries(
                power_timeseries_in_watt=result_dataframe["battery_discharge"],
                timeresolution=self.simulation_parameters.seconds_per_timestep,
            )
            battery_losses_in_kilowatt_hour = (
                battery_charging_energy_in_kilowatt_hour - battery_discharging_energy_in_kilowatt_hour
            )
        else:
            battery_charging_energy_in_kilowatt_hour = 0.0
            battery_discharging_energy_in_kilowatt_hour = 0.0
            battery_losses_in_kilowatt_hour = 0.0

        return (
            battery_charging_energy_in_kilowatt_hour,
            battery_discharging_energy_in_kilowatt_hour,
            battery_losses_in_kilowatt_hour,
        )

    def get_electricity_to_and_from_grid_from_electricty_meter(self) -> Tuple[Optional[float], Optional[float]]:
        """Get the electricity injected into the grid or taken from grid measured by the electricity meter."""
        total_energy_from_grid_in_kwh = None
        total_energy_to_grid_in_kwh = None
        # go through all wrapped components and try to find electricity meter
        for wrapped_component in self.wrapped_components:
            if isinstance(wrapped_component.my_component, ElectricityMeter):
<<<<<<< HEAD
                wrapped_electricity_meter_component = wrapped_component
                break

        if not wrapped_electricity_meter_component:
=======
                wrapped_electricty_meter_component = wrapped_component
                break

        if not wrapped_electricty_meter_component:
>>>>>>> fd49148b
            log.information("Could not find the Electricity Meter component.")
            return None, None

        for column in self.results.columns:

<<<<<<< HEAD
            if all(x in column.split(sep=" ") for x in [wrapped_electricity_meter_component.my_component.component_name]):
=======
            if all(x in column.split(sep=" ") for x in [wrapped_electricty_meter_component.my_component.component_name]):
>>>>>>> fd49148b
                for string in column.split(sep=" "):

                    if "ElectricityToGrid" in string.split(sep="_") :
                        total_energy_to_grid_in_kwh = (self.results[column].loc[self.results[column] > 0.0]).sum() / 1000

                    if "ElectricityFromGrid" in string.split(sep="_") :
                        total_energy_from_grid_in_kwh = (self.results[column].loc[self.results[column] > 0.0]).sum() / 1000

        if total_energy_from_grid_in_kwh is None and total_energy_to_grid_in_kwh is None:
            log.warning(
                "KPI values for total energy to and from grid are None. "
                "Please check if you have correctly initialized and connected the electricity meter in your system setup. "
            )
        # make kpi entry
        total_energy_from_grid_in_kwh_entry = KpiEntry(
            name="Total energy from grid", unit="kWh", value=total_energy_from_grid_in_kwh, tag=KpiTagEnumClass.GENERAL
        )
        total_energy_to_grid_in_kwh_entry = KpiEntry(
            name="Total energy to grid", unit="kWh", value=total_energy_to_grid_in_kwh, tag=KpiTagEnumClass.GENERAL
        )

        # update kpi collection dict
        self.kpi_collection_dict_unsorted.update(
            {
                total_energy_from_grid_in_kwh_entry.name: total_energy_from_grid_in_kwh_entry.to_dict(),
                total_energy_to_grid_in_kwh_entry.name: total_energy_to_grid_in_kwh_entry.to_dict(),
            }
        )
        return total_energy_from_grid_in_kwh, total_energy_to_grid_in_kwh

    def compute_relative_electricity_demand(
        self,
        total_electricity_consumption_in_kilowatt_hour: float,
        electricity_from_grid_in_kilowatt_hour: Optional[float],
    ) -> Optional[float]:
        """Return the relative electricity demand."""
        if electricity_from_grid_in_kilowatt_hour is None:
            relative_electricity_demand_from_grid_in_percent = None
        else:
            relative_electricity_demand_from_grid_in_percent = (
                round(electricity_from_grid_in_kilowatt_hour, 2)
                / round(total_electricity_consumption_in_kilowatt_hour, 2)
                * 100
            )
            if relative_electricity_demand_from_grid_in_percent > 100:
                raise ValueError(
                    "The relative elecricity demand should not be over 100 %. Something is wrong here. Please check your code."
                    f"Electricity from grid {electricity_from_grid_in_kilowatt_hour} kWh, "
                    f"total electricity consumption {total_electricity_consumption_in_kilowatt_hour} kWh."
                )

        # make kpi entry
        relative_electricity_demand_entry = KpiEntry(
            name="Relative electricity demand from grid",
            unit="%",
            value=relative_electricity_demand_from_grid_in_percent,
            tag=KpiTagEnumClass.GENERAL,
        )

        # update kpi collection dict
        self.kpi_collection_dict_unsorted.update(
            {relative_electricity_demand_entry.name: relative_electricity_demand_entry.to_dict()}
        )
        return relative_electricity_demand_from_grid_in_percent

    def compute_autarky_according_to_solar_htw_berlin(
        self, relative_electricty_demand_in_percent: Optional[float],
    ) -> None:
        """Return the autarky rate according to solar htw berlin.

        https://solar.htw-berlin.de/wp-content/uploads/WENIGER-2017-Vergleich-verschiedener-Kennzahlen-zur-Bewertung-von-PV-Batteriesystemen.pdf.
        """
        if relative_electricty_demand_in_percent is None:
            autraky_rate_in_percent = None
        else:
            autraky_rate_in_percent = 100 - relative_electricty_demand_in_percent
            if autraky_rate_in_percent > 100:
                raise ValueError(
                    "The autarky rate should not be over 100 %. Something is wrong here. Please check your code. "
                    f"The realtive electricity demand is {relative_electricty_demand_in_percent} %. "
                )

        # make kpi entry
        autarky_rate_entry = KpiEntry(
            name="Autarky rate according to solar htw berlin",
            unit="%",
            value=autraky_rate_in_percent,
            tag=KpiTagEnumClass.GENERAL,
        )

        # update kpi collection dict
        self.kpi_collection_dict_unsorted.update({autarky_rate_entry.name: autarky_rate_entry.to_dict()})

    def compute_ratio_between_two_values_and_set_as_kpi(
        self, denominator_value: float, numerator_value: float, kpi_name: str
    ) -> None:
        """Compute the ratio of two values.

        ratio = denominator / numerator * 100 [%].
        """
        ratio_in_percent = denominator_value / numerator_value * 100
        # make kpi entry
        ratio_in_percent_entry = KpiEntry(name=kpi_name, unit="%", value=ratio_in_percent, tag=KpiTagEnumClass.GENERAL)

        # update kpi collection dict
        self.kpi_collection_dict_unsorted.update({ratio_in_percent_entry.name: ratio_in_percent_entry.to_dict()})

    def compute_self_consumption_rate_according_to_solar_htw_berlin(
        self,
        total_electricity_production_in_kilowatt_hour: float,
        electricity_to_grid_in_kilowatt_hour: Optional[float],
    ) -> None:
        """Return self-consumption according to solar htw berlin.

        https://solar.htw-berlin.de/wp-content/uploads/WENIGER-2017-Vergleich-verschiedener-Kennzahlen-zur-Bewertung-von-PV-Batteriesystemen.pdf.
        https://academy.dualsun.com/hc/en-us/articles/360018456939-How-is-the-self-consumption-rate-calculated-on-MyDualSun.
        """
        if electricity_to_grid_in_kilowatt_hour is None or total_electricity_production_in_kilowatt_hour == 0:
            self_consumption_rate_in_percent = None
        else:
            self_consumption_rate_in_percent = (
                (total_electricity_production_in_kilowatt_hour - electricity_to_grid_in_kilowatt_hour)
                / total_electricity_production_in_kilowatt_hour
                * 100
            )
            if self_consumption_rate_in_percent > 100:
                raise ValueError(
                    "The self-consumption rate should not be over 100 %. Something is wrong here. Please check your code."
                    f"Electricity to grid {electricity_to_grid_in_kilowatt_hour} kWh, "
                    f"total electricity production {total_electricity_production_in_kilowatt_hour} kWh."
                )

        # make kpi entry
        self_consumption_rate_entry = KpiEntry(
            name="Self-consumption rate according to solar htw berlin",
            unit="%",
            value=self_consumption_rate_in_percent,
            tag=KpiTagEnumClass.GENERAL,
        )

        # update kpi collection dict
        self.kpi_collection_dict_unsorted.update(
            {self_consumption_rate_entry.name: self_consumption_rate_entry.to_dict()}
        )

    def read_in_fuel_costs(self) -> pd.DataFrame:
        """Reads data for costs and co2 emissions of fuels from csv."""
        price_frame = pd.read_csv(HISIMPATH["fuel_costs"], sep=";", usecols=[0, 2, 4])
        price_frame.index = price_frame["fuel type"]  # type: ignore
        price_frame.drop(columns=["fuel type"], inplace=True)
        return price_frame

    def search_electricity_prices_in_results(
        self, all_outputs: List, results: pd.DataFrame
    ) -> Tuple["pd.Series[float]", "pd.Series[float]"]:
        """Extracts electricity price consumption and electricity price production from results."""
        electricity_price_consumption = pd.Series(dtype=pd.Float64Dtype())  # type: pd.Series[float]
        electricity_price_injection = pd.Series(dtype=pd.Float64Dtype())  # type: pd.Series[float]
        for index, output in enumerate(all_outputs):
            if output.postprocessing_flag is not None:
                if LoadTypes.PRICE in output.postprocessing_flag:
                    if InandOutputType.ELECTRICITY_CONSUMPTION in output.postprocessing_flag:
                        electricity_price_consumption = results.iloc[:, index]
                    elif InandOutputType.ELECTRICITY_INJECTION in output.postprocessing_flag:
                        electricity_price_injection = results.iloc[:, index]
                    else:
                        continue
        return electricity_price_consumption, electricity_price_injection

    def get_euro_and_co2(
        self, fuel_costs: pd.DataFrame, fuel: Union[LoadTypes, InandOutputType]
    ) -> Tuple[float, float]:
        """Returns cost (Euro) of kWh of fuel and CO2 consumption (kg) of kWh of fuel."""
        column = fuel_costs.iloc[fuel_costs.index == fuel.value]
        return (float(column["Cost"].iloc[0]), float(column["Footprint"].iloc[0]))

    def compute_cost_of_fuel_type(
        self, results: pd.DataFrame, all_outputs: List, timeresolution: int, price_frame: pd.DataFrame, fuel: LoadTypes,
    ) -> Tuple[float, float]:
        """Computes the cost of the fuel type."""
        fuel_consumption = pd.Series(dtype=pd.Float64Dtype())  # type: pd.Series[float]
        for index, output in enumerate(all_outputs):
            if output.postprocessing_flag is not None:
                if InandOutputType.FUEL_CONSUMPTION in output.postprocessing_flag:
                    if fuel in output.postprocessing_flag:
                        fuel_consumption = results.iloc[:, index]
                    else:
                        continue
        if not fuel_consumption.empty:
            if fuel in [LoadTypes.ELECTRICITY, LoadTypes.GAS, LoadTypes.DISTRICTHEATING]:
                consumption_sum = self.compute_total_energy_from_power_timeseries(
                    power_timeseries_in_watt=fuel_consumption, timeresolution=timeresolution
                )
            # convert from Wh to kWh
            elif fuel in [LoadTypes.GAS, LoadTypes.DISTRICTHEATING]:
                consumption_sum = sum(fuel_consumption) * 1e-3
            # stay with liters
            else:
                consumption_sum = sum(fuel_consumption)
        else:
            consumption_sum = 0

        price, co2 = self.get_euro_and_co2(fuel_costs=price_frame, fuel=fuel)
        return consumption_sum * price, consumption_sum * co2

    def compute_energy_prices_and_co2_emission(
        self,
        result_dataframe: pd.DataFrame,
        injection: pd.Series,
        self_consumption: pd.Series,
        electricity_production_in_kilowatt_hour: float,
        electricity_consumption_in_kilowatt_hour: float,
        grid_injection_in_kilowatt_hour: float,
        self_consumption_in_kilowatt_hour: float,
    ) -> None:
        """Compute energy prices and co2 emissions."""

        # initialize prices
        costs_for_energy_use_in_euro = 0.0
        co2_emitted_due_to_energy_use_in_kilogram = 0.0

        price_frame = self.read_in_fuel_costs()

        (electricity_price_consumption, electricity_price_injection,) = self.search_electricity_prices_in_results(
            all_outputs=self.all_outputs, results=self.results
        )
        # Electricity Price
        electricity_price_constant, co2_price_constant = self.get_euro_and_co2(
            fuel_costs=price_frame, fuel=LoadTypes.ELECTRICITY
        )
        electricity_inj_price_constant, _ = self.get_euro_and_co2(fuel_costs=price_frame, fuel=LoadTypes.ELECTRICITY)

        if electricity_production_in_kilowatt_hour > 0:
            # evaluate electricity price
            if not electricity_price_injection.empty:
                costs_for_energy_use_in_euro = (
                    costs_for_energy_use_in_euro
                    - self.compute_total_energy_from_power_timeseries(
                        power_timeseries_in_watt=injection[injection > 0] * electricity_price_injection[injection > 0],
                        timeresolution=self.simulation_parameters.seconds_per_timestep,
                    )
                )
                costs_for_energy_use_in_euro = (
                    costs_for_energy_use_in_euro
                    + self.compute_total_energy_from_power_timeseries(
                        power_timeseries_in_watt=result_dataframe["total_consumption"] - self_consumption,
                        timeresolution=self.simulation_parameters.seconds_per_timestep,
                    )
                )  # Todo: is this correct? (maybe not so important, only used if generic_price_signal is used
            else:
                costs_for_energy_use_in_euro = (
                    costs_for_energy_use_in_euro
                    - grid_injection_in_kilowatt_hour * electricity_inj_price_constant
                    + (electricity_consumption_in_kilowatt_hour - self_consumption_in_kilowatt_hour)
                    * electricity_price_constant
                )

        else:
            if not electricity_price_consumption.empty:
                # substract self consumption from consumption for bill calculation
                costs_for_energy_use_in_euro = (
                    costs_for_energy_use_in_euro
                    + self.compute_total_energy_from_power_timeseries(
                        power_timeseries_in_watt=result_dataframe["total_consumption"] * electricity_price_consumption,
                        timeresolution=self.simulation_parameters.seconds_per_timestep,
                    )
                )
            else:
                costs_for_energy_use_in_euro = (
                    costs_for_energy_use_in_euro + electricity_consumption_in_kilowatt_hour * electricity_price_constant
                )

        co2_emitted_due_to_energy_use_in_kilogram = (
            co2_emitted_due_to_energy_use_in_kilogram
            + (electricity_consumption_in_kilowatt_hour - self_consumption_in_kilowatt_hour) * co2_price_constant
        )

        # compute cost and co2 for LoadTypes other than electricity
        for fuel in [
            LoadTypes.GAS,
            LoadTypes.OIL,
            LoadTypes.DISTRICTHEATING,
            LoadTypes.DIESEL,
        ]:
            fuel_price, fuel_co2 = self.compute_cost_of_fuel_type(
                results=self.results,
                all_outputs=self.all_outputs,
                timeresolution=self.simulation_parameters.seconds_per_timestep,
                price_frame=price_frame,
                fuel=fuel,
            )
            co2_emitted_due_to_energy_use_in_kilogram = co2_emitted_due_to_energy_use_in_kilogram + fuel_co2
            costs_for_energy_use_in_euro = costs_for_energy_use_in_euro + fuel_price

        # make kpi entry
        costs_for_energy_use_entry = KpiEntry(
            name="Cost for energy use",
            unit="EUR",
            value=costs_for_energy_use_in_euro,
            tag=KpiTagEnumClass.COSTS_AND_EMISSIONS,
        )
        co2_emission_entry = KpiEntry(
            name="CO2 emission due to energy use",
            unit="kg",
            value=co2_emitted_due_to_energy_use_in_kilogram,
            tag=KpiTagEnumClass.COSTS_AND_EMISSIONS,
        )

        # update kpi collection dict
        self.kpi_collection_dict_unsorted.update(
            {
                costs_for_energy_use_entry.name: costs_for_energy_use_entry.to_dict(),
                co2_emission_entry.name: co2_emission_entry.to_dict(),
            }
        )

    def read_opex_and_capex_costs_from_results(self):
        """Get CAPEX and OPEX costs for simulated period.

        This function will read the opex and capex costs from the results.
        """
        # get CAPEX and OPEX costs for simulated period
        capex_results_path = os.path.join(
            self.simulation_parameters.result_directory, "investment_cost_co2_footprint.csv"
        )
        opex_results_path = os.path.join(
            self.simulation_parameters.result_directory, "operational_costs_co2_footprint.csv"
        )
        if Path(opex_results_path).exists():
            opex_df = pd.read_csv(opex_results_path, index_col=0)
            total_operational_cost_per_simulated_period = opex_df["Operational Costs in EUR"].iloc[-1]
            total_operational_emissions_per_simulated_period = opex_df["Operational C02 footprint in kg"].iloc[-1]
        else:
            log.warning("OPEX-costs for components are not calculated yet. Set PostProcessingOptions.COMPUTE_OPEX")
            total_operational_cost_per_simulated_period = 0
            total_operational_emissions_per_simulated_period = 0

        if Path(capex_results_path).exists():
            capex_df = pd.read_csv(capex_results_path, index_col=0)
            total_investment_cost_per_simulated_period = capex_df["Investment in EUR"].iloc[-1]
            total_device_co2_footprint_per_simulated_period = capex_df["Device CO2-footprint in kg"].iloc[-1]
        else:
            log.warning("CAPEX-costs for components are not calculated yet. Set PostProcessingOptions.COMPUTE_CAPEX")
            total_investment_cost_per_simulated_period = 0
            total_device_co2_footprint_per_simulated_period = 0

        # make kpi entry
        total_investment_cost_per_simulated_period_entry = KpiEntry(
            name="Investment costs for equipment per simulated period",
            unit="EUR",
            value=total_investment_cost_per_simulated_period,
            tag=KpiTagEnumClass.COSTS_AND_EMISSIONS,
        )
        total_device_co2_footprint_per_simulated_period_entry = KpiEntry(
            name="CO2 footprint for equipment per simulated period",
            unit="kg",
            value=total_device_co2_footprint_per_simulated_period,
            tag=KpiTagEnumClass.COSTS_AND_EMISSIONS,
        )
        total_operational_cost_entry = KpiEntry(
            name="System operational costs for simulated period",
            unit="EUR",
            value=total_operational_cost_per_simulated_period,
            tag=KpiTagEnumClass.COSTS_AND_EMISSIONS,
        )
        total_operational_emissions_entry = KpiEntry(
            name="System operational emissions for simulated period",
            unit="kg",
            value=total_operational_emissions_per_simulated_period,
            tag=KpiTagEnumClass.COSTS_AND_EMISSIONS,
        )
        total_cost_entry = KpiEntry(
            name="Total costs for simulated period",
            unit="EUR",
            value=total_operational_cost_per_simulated_period + total_investment_cost_per_simulated_period,
            tag=KpiTagEnumClass.COSTS_AND_EMISSIONS,
        )
        total_emissions_entry = KpiEntry(
            name="Total CO2 emissions for simulated period",
            unit="kg",
            value=total_operational_emissions_per_simulated_period + total_device_co2_footprint_per_simulated_period,
            tag=KpiTagEnumClass.COSTS_AND_EMISSIONS,
        )

        # update kpi collection dict
        self.kpi_collection_dict_unsorted.update(
            {
                total_investment_cost_per_simulated_period_entry.name: total_investment_cost_per_simulated_period_entry.to_dict(),
                total_device_co2_footprint_per_simulated_period_entry.name: total_device_co2_footprint_per_simulated_period_entry.to_dict(),
                total_operational_cost_entry.name: total_operational_cost_entry.to_dict(),
                total_operational_emissions_entry.name: total_operational_emissions_entry.to_dict(),
                total_cost_entry.name: total_cost_entry.to_dict(),
                total_emissions_entry.name: total_emissions_entry.to_dict(),
            }
        )

    def get_building_kpis(self,) -> float:
        """Check building kpi values.

        Check for all timesteps and count the
        time when the temperature is outside of the building set temperatures
        in order to verify if energy system provides enough heating and cooling.
        """

        wrapped_building_component = None
        for wrapped_component in self.wrapped_components:
            if isinstance(wrapped_component.my_component, Building):
                wrapped_building_component = wrapped_component
                break
        if not wrapped_building_component:
            raise ValueError("Could not find the Building component.")

        # get heating load and heating ref temperature
        heating_load_in_watt = getattr(
            wrapped_building_component.my_component, "my_building_information"
        ).max_thermal_building_demand_in_watt

        # get building area
        scaled_conditioned_floor_area_in_m2 = float(
            getattr(
                wrapped_building_component.my_component, "my_building_information"
            ).scaled_conditioned_floor_area_in_m2
        )
        # get rooftop area
        scaled_rooftop_area_in_m2 = float(
            getattr(wrapped_building_component.my_component, "my_building_information").scaled_rooftop_area_in_m2
        )

        # get specific heating load
        specific_heating_load_in_watt_per_m2 = heating_load_in_watt / scaled_conditioned_floor_area_in_m2

        # make kpi entry

        heating_load_in_watt_entry = KpiEntry(
            name="Building heating load", unit="W", value=heating_load_in_watt, tag=KpiTagEnumClass.BUILDING
        )
        scaled_conditioned_floor_area_in_m2_entry = KpiEntry(
            name="Conditioned floor area",
            unit="m2",
            value=scaled_conditioned_floor_area_in_m2,
            tag=KpiTagEnumClass.BUILDING,
        )
        scaled_rooftop_area_in_m2_entry = KpiEntry(
            name="Rooftop area", unit="m2", value=scaled_rooftop_area_in_m2, tag=KpiTagEnumClass.BUILDING,
        )
        specific_heating_load_in_watt_per_m2_entry = KpiEntry(
            name="Specific heating load",
            unit="W/m2",
            value=specific_heating_load_in_watt_per_m2,
            tag=KpiTagEnumClass.BUILDING,
        )

        # update kpi collection dict
        self.kpi_collection_dict_unsorted.update(
            {
                heating_load_in_watt_entry.name: heating_load_in_watt_entry.to_dict(),
                scaled_conditioned_floor_area_in_m2_entry.name: scaled_conditioned_floor_area_in_m2_entry.to_dict(),
                specific_heating_load_in_watt_per_m2_entry.name: specific_heating_load_in_watt_per_m2_entry.to_dict(),
                scaled_rooftop_area_in_m2_entry.name: scaled_rooftop_area_in_m2_entry.to_dict(),
            }
        )
        # get building temperatures
        self.get_building_temperature_deviation_from_set_temperatures(
            results=self.results, component_name=wrapped_building_component.my_component
        )

        # get building tabula ref values
        self.get_building_tabula_reference_values(component_name=wrapped_building_component.my_component)

        # get building output kpis
        self.get_building_outputs(
            results=self.results, building_conditioned_floor_area_in_m2=scaled_conditioned_floor_area_in_m2
        )

        return scaled_conditioned_floor_area_in_m2

    def get_building_temperature_deviation_from_set_temperatures(
        self, results: pd.DataFrame, component_name: str
    ) -> None:
        """Check building temperatures.

        Check for all timesteps and count the
        time when the temperature is outside of the building set temperatures
        in order to verify if energy system provides enough heating and cooling.
        """

        temperature_difference_of_building_being_below_heating_set_temperature = 0
        temperature_difference_of_building_being_below_cooling_set_temperature = 0
        temperature_hours_of_building_being_below_heating_set_temperature = None
        temperature_hours_of_building_being_above_cooling_set_temperature = None
        min_temperature_reached_in_celsius = None
        max_temperature_reached_in_celsius = None

        # get set temperatures
        set_heating_temperature_in_celsius = getattr(component_name, "set_heating_temperature_in_celsius")
        set_cooling_temperature_in_celsius = getattr(component_name, "set_cooling_temperature_in_celsius")

        for column in results.columns:
            if all(x in column.split(sep=" ") for x in [Building.TemperatureIndoorAir]):
                for temperature in results[column].values:
                    if temperature < set_heating_temperature_in_celsius:
                        temperature_difference_heating = set_heating_temperature_in_celsius - temperature

                        temperature_difference_of_building_being_below_heating_set_temperature = (
                            temperature_difference_of_building_being_below_heating_set_temperature
                            + temperature_difference_heating
                        )

                    elif temperature > set_cooling_temperature_in_celsius:
                        temperature_difference_cooling = temperature - set_cooling_temperature_in_celsius
                        temperature_difference_of_building_being_below_cooling_set_temperature = (
                            temperature_difference_of_building_being_below_cooling_set_temperature
                            + temperature_difference_cooling
                        )

                temperature_hours_of_building_being_below_heating_set_temperature = (
                    temperature_difference_of_building_being_below_heating_set_temperature
                    * self.simulation_parameters.seconds_per_timestep
                    / 3600
                )

                temperature_hours_of_building_being_above_cooling_set_temperature = (
                    temperature_difference_of_building_being_below_cooling_set_temperature
                    * self.simulation_parameters.seconds_per_timestep
                    / 3600
                )

                # get also max and min indoor air temperature
                min_temperature_reached_in_celsius = float(min(results[column].values))
                max_temperature_reached_in_celsius = float(max(results[column].values))
                break

        # make kpi entry
        temperature_hours_of_building_below_heating_set_temperature_entry = KpiEntry(
            name=f"Temperature deviation of building indoor air temperature being below set temperature {set_heating_temperature_in_celsius} Celsius",
            unit="°C*h",
            value=temperature_hours_of_building_being_below_heating_set_temperature,
            tag=KpiTagEnumClass.BUILDING,
        )
        temperature_hours_of_building_above_cooling_set_temperature_entry = KpiEntry(
            name=f"Temperature deviation of building indoor air temperature being above set temperature {set_cooling_temperature_in_celsius} Celsius",
            unit="°C*h",
            value=temperature_hours_of_building_being_above_cooling_set_temperature,
            tag=KpiTagEnumClass.BUILDING,
        )
        min_temperature_reached_in_celsius_entry = KpiEntry(
            name="Minimum building indoor air temperature reached",
            unit="°C",
            value=min_temperature_reached_in_celsius,
            tag=KpiTagEnumClass.BUILDING,
        )
        max_temperature_reached_in_celsius_entry = KpiEntry(
            name="Maximum building indoor air temperature reached",
            unit="°C",
            value=max_temperature_reached_in_celsius,
            tag=KpiTagEnumClass.BUILDING,
        )

        # update kpi collection dict
        self.kpi_collection_dict_unsorted.update(
            {
                temperature_hours_of_building_below_heating_set_temperature_entry.name: temperature_hours_of_building_below_heating_set_temperature_entry.to_dict(),
                temperature_hours_of_building_above_cooling_set_temperature_entry.name: temperature_hours_of_building_above_cooling_set_temperature_entry.to_dict(),
                min_temperature_reached_in_celsius_entry.name: min_temperature_reached_in_celsius_entry.to_dict(),
                max_temperature_reached_in_celsius_entry.name: max_temperature_reached_in_celsius_entry.to_dict(),
            }
        )

    def get_building_tabula_reference_values(self, component_name: str) -> None:
        """Check tabula reference values."""

        # get tabula reference value for energy need in kWh per m2 / a
        energy_need_for_heating_in_kilowatthour_per_m2_per_year_tabula_ref = getattr(
            component_name, "my_building_information"
        ).energy_need_for_heating_reference_in_kilowatthour_per_m2_per_year
        # Q_h_tr
        transmission_heat_loss_in_kilowatthour_per_m2_per_year_tabula_ref = getattr(
            component_name, "my_building_information"
        ).transmission_heat_losses_ref_in_kilowatthour_per_m2_per_year
        # Q_ht_ve
        ventilation_heat_loss_in_kilowatthour_per_m2_per_year_tabula_ref = getattr(
            component_name, "my_building_information"
        ).ventilation_heat_losses_ref_in_kilowatthour_per_m2_per_year
        # Q_sol
        solar_gains_in_kilowatthour_per_m2_per_year_tabula_ref = getattr(
            component_name, "my_building_information"
        ).solar_heat_load_during_heating_seasons_reference_in_kilowatthour_per_m2_per_year
        # Q_int
        internal_gains_in_kilowatthour_per_m2_per_year_tabula_ref = getattr(
            component_name, "my_building_information"
        ).internal_heat_sources_reference_in_kilowatthour_per_m2_per_year
        # eta_h_gn
        gain_utilisation_factor_tabula_ref = getattr(
            component_name, "my_building_information"
        ).gain_utilisation_factor_reference

        # make kpi entry
        specific_heat_demand_from_tabula_in_kwh_per_m2a_entry = KpiEntry(
            name="Specific heating demand according to TABULA",
            unit="kWh/m2a",
            value=energy_need_for_heating_in_kilowatthour_per_m2_per_year_tabula_ref,
            tag=KpiTagEnumClass.BUILDING,
        )
        specific_heat_loss_transmission_from_tabula_in_kwh_per_m2a_entry = KpiEntry(
            name="Specific transmission heat loss according to TABULA",
            unit="kWh/m2a",
            value=transmission_heat_loss_in_kilowatthour_per_m2_per_year_tabula_ref,
            tag=KpiTagEnumClass.BUILDING,
        )
        specific_heat_loss_ventilation_from_tabula_in_kwh_per_m2a_entry = KpiEntry(
            name="Specific ventilation heat loss according to TABULA",
            unit="kWh/m2a",
            value=ventilation_heat_loss_in_kilowatthour_per_m2_per_year_tabula_ref,
            tag=KpiTagEnumClass.BUILDING,
        )
        specific_solar_gains_from_tabula_in_kwh_per_m2a_entry = KpiEntry(
            name="Specific solar gains according to TABULA",
            unit="kWh/m2a",
            value=solar_gains_in_kilowatthour_per_m2_per_year_tabula_ref,
            tag=KpiTagEnumClass.BUILDING,
        )
        specific_internal_gains_from_tabula_in_kwh_per_m2a_entry = KpiEntry(
            name="Specific internal gains according to TABULA",
            unit="kWh/m2a",
            value=internal_gains_in_kilowatthour_per_m2_per_year_tabula_ref,
            tag=KpiTagEnumClass.BUILDING,
        )
        gain_utilisation_factor_tabula_ref_entry = KpiEntry(
            name="Building gain utilisation factor according to TABULA",
            unit="-",
            value=gain_utilisation_factor_tabula_ref,
            tag=KpiTagEnumClass.BUILDING,
        )

        # update kpi collection dict
        self.kpi_collection_dict_unsorted.update(
            {
                specific_heat_demand_from_tabula_in_kwh_per_m2a_entry.name: specific_heat_demand_from_tabula_in_kwh_per_m2a_entry.to_dict(),
                specific_heat_loss_transmission_from_tabula_in_kwh_per_m2a_entry.name: specific_heat_loss_transmission_from_tabula_in_kwh_per_m2a_entry.to_dict(),
                specific_heat_loss_ventilation_from_tabula_in_kwh_per_m2a_entry.name: specific_heat_loss_ventilation_from_tabula_in_kwh_per_m2a_entry.to_dict(),
                specific_solar_gains_from_tabula_in_kwh_per_m2a_entry.name: specific_solar_gains_from_tabula_in_kwh_per_m2a_entry.to_dict(),
                specific_internal_gains_from_tabula_in_kwh_per_m2a_entry.name: specific_internal_gains_from_tabula_in_kwh_per_m2a_entry.to_dict(),
                gain_utilisation_factor_tabula_ref_entry.name: gain_utilisation_factor_tabula_ref_entry.to_dict(),
            }
        )

    def get_building_outputs(self, results: pd.DataFrame, building_conditioned_floor_area_in_m2: float) -> None:
        """Get KPIs for building outputs."""

        specific_heat_loss_from_transmission_in_kilowatt_hour_per_m2 = None
        specific_heat_loss_from_ventilation_in_kilowatt_hour_per_m2 = None
        specific_solar_gains_in_kilowatt_hour_per_m2 = None
        specific_internal_heat_gains_in_kilowatt_hour_per_m2 = None
        specific_heat_demand_calculated_with_tabula_method_in_kilowatthour_per_m2 = None

        for column in results.columns:
            # get ouputs in watt and transform to kwh
            if all(x in column.split(sep=" ") for x in [Building.HeatLossFromTransmission]):
                heat_loss_from_transmission_values_in_watt = results[column]
                # get energy from power
                energy_loss_from_transmission_in_kilowatt_hour = self.compute_total_energy_from_power_timeseries(
                    power_timeseries_in_watt=heat_loss_from_transmission_values_in_watt,
                    timeresolution=self.simulation_parameters.seconds_per_timestep,
                )
                specific_heat_loss_from_transmission_in_kilowatt_hour_per_m2 = (
                    energy_loss_from_transmission_in_kilowatt_hour / building_conditioned_floor_area_in_m2
                )

            if all(x in column.split(sep=" ") for x in [Building.HeatLossFromVentilation]):
                heat_loss_from_ventilation_values_in_watt = results[column]
                # get energy from power
                energy_loss_from_ventilation_in_kilowatt_hour = self.compute_total_energy_from_power_timeseries(
                    power_timeseries_in_watt=heat_loss_from_ventilation_values_in_watt,
                    timeresolution=self.simulation_parameters.seconds_per_timestep,
                )
                specific_heat_loss_from_ventilation_in_kilowatt_hour_per_m2 = (
                    energy_loss_from_ventilation_in_kilowatt_hour / building_conditioned_floor_area_in_m2
                )

            if all(x in column.split(sep=" ") for x in [Building.SolarGainThroughWindows]):
                solar_gains_values_in_watt = results[column]
                # get energy from power
                energy_gains_from_solar_in_kilowatt_hour = self.compute_total_energy_from_power_timeseries(
                    power_timeseries_in_watt=solar_gains_values_in_watt,
                    timeresolution=self.simulation_parameters.seconds_per_timestep,
                )
                specific_solar_gains_in_kilowatt_hour_per_m2 = (
                    energy_gains_from_solar_in_kilowatt_hour / building_conditioned_floor_area_in_m2
                )

            if all(x in column.split(sep=" ") for x in [Building.InternalHeatGainsFromOccupancy]):
                internal_gains_values_in_watt = results[column]
                # get energy from power
                energy_gains_from_internal_in_kilowatt_hour = self.compute_total_energy_from_power_timeseries(
                    power_timeseries_in_watt=internal_gains_values_in_watt,
                    timeresolution=self.simulation_parameters.seconds_per_timestep,
                )
                specific_internal_heat_gains_in_kilowatt_hour_per_m2 = (
                    energy_gains_from_internal_in_kilowatt_hour / building_conditioned_floor_area_in_m2
                )

            if all(x in column.split(sep=" ") for x in [Building.HeatDemandAccordingToTabula]):
                heat_demand_values_in_watt = results[column]
                # get energy from power
                energy_demand_calculated_based_on_tabula_in_kilowatt_hour = self.compute_total_energy_from_power_timeseries(
                    power_timeseries_in_watt=heat_demand_values_in_watt,
                    timeresolution=self.simulation_parameters.seconds_per_timestep,
                )
                specific_heat_demand_calculated_with_tabula_method_in_kilowatthour_per_m2 = (
                    energy_demand_calculated_based_on_tabula_in_kilowatt_hour / building_conditioned_floor_area_in_m2
                )

        specific_energy_loss_from_transmission_entry = KpiEntry(
            name="Specific energy transfer from transmission",
            unit="kWh/m2",
            value=specific_heat_loss_from_transmission_in_kilowatt_hour_per_m2,
            tag=KpiTagEnumClass.BUILDING,
        )
        specific_energy_loss_from_ventilation_entry = KpiEntry(
            name="Specific energy transfer from ventilation",
            unit="kWh/m2",
            value=specific_heat_loss_from_ventilation_in_kilowatt_hour_per_m2,
            tag=KpiTagEnumClass.BUILDING,
        )
        specific_energy_gains_from_solar_entry = KpiEntry(
            name="Specific solar energy gains",
            unit="kWh/m2",
            value=specific_solar_gains_in_kilowatt_hour_per_m2,
            tag=KpiTagEnumClass.BUILDING,
        )
        specific_energy_gains_from_internal_entry = KpiEntry(
            name="Specific internal energy gains",
            unit="kWh/m2",
            value=specific_internal_heat_gains_in_kilowatt_hour_per_m2,
            tag=KpiTagEnumClass.BUILDING,
        )
        specific_heat_demand_calculated_entry = KpiEntry(
            name="Specific heat demand calculated based on TABULA",
            unit="kWh/m2",
            value=specific_heat_demand_calculated_with_tabula_method_in_kilowatthour_per_m2,
            tag=KpiTagEnumClass.BUILDING,
        )
        # update kpi collection dict
        self.kpi_collection_dict_unsorted.update(
            {
                specific_energy_loss_from_transmission_entry.name: specific_energy_loss_from_transmission_entry.to_dict(),
                specific_energy_loss_from_ventilation_entry.name: specific_energy_loss_from_ventilation_entry.to_dict(),
                specific_energy_gains_from_solar_entry.name: specific_energy_gains_from_solar_entry.to_dict(),
                specific_energy_gains_from_internal_entry.name: specific_energy_gains_from_internal_entry.to_dict(),
                specific_heat_demand_calculated_entry.name: specific_heat_demand_calculated_entry.to_dict(),
            }
        )

    def get_heat_distribution_system_kpis(self, building_conditioned_floor_area_in_m2: float) -> None:
        """Get KPIs from heat distriution system like thermal energy delivered."""

        thermal_output_energy_in_kilowatt_hour = None
        specific_thermal_output_energy_in_kilowatt_hour = None
        mean_flow_temperature_in_celsius = None
        mean_return_temperature_in_celsius = None
        mean_temperature_difference_between_flow_and_return_in_celsius = None
        min_flow_temperature_in_celsius = None
        min_return_temperature_in_celsius = None
        min_temperature_difference_between_flow_and_return_in_celsius = None
        max_flow_temperature_in_celsius = None
        max_return_temperature_in_celsius = None
        max_temperature_difference_between_flow_and_return_in_celsius = None

        for wrapped_component in self.wrapped_components:
            if isinstance(wrapped_component.my_component, HeatDistribution):
                wrapped_hds_component = wrapped_component
                for column in self.results.columns:
                    if all(
                        x in column.split(sep=" ")
                        for x in [
                            HeatDistribution.ThermalPowerDelivered,
                            wrapped_hds_component.my_component.component_name,
                        ]
                    ):
                        # take only output values for heating
                        thermal_output_power_values_in_watt = self.results[column].loc[self.results[column] > 0.0]
                        # get energy from power
                        thermal_output_energy_in_kilowatt_hour = self.compute_total_energy_from_power_timeseries(
                            power_timeseries_in_watt=thermal_output_power_values_in_watt,
                            timeresolution=self.simulation_parameters.seconds_per_timestep,
                        )
                        specific_thermal_output_energy_in_kilowatt_hour = (
                            thermal_output_energy_in_kilowatt_hour / building_conditioned_floor_area_in_m2
                        )

                break

        # get flow and return temperatures
        (
            mean_flow_temperature_in_celsius,
            mean_return_temperature_in_celsius,
            mean_temperature_difference_between_flow_and_return_in_celsius,
            max_flow_temperature_in_celsius,
            max_return_temperature_in_celsius,
            max_temperature_difference_between_flow_and_return_in_celsius,
            min_flow_temperature_in_celsius,
            min_return_temperature_in_celsius,
            min_temperature_difference_between_flow_and_return_in_celsius,
        ) = self.get_flow_and_return_temperatures(
            results=self.results,
            output_name_flow_temperature=HeatDistribution.WaterTemperatureInlet,
            output_name_return_temperature=HeatDistribution.WaterTemperatureOutput,
        )

        if None in (
            thermal_output_energy_in_kilowatt_hour,
            specific_thermal_output_energy_in_kilowatt_hour,
            mean_temperature_difference_between_flow_and_return_in_celsius,
            mean_flow_temperature_in_celsius,
            mean_return_temperature_in_celsius,
            min_temperature_difference_between_flow_and_return_in_celsius,
            min_flow_temperature_in_celsius,
            min_return_temperature_in_celsius,
            max_temperature_difference_between_flow_and_return_in_celsius,
            max_flow_temperature_in_celsius,
            max_return_temperature_in_celsius,
        ):
            log.warning(
                "KPI values for heat distribution system are None. "
                "Please check if you have correctly initialized and connected the hds in your system setup or ignore this message."
            )

        thermal_output_energy_hds_entry = KpiEntry(
            name="Thermal output energy of heat distribution system",
            unit="kWh",
            value=thermal_output_energy_in_kilowatt_hour,
            tag=KpiTagEnumClass.HEATDISTRIBUTIONSYSTEM,
        )
        specific_thermal_output_energy_hds_entry = KpiEntry(
            name="Specific thermal output energy of heat distribution system",
            unit="kWh/m2",
            value=specific_thermal_output_energy_in_kilowatt_hour,
            tag=KpiTagEnumClass.HEATDISTRIBUTIONSYSTEM,
        )
        mean_flow_temperature_hds_entry = KpiEntry(
            name="Mean flow temperature of heat distribution system",
            unit="°C",
            value=mean_flow_temperature_in_celsius,
            tag=KpiTagEnumClass.HEATDISTRIBUTIONSYSTEM,
        )
        mean_return_temperature_hds_entry = KpiEntry(
            name="Mean return temperature of heat distribution system",
            unit="°C",
            value=mean_return_temperature_in_celsius,
            tag=KpiTagEnumClass.HEATDISTRIBUTIONSYSTEM,
        )
        mean_temperature_difference_hds_entry = KpiEntry(
            name="Mean temperature difference of heat distribution system",
            unit="°C",
            value=mean_temperature_difference_between_flow_and_return_in_celsius,
            tag=KpiTagEnumClass.HEATDISTRIBUTIONSYSTEM,
        )
        max_flow_temperature_hds_entry = KpiEntry(
            name="Max flow temperature of heat distribution system",
            unit="°C",
            value=max_flow_temperature_in_celsius,
            tag=KpiTagEnumClass.HEATDISTRIBUTIONSYSTEM,
        )
        max_return_temperature_hds_entry = KpiEntry(
            name="Max return temperature of heat distribution system",
            unit="°C",
            value=max_return_temperature_in_celsius,
            tag=KpiTagEnumClass.HEATDISTRIBUTIONSYSTEM,
        )
        max_temperature_difference_hds_entry = KpiEntry(
            name="Max temperature difference of heat distribution system",
            unit="°C",
            value=max_temperature_difference_between_flow_and_return_in_celsius,
            tag=KpiTagEnumClass.HEATDISTRIBUTIONSYSTEM,
        )
        min_flow_temperature_hds_entry = KpiEntry(
            name="Min flow temperature of heat distribution system",
            unit="°C",
            value=min_flow_temperature_in_celsius,
            tag=KpiTagEnumClass.HEATDISTRIBUTIONSYSTEM,
        )
        min_return_temperature_hds_entry = KpiEntry(
            name="Min return temperature of heat distribution system",
            unit="°C",
            value=min_return_temperature_in_celsius,
            tag=KpiTagEnumClass.HEATDISTRIBUTIONSYSTEM,
        )
        min_temperature_difference_hds_entry = KpiEntry(
            name="Min temperature difference of heat distribution system",
            unit="°C",
            value=min_temperature_difference_between_flow_and_return_in_celsius,
            tag=KpiTagEnumClass.HEATDISTRIBUTIONSYSTEM,
        )
        # update kpi collection dict
        self.kpi_collection_dict_unsorted.update(
            {
                thermal_output_energy_hds_entry.name: thermal_output_energy_hds_entry.to_dict(),
                specific_thermal_output_energy_hds_entry.name: specific_thermal_output_energy_hds_entry.to_dict(),
                mean_flow_temperature_hds_entry.name: mean_flow_temperature_hds_entry.to_dict(),
                mean_return_temperature_hds_entry.name: mean_return_temperature_hds_entry.to_dict(),
                mean_temperature_difference_hds_entry.name: mean_temperature_difference_hds_entry.to_dict(),
                max_flow_temperature_hds_entry.name: max_flow_temperature_hds_entry.to_dict(),
                max_return_temperature_hds_entry.name: max_return_temperature_hds_entry.to_dict(),
                max_temperature_difference_hds_entry.name: max_temperature_difference_hds_entry.to_dict(),
                min_flow_temperature_hds_entry.name: min_flow_temperature_hds_entry.to_dict(),
                min_return_temperature_hds_entry.name: min_return_temperature_hds_entry.to_dict(),
                min_temperature_difference_hds_entry.name: min_temperature_difference_hds_entry.to_dict(),
            }
        )

    def get_heatpump_cycles(self, results: pd.DataFrame, component_name: str) -> float:
        """Get the number of cycles of the heat pump for the simulated period."""
        number_of_cycles = 0
        for column in results.columns:

            if all(x in column.split(sep=" ") for x in [MoreAdvancedHeatPumpHPLib.TimeOff, component_name]) or all(
                x in column.split(sep=" ") for x in [HeatPumpHplib.TimeOff, component_name]
            ):
                for index, off_time in enumerate(results[column].values):
                    try:
                        if off_time != 0 and results[column].values[index + 1] == 0:
                            number_of_cycles = number_of_cycles + 1

                    except Exception:
                        pass

        return number_of_cycles

    def get_flow_and_return_temperatures(
        self, results: pd.DataFrame, output_name_flow_temperature: str, output_name_return_temperature: str
    ) -> Tuple[float, float, float, float, float, float, float, float, float]:
        """Get the flow and return temperatures of the heat pump for the simulated period."""
        flow_temperature_list_in_celsius = pd.Series([])
        return_temperature_list_in_celsius = pd.Series([])
        for column in results.columns:

            if all(x in column.split(sep=" ") for x in [output_name_flow_temperature]):
                flow_temperature_list_in_celsius = results[column]
            if all(x in column.split(sep=" ") for x in [output_name_return_temperature]):
                return_temperature_list_in_celsius = results[column]

        # get mean, max and min values of flow and return temperatures
        temperature_diff_flow_and_return_in_celsius = (
            flow_temperature_list_in_celsius - return_temperature_list_in_celsius
        )
        (
            mean_temperature_difference_between_flow_and_return_in_celsius,
            max_temperature_difference_between_flow_and_return_in_celsius,
            min_temperature_difference_between_flow_and_return_in_celsius,
        ) = self.calc_mean_max_min_value(list_or_pandas_series=temperature_diff_flow_and_return_in_celsius)

        (
            mean_flow_temperature_in_celsius,
            max_flow_temperature_in_celsius,
            min_flow_temperature_in_celsius,
        ) = self.calc_mean_max_min_value(list_or_pandas_series=flow_temperature_list_in_celsius)

        (
            mean_return_temperature_in_celsius,
            max_return_temperature_in_celsius,
            min_return_temperature_in_celsius,
        ) = self.calc_mean_max_min_value(list_or_pandas_series=return_temperature_list_in_celsius)

        return (
            mean_flow_temperature_in_celsius,
            mean_return_temperature_in_celsius,
            mean_temperature_difference_between_flow_and_return_in_celsius,
            max_flow_temperature_in_celsius,
            max_return_temperature_in_celsius,
            max_temperature_difference_between_flow_and_return_in_celsius,
            min_flow_temperature_in_celsius,
            min_return_temperature_in_celsius,
            min_temperature_difference_between_flow_and_return_in_celsius,
        )

    def get_heat_pump_energy_performance(
        self,
        results: pd.DataFrame,
        seconds_per_timestep: int,
        component_name: str,
        building_conditioned_floor_area_in_m2: float,
    ) -> Tuple[float, float, float, float, float, float, float, float]:
        """Get energy performance kpis from heat pump over simulated period.

        Transform thermal and electrical power from heat pump in energies.
        """
        output_heating_energy_in_kilowatt_hour = 0.0
        output_cooling_energy_in_kilowatt_hour = 0.0
        electrical_energy_for_heating_in_kilowatt_hour = 1.0
        electrical_energy_for_cooling_in_kilowatt_hour = 1.0

        for column in results.columns:
            if all(
                x in column.split(sep=" ") for x in [MoreAdvancedHeatPumpHPLib.ThermalOutputPowerSH, component_name]
            ) or all(x in column.split(sep=" ") for x in [HeatPumpHplib.ThermalOutputPower, component_name]):
                # take only output values for heating
                heating_output_power_values_in_watt = results[column].loc[results[column] > 0.0]
                # take only output values for cooling
                cooling_output_power_values_in_watt = results[column].loc[results[column] < 0.0]
                # get energy from power
                output_heating_energy_in_kilowatt_hour = self.compute_total_energy_from_power_timeseries(
                    power_timeseries_in_watt=heating_output_power_values_in_watt, timeresolution=seconds_per_timestep
                )
                # for cooling enery use absolute value, not negative value
                output_cooling_energy_in_kilowatt_hour = abs(
                    self.compute_total_energy_from_power_timeseries(
                        power_timeseries_in_watt=cooling_output_power_values_in_watt,
                        timeresolution=seconds_per_timestep,
                    )
                )
            if all(
                x in column.split(sep=" ") for x in [MoreAdvancedHeatPumpHPLib.ElectricalInputPowerSH, component_name]
            ) or all(
                x in column.split(sep=" ") for x in [HeatPumpHplib.ElectricalInputPowerForHeating, component_name]
            ):
                # get electrical energie values for heating
                electrical_energy_for_heating_in_kilowatt_hour = self.compute_total_energy_from_power_timeseries(
                    power_timeseries_in_watt=results[column], timeresolution=seconds_per_timestep
                )
            if all(
                x in column.split(sep=" ")
                for x in [MoreAdvancedHeatPumpHPLib.ElectricalInputPowerForCooling, component_name]
            ) or all(
                x in column.split(sep=" ") for x in [HeatPumpHplib.ElectricalInputPowerForCooling, component_name]
            ):
                # get electrical energie values for cooling
                electrical_energy_for_cooling_in_kilowatt_hour = self.compute_total_energy_from_power_timeseries(
                    power_timeseries_in_watt=results[column], timeresolution=seconds_per_timestep
                )

        # calculate SPF
        if electrical_energy_for_heating_in_kilowatt_hour != 0.0:
            spf = output_heating_energy_in_kilowatt_hour / electrical_energy_for_heating_in_kilowatt_hour
        else:
            spf = 0
        # calculate SEER
        if electrical_energy_for_cooling_in_kilowatt_hour != 0.0:
            seer = output_cooling_energy_in_kilowatt_hour / electrical_energy_for_cooling_in_kilowatt_hour
        else:
            seer = 0
        # calculate specific heat pump thermal output energy for heating
        specific_heating_output_energy_of_heat_pump_in_kilowatt_hour_per_m2 = (
            output_heating_energy_in_kilowatt_hour / building_conditioned_floor_area_in_m2
        )
        # calculate total electricty input energy
        total_electrical_energy_input_in_kilowatt_hour = (
            electrical_energy_for_cooling_in_kilowatt_hour + electrical_energy_for_heating_in_kilowatt_hour
        )

        return (
            spf,
            seer,
            output_heating_energy_in_kilowatt_hour,
            output_cooling_energy_in_kilowatt_hour,
            electrical_energy_for_heating_in_kilowatt_hour,
            electrical_energy_for_cooling_in_kilowatt_hour,
            total_electrical_energy_input_in_kilowatt_hour,
            specific_heating_output_energy_of_heat_pump_in_kilowatt_hour_per_m2,
        )

    def get_heat_pump_cooling_and_heating_times(
        self, results: pd.DataFrame, component_name: str,
    ) -> Tuple[float, float]:
        """Get heating and cooling times of heat pump."""
        heating_time_in_hours = 0.0
        cooling_time_in_hours = 0.0

        for column in results.columns:
            if all(
                x in column.split(sep=" ") for x in [MoreAdvancedHeatPumpHPLib.TimeOnHeating, component_name]
            ) or all(x in column.split(sep=" ") for x in [HeatPumpHplib.TimeOnHeating, component_name]):
                heating_time_in_seconds = sum(results[column])
                heating_time_in_hours = heating_time_in_seconds / 3600
            if all(
                x in column.split(sep=" ") for x in [MoreAdvancedHeatPumpHPLib.TimeOnCooling, component_name]
            ) or all(x in column.split(sep=" ") for x in [HeatPumpHplib.TimeOnCooling, component_name]):
                cooling_time_in_seconds = sum(results[column])
                cooling_time_in_hours = cooling_time_in_seconds / 3600

        return heating_time_in_hours, cooling_time_in_hours

    def get_space_heating_heat_pump_kpis(
        self,
        building_conditioned_floor_area_in_m2: float,
        sh_heat_pump_electricity_consumption_from_grid_in_kilowatt_hour: Optional[float],
        total_electricity_consumption_in_kilowatt_hour: Optional[float],
        total_electricity_consumption_from_grid_in_kilowatt_hour: Optional[float],
    ) -> None:
        """Get some KPIs from Space Heating Heat Pump."""

        number_of_heat_pump_cycles = None
        seasonal_performance_factor = None
        seasonal_energy_efficiency_ratio = None
        heating_output_energy_heatpump_in_kilowatt_hour = None
        cooling_output_energy_heatpump_in_kilowatt_hour = None
        electrical_input_energy_for_heating_in_kilowatt_hour = None
        electrical_input_energy_for_cooling_in_kilowatt_hour = None
        total_electrical_energy_input_in_kilowatt_hour = None
        specific_heating_energy_of_heat_pump_in_kilowatt_hour_per_m2 = None
        heating_time_in_hours = None
        cooling_time_in_hours = None
        mean_flow_temperature_in_celsius = None
        mean_return_temperature_in_celsius = None
        mean_temperature_difference_between_flow_and_return_in_celsius = None
        min_flow_temperature_in_celsius = None
        min_return_temperature_in_celsius = None
        min_temperature_difference_between_flow_and_return_in_celsius = None
        max_flow_temperature_in_celsius = None
        max_return_temperature_in_celsius = None
        max_temperature_difference_between_flow_and_return_in_celsius = None
        relative_electricity_demand_in_percent: Optional[float] = None
        share_of_sh_heat_pump_on_total_electricity_consumption_in_percent: Optional[float] = None
        share_of_sh_heat_pump_on_total_consumption_from_grid_in_percent: Optional[float] = None

        # check if Heat Pump was used in components
        for wrapped_component in self.wrapped_components:

            if isinstance(wrapped_component.my_component, (HeatPumpHplib, MoreAdvancedHeatPumpHPLib)):
                # get number of heat pump cycles over simulated period
                number_of_heat_pump_cycles = self.get_heatpump_cycles(
                    results=self.results, component_name=wrapped_component.my_component.component_name
                )

                # get SPF, SEER and other outputs
                (
                    seasonal_performance_factor,
                    seasonal_energy_efficiency_ratio,
                    heating_output_energy_heatpump_in_kilowatt_hour,
                    cooling_output_energy_heatpump_in_kilowatt_hour,
                    electrical_input_energy_for_heating_in_kilowatt_hour,
                    electrical_input_energy_for_cooling_in_kilowatt_hour,
                    total_electrical_energy_input_in_kilowatt_hour,
                    specific_heating_energy_of_heat_pump_in_kilowatt_hour_per_m2,
                ) = self.get_heat_pump_energy_performance(
                    results=self.results,
                    seconds_per_timestep=self.simulation_parameters.seconds_per_timestep,
                    component_name=wrapped_component.my_component.component_name,
                    building_conditioned_floor_area_in_m2=building_conditioned_floor_area_in_m2,
                )
                # get heating and cooling hours
                (heating_time_in_hours, cooling_time_in_hours) = self.get_heat_pump_cooling_and_heating_times(
                    results=self.results, component_name=wrapped_component.my_component.component_name,
                )

                # get flow and return temperatures
                if isinstance(wrapped_component.my_component, MoreAdvancedHeatPumpHPLib):
                    output_name_flow_temperature = MoreAdvancedHeatPumpHPLib.TemperatureOutputSH
                    output_name_return_temperature = MoreAdvancedHeatPumpHPLib.TemperatureInputSH
                elif isinstance(wrapped_component.my_component, HeatPumpHplib):
                    output_name_flow_temperature = HeatPumpHplib.TemperatureOutput
                    output_name_return_temperature = HeatPumpHplib.TemperatureInputWarmWater

                (
                    mean_flow_temperature_in_celsius,
                    mean_return_temperature_in_celsius,
                    mean_temperature_difference_between_flow_and_return_in_celsius,
                    max_flow_temperature_in_celsius,
                    max_return_temperature_in_celsius,
                    max_temperature_difference_between_flow_and_return_in_celsius,
                    min_flow_temperature_in_celsius,
                    min_return_temperature_in_celsius,
                    min_temperature_difference_between_flow_and_return_in_celsius,
                ) = self.get_flow_and_return_temperatures(
                    results=self.results,
                    output_name_flow_temperature=output_name_flow_temperature,
                    output_name_return_temperature=output_name_return_temperature,
                )

                break

        if None in (
            number_of_heat_pump_cycles,
            seasonal_performance_factor,
            seasonal_energy_efficiency_ratio,
            heating_output_energy_heatpump_in_kilowatt_hour,
            cooling_output_energy_heatpump_in_kilowatt_hour,
            electrical_input_energy_for_heating_in_kilowatt_hour,
            electrical_input_energy_for_cooling_in_kilowatt_hour,
            total_electrical_energy_input_in_kilowatt_hour,
            specific_heating_energy_of_heat_pump_in_kilowatt_hour_per_m2,
            heating_time_in_hours,
            cooling_time_in_hours,
            mean_temperature_difference_between_flow_and_return_in_celsius,
            mean_flow_temperature_in_celsius,
            mean_return_temperature_in_celsius,
            min_temperature_difference_between_flow_and_return_in_celsius,
            min_flow_temperature_in_celsius,
            min_return_temperature_in_celsius,
            max_temperature_difference_between_flow_and_return_in_celsius,
            max_flow_temperature_in_celsius,
            max_return_temperature_in_celsius,
        ):
            log.warning(
                "Some KPI values for advanced heat pump HPLib are None. "
                "Please check if you have correctly initialized and connected the heat pump in your system setup or ignore this message."
            )

        # calculate some more sh heat pump kpis if possible
        if (
            sh_heat_pump_electricity_consumption_from_grid_in_kilowatt_hour is not None
            and total_electrical_energy_input_in_kilowatt_hour is not None
            and total_electricity_consumption_from_grid_in_kilowatt_hour is not None
        ):

            # get relative electricity demand of sh heat pump
            relative_electricity_demand_in_percent = float(
                sh_heat_pump_electricity_consumption_from_grid_in_kilowatt_hour
                / total_electrical_energy_input_in_kilowatt_hour
                * 100
            )
            # share of sh heat pump on total electricity consumption
            share_of_sh_heat_pump_on_total_consumption_from_grid_in_percent = float(
                sh_heat_pump_electricity_consumption_from_grid_in_kilowatt_hour
                / total_electricity_consumption_from_grid_in_kilowatt_hour
                * 100
            )
        if (
            total_electrical_energy_input_in_kilowatt_hour is not None
            and total_electricity_consumption_in_kilowatt_hour is not None
        ):
            # share of sh heat pump on total electricity consumption
            share_of_sh_heat_pump_on_total_electricity_consumption_in_percent = float(
                total_electrical_energy_input_in_kilowatt_hour / total_electricity_consumption_in_kilowatt_hour * 100
            )

        # make kpi entry
        number_of_heat_pump_cycles_entry = KpiEntry(
            name="Number of SH heat pump cycles",
            unit="-",
            value=number_of_heat_pump_cycles,
            tag=KpiTagEnumClass.HEATPUMP_SPACE_HEATING,
        )
        seasonal_performance_factor_entry = KpiEntry(
            name="Seasonal performance factor of SH heat pump",
            unit="-",
            value=seasonal_performance_factor,
            tag=KpiTagEnumClass.HEATPUMP_SPACE_HEATING,
        )
        seasonal_energy_efficiency_entry = KpiEntry(
            name="Seasonal energy efficiency ratio of SH heat pump",
            unit="-",
            value=seasonal_energy_efficiency_ratio,
            tag=KpiTagEnumClass.HEATPUMP_SPACE_HEATING,
        )
        heating_output_energy_heatpump_entry = KpiEntry(
            name="Heating output energy of SH heat pump",
            unit="kWh",
            value=heating_output_energy_heatpump_in_kilowatt_hour,
            tag=KpiTagEnumClass.HEATPUMP_SPACE_HEATING,
        )
        cooling_output_energy_heatpump_entry = KpiEntry(
            name="Cooling output energy of SH heat pump",
            unit="kWh",
            value=cooling_output_energy_heatpump_in_kilowatt_hour,
            tag=KpiTagEnumClass.HEATPUMP_SPACE_HEATING,
        )
        specific_heating_energy_of_heatpump_entry = KpiEntry(
            name="Specific heating energy of SH heat pump",
            unit="kWh/m2",
            value=specific_heating_energy_of_heat_pump_in_kilowatt_hour_per_m2,
            tag=KpiTagEnumClass.HEATPUMP_SPACE_HEATING,
        )
        electrical_input_energy_for_heating_entry = KpiEntry(
            name="Electrical input energy for heating of SH heat pump",
            unit="kWh",
            value=electrical_input_energy_for_heating_in_kilowatt_hour,
            tag=KpiTagEnumClass.HEATPUMP_SPACE_HEATING,
        )
        electrical_input_energy_for_cooling_entry = KpiEntry(
            name="Electrical input energy for cooling of SH heat pump",
            unit="kWh",
            value=electrical_input_energy_for_cooling_in_kilowatt_hour,
            tag=KpiTagEnumClass.HEATPUMP_SPACE_HEATING,
        )
        electrical_input_energy_total_entry = KpiEntry(
            name="Total electrical input energy of SH heat pump",
            unit="kWh",
            value=total_electrical_energy_input_in_kilowatt_hour,
            tag=KpiTagEnumClass.HEATPUMP_SPACE_HEATING,
        )
        sh_heatpump_relative_electricity_demand_entry = KpiEntry(
            name="Relative electricity demand of SH heat pump",
            unit="%",
            value=relative_electricity_demand_in_percent,
            tag=KpiTagEnumClass.HEATPUMP_SPACE_HEATING,
        )
        sh_heatpump_share_on_total_consumption_entry = KpiEntry(
            name="Share of SH heat pump on total electricity consumption",
            unit="%",
            value=share_of_sh_heat_pump_on_total_electricity_consumption_in_percent,
            tag=KpiTagEnumClass.HEATPUMP_SPACE_HEATING,
        )
        sh_heatpump_share_on_total_consumption_from_grid_entry = KpiEntry(
            name="Share of SH heat pump on total grid consumption",
            unit="%",
            value=share_of_sh_heat_pump_on_total_consumption_from_grid_in_percent,
            tag=KpiTagEnumClass.HEATPUMP_SPACE_HEATING,
        )
        heating_hours_entry = KpiEntry(
            name="Heating hours of SH heat pump",
            unit="h",
            value=heating_time_in_hours,
            tag=KpiTagEnumClass.HEATPUMP_SPACE_HEATING,
        )
        cooling_hours_entry = KpiEntry(
            name="Cooling hours of SH heat pump",
            unit="h",
            value=cooling_time_in_hours,
            tag=KpiTagEnumClass.HEATPUMP_SPACE_HEATING,
        )
        electrical_input_energy_for_cooling_entry = KpiEntry(
            name="Electrical input energy for cooling of heat pump",
            unit="kWh",
            value=electrical_input_energy_for_cooling_in_kilowatt_hour,
            tag=KpiTagEnumClass.HEATPUMP_SPACE_HEATING,
        )
        heating_hours_entry = KpiEntry(
            name="Heating hours of heat pump",
            unit="h",
            value=heating_time_in_hours,
            tag=KpiTagEnumClass.HEATPUMP_SPACE_HEATING,
        )
        cooling_hours_entry = KpiEntry(
            name="Cooling hours of heat pump",
            unit="h",
            value=cooling_time_in_hours,
            tag=KpiTagEnumClass.HEATPUMP_SPACE_HEATING,
        )
        mean_flow_temperature_heatpump_entry = KpiEntry(
            name="Mean flow temperature of SH heat pump",
            unit="°C",
            value=mean_flow_temperature_in_celsius,
            tag=KpiTagEnumClass.HEATPUMP_SPACE_HEATING,
        )
        mean_return_temperature_heatpump_entry = KpiEntry(
            name="Mean return temperature of SH heat pump",
            unit="°C",
            value=mean_return_temperature_in_celsius,
            tag=KpiTagEnumClass.HEATPUMP_SPACE_HEATING,
        )
        mean_temperature_difference_heatpump_entry = KpiEntry(
            name="Mean temperature difference of SH heat pump",
            unit="°C",
            value=mean_temperature_difference_between_flow_and_return_in_celsius,
            tag=KpiTagEnumClass.HEATPUMP_SPACE_HEATING,
        )
        max_flow_temperature_heatpump_entry = KpiEntry(
            name="Max flow temperature of SH heat pump",
            unit="°C",
            value=max_flow_temperature_in_celsius,
            tag=KpiTagEnumClass.HEATPUMP_SPACE_HEATING,
        )
        max_return_temperature_heatpump_entry = KpiEntry(
            name="Max return temperature of SH heat pump",
            unit="°C",
            value=max_return_temperature_in_celsius,
            tag=KpiTagEnumClass.HEATPUMP_SPACE_HEATING,
        )
        max_temperature_difference_heatpump_entry = KpiEntry(
            name="Max temperature difference of SH heat pump",
            unit="°C",
            value=max_temperature_difference_between_flow_and_return_in_celsius,
            tag=KpiTagEnumClass.HEATPUMP_SPACE_HEATING,
        )
        min_flow_temperature_heatpump_entry = KpiEntry(
            name="Min flow temperature of SH heat pump",
            unit="°C",
            value=min_flow_temperature_in_celsius,
            tag=KpiTagEnumClass.HEATPUMP_SPACE_HEATING,
        )
        min_return_temperature_heatpump_entry = KpiEntry(
            name="Min return temperature of SH heat pump",
            unit="°C",
            value=min_return_temperature_in_celsius,
            tag=KpiTagEnumClass.HEATPUMP_SPACE_HEATING,
        )
        min_temperature_difference_heatpump_entry = KpiEntry(
            name="Min temperature difference of SH heat pump",
            unit="°C",
            value=min_temperature_difference_between_flow_and_return_in_celsius,
            tag=KpiTagEnumClass.HEATPUMP_SPACE_HEATING,
        )

        # update kpi collection dict
        self.kpi_collection_dict_unsorted.update(
            {
                number_of_heat_pump_cycles_entry.name: number_of_heat_pump_cycles_entry.to_dict(),
                seasonal_performance_factor_entry.name: seasonal_performance_factor_entry.to_dict(),
                seasonal_energy_efficiency_entry.name: seasonal_energy_efficiency_entry.to_dict(),
                heating_output_energy_heatpump_entry.name: heating_output_energy_heatpump_entry.to_dict(),
                cooling_output_energy_heatpump_entry.name: cooling_output_energy_heatpump_entry.to_dict(),
                specific_heating_energy_of_heatpump_entry.name: specific_heating_energy_of_heatpump_entry.to_dict(),
                electrical_input_energy_for_heating_entry.name: electrical_input_energy_for_heating_entry.to_dict(),
                electrical_input_energy_for_cooling_entry.name: electrical_input_energy_for_cooling_entry.to_dict(),
                electrical_input_energy_total_entry.name: electrical_input_energy_total_entry.to_dict(),
                sh_heatpump_relative_electricity_demand_entry.name: sh_heatpump_relative_electricity_demand_entry.to_dict(),
                sh_heatpump_share_on_total_consumption_entry.name: sh_heatpump_share_on_total_consumption_entry.to_dict(),
                sh_heatpump_share_on_total_consumption_from_grid_entry.name: sh_heatpump_share_on_total_consumption_from_grid_entry.to_dict(),
                heating_hours_entry.name: heating_hours_entry.to_dict(),
                cooling_hours_entry.name: cooling_hours_entry.to_dict(),
                mean_flow_temperature_heatpump_entry.name: mean_flow_temperature_heatpump_entry.to_dict(),
                mean_return_temperature_heatpump_entry.name: mean_return_temperature_heatpump_entry.to_dict(),
                mean_temperature_difference_heatpump_entry.name: mean_temperature_difference_heatpump_entry.to_dict(),
                max_flow_temperature_heatpump_entry.name: max_flow_temperature_heatpump_entry.to_dict(),
                max_return_temperature_heatpump_entry.name: max_return_temperature_heatpump_entry.to_dict(),
                max_temperature_difference_heatpump_entry.name: max_temperature_difference_heatpump_entry.to_dict(),
                min_flow_temperature_heatpump_entry.name: min_flow_temperature_heatpump_entry.to_dict(),
                min_return_temperature_heatpump_entry.name: min_return_temperature_heatpump_entry.to_dict(),
                min_temperature_difference_heatpump_entry.name: min_temperature_difference_heatpump_entry.to_dict(),
            }
        )

    def get_dhw_heat_pump_kpis(
        self,
        dhw_heat_pump_electricity_consumption_from_grid_in_kilowatt_hour: Optional[float],
        total_electricity_consumption_in_kilowatt_hour: Optional[float],
        total_electricity_consumption_from_grid_in_kilowatt_hour: Optional[float],
    ) -> None:
        """Check kpi values of domestic hot water heat pump."""

        wrapped_dhw_heat_pump_component = None
        dhw_heat_pump_total_electricity_consumption_in_kilowatt_hour: Optional[float] = None
        dhw_heat_pump_heating_energy_output_in_kilowatt_hour: Optional[float] = None
        relative_electricity_demand_in_percent: Optional[float] = None
        share_of_dhw_heat_pump_on_total_electricity_consumption_in_percent: Optional[float] = None
        share_of_dhw_heat_pump_on_total_consumption_from_grid_in_percent: Optional[float] = None
        # find DHW Heat Pump among the components
        for wrapped_component in self.wrapped_components:
            if isinstance(wrapped_component.my_component, ModularHeatPump):
                if "DHWHeatPump" in wrapped_component.my_component.component_name:
                    wrapped_dhw_heat_pump_component = wrapped_component

            if isinstance(wrapped_component.my_component, MoreAdvancedHeatPumpHPLib):
                if wrapped_component.my_component.with_domestic_hot_water_preparation:
                    wrapped_dhw_heat_pump_component = wrapped_component

        if wrapped_dhw_heat_pump_component is None:
            log.information("No DHWHeatPump could be found. No dhw heat pump KPIs can be calculated.")
            dhw_heat_pump_total_electricity_consumption_in_kilowatt_hour = None
            return

        for column in self.results.columns:
            if all(
                x in column.split(sep=" ")
                for x in [
                    wrapped_dhw_heat_pump_component.my_component.component_name,
                    ModularHeatPump.ElectricityOutput,
                ]
            ) or all(
                x in column.split(sep=" ")
                for x in [
                    wrapped_dhw_heat_pump_component.my_component.component_name,
                    MoreAdvancedHeatPumpHPLib.ElectricalInputPowerDHW,
                ]
            ):
                dhw_heat_pump_total_electricity_consumption_in_watt_series = self.results[column]
                dhw_heat_pump_total_electricity_consumption_in_kilowatt_hour = self.compute_total_energy_from_power_timeseries(
                    power_timeseries_in_watt=dhw_heat_pump_total_electricity_consumption_in_watt_series,
                    timeresolution=self.simulation_parameters.seconds_per_timestep,
                )
            if all(
                x in column.split(sep=" ")
                for x in [
                    wrapped_dhw_heat_pump_component.my_component.component_name,
                    ModularHeatPump.ThermalPowerDelivered,
                ]
            ) or all(
                x in column.split(sep=" ")
                for x in [
                    wrapped_dhw_heat_pump_component.my_component.component_name,
                    MoreAdvancedHeatPumpHPLib.ThermalOutputPowerDHW,
                ]
            ):
                dhw_heat_pump_heating_power_output_in_watt_series = self.results[column]
                dhw_heat_pump_heating_energy_output_in_kilowatt_hour = self.compute_total_energy_from_power_timeseries(
                    power_timeseries_in_watt=dhw_heat_pump_heating_power_output_in_watt_series,
                    timeresolution=self.simulation_parameters.seconds_per_timestep,
                )

        # calculate some more dhw heat pump kpis if possible
        if (
            dhw_heat_pump_electricity_consumption_from_grid_in_kilowatt_hour is not None
            and dhw_heat_pump_total_electricity_consumption_in_kilowatt_hour is not None
            and total_electricity_consumption_from_grid_in_kilowatt_hour is not None
        ):
            # get relative electricity demand of dhw heat pump
            relative_electricity_demand_in_percent = float(
                dhw_heat_pump_electricity_consumption_from_grid_in_kilowatt_hour
                / dhw_heat_pump_total_electricity_consumption_in_kilowatt_hour
                * 100
            )

            # share of dhw heat pump on total electricity consumption
            share_of_dhw_heat_pump_on_total_consumption_from_grid_in_percent = float(
                dhw_heat_pump_electricity_consumption_from_grid_in_kilowatt_hour
                / total_electricity_consumption_from_grid_in_kilowatt_hour
                * 100
            )
        if (
            dhw_heat_pump_total_electricity_consumption_in_kilowatt_hour is not None
            and total_electricity_consumption_in_kilowatt_hour is not None
        ):
            # share of dhw heat pump on total electricity consumption
            share_of_dhw_heat_pump_on_total_electricity_consumption_in_percent = float(
                dhw_heat_pump_total_electricity_consumption_in_kilowatt_hour
                / total_electricity_consumption_in_kilowatt_hour
                * 100
            )

        # make kpi entry
        dhw_heatpump_total_electricity_consumption_entry = KpiEntry(
            name="DHW heat pump total electricity consumption",
            unit="kWh",
            value=dhw_heat_pump_total_electricity_consumption_in_kilowatt_hour,
            tag=KpiTagEnumClass.HEATPUMP_DOMESTIC_HOT_WATER,
        )
        dhw_heatpump_heating_energy_output_entry = KpiEntry(
            name="Heating output energy of DHW heat pump",
            unit="kWh",
            value=dhw_heat_pump_heating_energy_output_in_kilowatt_hour,
            tag=KpiTagEnumClass.HEATPUMP_DOMESTIC_HOT_WATER,
        )
        dhw_heatpump_relative_electricity_demand_entry = KpiEntry(
            name="Relative electricity demand of DHW heat pump",
            unit="%",
            value=relative_electricity_demand_in_percent,
            tag=KpiTagEnumClass.HEATPUMP_DOMESTIC_HOT_WATER,
        )
        dhw_heatpump_share_on_total_consumption_entry = KpiEntry(
            name="Share of DHW heat pump on total electricity consumption",
            unit="%",
            value=share_of_dhw_heat_pump_on_total_electricity_consumption_in_percent,
            tag=KpiTagEnumClass.HEATPUMP_DOMESTIC_HOT_WATER,
        )
        dhw_heatpump_share_on_total_consumption_from_grid_entry = KpiEntry(
            name="Share of DHW heat pump on total grid consumption",
            unit="%",
            value=share_of_dhw_heat_pump_on_total_consumption_from_grid_in_percent,
            tag=KpiTagEnumClass.HEATPUMP_DOMESTIC_HOT_WATER,
        )

        # update kpi collection dict
        self.kpi_collection_dict_unsorted.update(
            {
                dhw_heatpump_total_electricity_consumption_entry.name: dhw_heatpump_total_electricity_consumption_entry.to_dict(),
                dhw_heatpump_heating_energy_output_entry.name: dhw_heatpump_heating_energy_output_entry.to_dict(),
                dhw_heatpump_relative_electricity_demand_entry.name: dhw_heatpump_relative_electricity_demand_entry.to_dict(),
                dhw_heatpump_share_on_total_consumption_entry.name: dhw_heatpump_share_on_total_consumption_entry.to_dict(),
                dhw_heatpump_share_on_total_consumption_from_grid_entry.name: dhw_heatpump_share_on_total_consumption_from_grid_entry.to_dict(),
            }
        )

    def get_occupancy_electricity_kpis(
        self,
        total_electricity_consumption_in_kilowatt_hour: Optional[float],
        total_electricity_consumption_from_grid_in_kilowatt_hour: Optional[float],
        occupancy_electricity_from_grid_in_kilowatt_hour: Optional[float],
    ) -> None:
        """Check electricity kpi values of occupancy."""

        wrapped_occupancy_component = None
        occupancy_total_electricity_consumption_in_kilowatt_hour: Optional[float] = None
        share_of_occupancy_on_total_electricity_consumption_in_percent: Optional[float] = None
        relative_electricity_demand_in_percent: Optional[float] = None
        share_of_occupancy_on_total_consumption_from_grid_in_percent: Optional[float] = None

        for wrapped_component in self.wrapped_components:
            if isinstance(wrapped_component.my_component, UtspLpgConnector):
                wrapped_occupancy_component = wrapped_component
                break
        if not wrapped_occupancy_component:
            log.warning(
                "KPI values for occupancy are None. "
                "Please check if you have correctly initialized and connected the occupancy in your system setup or ignore this message."
            )
            return

        for column in self.results.columns:
            if all(
                x in column.split(sep=" ")
                for x in [wrapped_occupancy_component.my_component.component_name, UtspLpgConnector.ElectricityOutput]
            ):

                occupancy_total_electricity_consumption_in_watt_series = self.results[column]
                occupancy_total_electricity_consumption_in_kilowatt_hour = self.compute_total_energy_from_power_timeseries(
                    power_timeseries_in_watt=occupancy_total_electricity_consumption_in_watt_series,
                    timeresolution=self.simulation_parameters.seconds_per_timestep,
                )
        # calculate some more occupancy kpis if possible
        if (
            occupancy_total_electricity_consumption_in_kilowatt_hour is not None
            and total_electricity_consumption_in_kilowatt_hour is not None
        ):

            # share of occupancy on total electricity consumption
            share_of_occupancy_on_total_electricity_consumption_in_percent = float(
                occupancy_total_electricity_consumption_in_kilowatt_hour
                / total_electricity_consumption_in_kilowatt_hour
                * 100
            )

        if (
            occupancy_electricity_from_grid_in_kilowatt_hour is not None
            and occupancy_total_electricity_consumption_in_kilowatt_hour is not None
            and total_electricity_consumption_from_grid_in_kilowatt_hour is not None
        ):

            # get relative electricity demand of occupancy
            relative_electricity_demand_in_percent = float(
                occupancy_electricity_from_grid_in_kilowatt_hour
                / occupancy_total_electricity_consumption_in_kilowatt_hour
                * 100
            )

            # share of occupancy on total electricity consumption
            share_of_occupancy_on_total_consumption_from_grid_in_percent = float(
                occupancy_electricity_from_grid_in_kilowatt_hour
                / total_electricity_consumption_from_grid_in_kilowatt_hour
                * 100
            )

        # make kpi entry
        occupancy_total_electricity_consumption_entry = KpiEntry(
            name="Residents' total electricity consumption",
            unit="kWh",
            value=occupancy_total_electricity_consumption_in_kilowatt_hour,
            tag=KpiTagEnumClass.RESIDENTS,
        )

        occupancy_share_on_total_consumption_entry = KpiEntry(
            name="Share of residents on total electricity consumption",
            unit="%",
            value=share_of_occupancy_on_total_electricity_consumption_in_percent,
            tag=KpiTagEnumClass.RESIDENTS,
        )
        relative_electricity_demand_entry = KpiEntry(
            name="Relative electricity demand of residents",
            unit="%",
            value=relative_electricity_demand_in_percent,
            tag=KpiTagEnumClass.RESIDENTS,
        )
        occupancy_share_on_grid_consumption_entry = KpiEntry(
            name="Share of residents on total grid consumption",
            unit="%",
            value=share_of_occupancy_on_total_consumption_from_grid_in_percent,
            tag=KpiTagEnumClass.RESIDENTS,
        )

        # update kpi collection dict
        self.kpi_collection_dict_unsorted.update(
            {
                occupancy_total_electricity_consumption_entry.name: occupancy_total_electricity_consumption_entry.to_dict(),
                occupancy_share_on_total_consumption_entry.name: occupancy_share_on_total_consumption_entry.to_dict(),
                relative_electricity_demand_entry.name: relative_electricity_demand_entry.to_dict(),
                occupancy_share_on_grid_consumption_entry.name: occupancy_share_on_grid_consumption_entry.to_dict(),
            }
        )

    def get_grid_consumptions_of_heat_pumps_via_energy_management_kpis(
        self,
    ) -> Tuple[Optional[float], Optional[float], Optional[float]]:
        """Check ems kpi values and get from grid consumptions of heat pumps."""

        wrapped_ems_component = None
        sh_heatpump_electricity_from_grid_in_kilowatt_hour = None
        dhw_heatpump_electricity_from_grid_in_kilowatt_hour = None
        occupancy_electricity_from_grid_in_kilowatt_hour = None

        for wrapped_component in self.wrapped_components:
            if isinstance(wrapped_component.my_component, L2GenericEnergyManagementSystem):
                wrapped_ems_component = wrapped_component
                break
        if not wrapped_ems_component:
            log.information("Could not find the Energy Management System component.")
            return None, None, None

        for column in self.results.columns:

            if all(x in column.split(sep=" ") for x in [wrapped_ems_component.my_component.component_name]):
                for string in column.split(sep=" "):

                    if "ElectricityToOrFromGridOfModularHeatPump" in string.split(
                        sep="_"
                    ) or "ElectricityToOrFromGridOfDHWMoreAdvancedHeatPumpHPLib" in string.split(sep="_"):
                        dhw_hp_electricity_from_grid_in_watt_series = self.results[column].loc[
                            self.results[column] < 0.0
                        ]
                        dhw_heatpump_electricity_from_grid_in_kilowatt_hour = abs(
                            self.compute_total_energy_from_power_timeseries(
                                power_timeseries_in_watt=dhw_hp_electricity_from_grid_in_watt_series,
                                timeresolution=self.simulation_parameters.seconds_per_timestep,
                            )
                        )

                    if "ElectricityToOrFromGridOfSHMoreAdvancedHeatPumpHPLib" in string.split(
                        sep="_"
                    ) or "ElectricityToOrFromGridOfHeatPumpHplib" in string.split(sep="_"):
                        sh_electricity_from_grid_in_watt_series = self.results[column].loc[self.results[column] < 0.0]
                        sh_heatpump_electricity_from_grid_in_kilowatt_hour = abs(
                            self.compute_total_energy_from_power_timeseries(
                                power_timeseries_in_watt=sh_electricity_from_grid_in_watt_series,
                                timeresolution=self.simulation_parameters.seconds_per_timestep,
                            )
                        )
                    if "ElectricityToOrFromGridOfUtspLpgConnector" in string.split(sep="_"):

                        occupancy_electricity_from_grid_in_watt_series = self.results[column].loc[
                            self.results[column] < 0.0
                        ]

                        occupancy_electricity_from_grid_in_kilowatt_hour = abs(
                            self.compute_total_energy_from_power_timeseries(
                                power_timeseries_in_watt=occupancy_electricity_from_grid_in_watt_series,
                                timeresolution=self.simulation_parameters.seconds_per_timestep,
                            )
                        )
        if None in (
            sh_heatpump_electricity_from_grid_in_kilowatt_hour,
            dhw_heatpump_electricity_from_grid_in_kilowatt_hour,
            occupancy_electricity_from_grid_in_kilowatt_hour,
        ):
            log.warning(
                "Some KPI values for the energy management system are None. "
                "Please check if you have correctly initialized and connected the EMS in your system setup or ignore this message."
            )

        # make kpi entry
        sh_heatpump_electricity_from_grid_entry = KpiEntry(
            name="Space heating heat pump electricity from grid",
            unit="kWh",
            value=sh_heatpump_electricity_from_grid_in_kilowatt_hour,
            tag=KpiTagEnumClass.HEATPUMP_SPACE_HEATING,
        )
        dhw_heatpump_electricity_from_grid_entry = KpiEntry(
            name="Domestic hot water heat pump electricity from grid",
            unit="kWh",
            value=dhw_heatpump_electricity_from_grid_in_kilowatt_hour,
            tag=KpiTagEnumClass.HEATPUMP_DOMESTIC_HOT_WATER,
        )
        occupancy_electricity_from_grid_entry = KpiEntry(
            name="Residents' electricity consumption from grid",
            unit="kWh",
            value=occupancy_electricity_from_grid_in_kilowatt_hour,
            tag=KpiTagEnumClass.RESIDENTS,
        )

        # update kpi collection dict
        self.kpi_collection_dict_unsorted.update(
            {
                sh_heatpump_electricity_from_grid_entry.name: sh_heatpump_electricity_from_grid_entry.to_dict(),
                dhw_heatpump_electricity_from_grid_entry.name: dhw_heatpump_electricity_from_grid_entry.to_dict(),
                occupancy_electricity_from_grid_entry.name: occupancy_electricity_from_grid_entry.to_dict(),
            }
        )
        return (
            sh_heatpump_electricity_from_grid_in_kilowatt_hour,
            dhw_heatpump_electricity_from_grid_in_kilowatt_hour,
            occupancy_electricity_from_grid_in_kilowatt_hour,
        )

    def calc_mean_max_min_value(self, list_or_pandas_series: Union[List, pd.Series]) -> Tuple[float, float, float]:
        """Calc mean, max and min values from List or pd.Series with numpy."""

        mean_value = float(np.mean(list_or_pandas_series))
        max_value = float(np.max(list_or_pandas_series))
        min_value = float(np.min(list_or_pandas_series))

        return mean_value, max_value, min_value

    def return_table_for_report(self):
        """Return a table with all kpis for the report."""
        table: List = []
        table.append(["KPI", "Value", "Unit"])

        for kpi_tag, kpi_entries in self.kpi_collection_dict_sorted.items():
            table.append([f"{kpi_tag}", "", ""])
            table.append(["-------------------------------------", "", ""])

            for kpi_name, kpi_entry in kpi_entries.items():
                value = kpi_entry["value"]
                if value is not None:
                    value = round(value, 2)
                unit = kpi_entry["unit"]
                table.append([f"{kpi_name}: ", f"{value}", f"{unit}"])
            table.append(["\n", "\n", "\n"])

        return table

    def sort_kpi_collection_according_to_kpi_tags(self, kpi_collection_dict_unsorted: Dict) -> Dict:
        """Sort KPI collection dict according to KPI tags."""

        kpi_collection_dict_sorted: Dict[str, Dict] = {}
        # get all tags and use as keys for sorted kpi dict
        for entry in kpi_collection_dict_unsorted.values():
            kpi_collection_dict_sorted.update({entry["tag"]: {}})

        # now sort kpi dict entries according to tags
        for kpi_name, entry in kpi_collection_dict_unsorted.items():
            for tag, tag_dict in kpi_collection_dict_sorted.items():
                if entry["tag"] in tag:
                    tag_dict.update({kpi_name: entry})

        return kpi_collection_dict_sorted<|MERGE_RESOLUTION|>--- conflicted
+++ resolved
@@ -25,11 +25,11 @@
 from hisim.components.electricity_meter import ElectricityMeter
 from hisim.components.generic_heat_pump_modular import ModularHeatPump
 from hisim.components.controller_l2_energy_management_system import L2GenericEnergyManagementSystem
-from hisim.components.controller_l2_district_energy_management_system import L2GenericEnergyManagementSystem
 from hisim.loadtypes import ComponentType, InandOutputType, LoadTypes
 from hisim.utils import HISIMPATH
 from hisim import log
 from hisim.postprocessing.postprocessing_datatransfer import PostProcessingDataTransfer
+from hisim.postprocessingoptions import PostProcessingOptions
 
 
 class KpiTagEnumClass(Enum):
@@ -471,27 +471,16 @@
         # go through all wrapped components and try to find electricity meter
         for wrapped_component in self.wrapped_components:
             if isinstance(wrapped_component.my_component, ElectricityMeter):
-<<<<<<< HEAD
                 wrapped_electricity_meter_component = wrapped_component
                 break
 
         if not wrapped_electricity_meter_component:
-=======
-                wrapped_electricty_meter_component = wrapped_component
-                break
-
-        if not wrapped_electricty_meter_component:
->>>>>>> fd49148b
             log.information("Could not find the Electricity Meter component.")
             return None, None
 
         for column in self.results.columns:
 
-<<<<<<< HEAD
             if all(x in column.split(sep=" ") for x in [wrapped_electricity_meter_component.my_component.component_name]):
-=======
-            if all(x in column.split(sep=" ") for x in [wrapped_electricty_meter_component.my_component.component_name]):
->>>>>>> fd49148b
                 for string in column.split(sep=" "):
 
                     if "ElectricityToGrid" in string.split(sep="_") :
