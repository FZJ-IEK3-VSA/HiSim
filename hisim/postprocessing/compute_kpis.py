# clean

"""Postprocessing option computes overall consumption, production,self-consumption and injection as well as selfconsumption rate and autarky rate.

KPis for PV-battery systems in houses:
https://solar.htw-berlin.de/wp-content/uploads/WENIGER-2017-Vergleich-verschiedener-Kennzahlen-zur-Bewertung-von-PV-Batteriesystemen.pdf.
"""

import os
from typing import List, Tuple, Union, Dict, Optional
from pathlib import Path
from dataclasses import dataclass, InitVar
from enum import Enum
import numpy as np
import pandas as pd
from dataclass_wizard import JSONWizard
from hisim.component import ComponentOutput
from hisim.components.heat_distribution_system import HeatDistribution
from hisim.components.building import Building
from hisim.components.more_advanced_heat_pump_hplib import HeatPumpHplibWithTwoOutputs
from hisim.components.simple_hot_water_storage import SimpleHotWaterStorage
from hisim.components.electricity_meter import ElectricityMeter
from hisim.loadtypes import ComponentType, InandOutputType, LoadTypes
from hisim.utils import HISIMPATH
from hisim import log
from hisim.postprocessing.postprocessing_datatransfer import PostProcessingDataTransfer
from hisim.postprocessingoptions import PostProcessingOptions


class KpiTagEnumClass(Enum):

    """Determine KPI tags as enums."""

    GENERAL = "General"
    COSTS_AND_EMISSIONS = "Costs and Emissions"
    BUILDING = "Building"
    HEATDISTRIBUTIONSYSTEM = "Heat Distribution System"
    HEATPUMP = "Heat Pump"


@dataclass
class KpiEntry(JSONWizard):

    """Class for storing one kpi entry."""

    name: str
    unit: str
    value: Optional[float]
    description: Optional[str] = None
    tag: Optional[KpiTagEnumClass] = None


@dataclass
class KpiGenerator(JSONWizard):

    """Class for generating and calculating key performance indicators."""

    post_processing_data_transfer: InitVar[PostProcessingDataTransfer]

    def __post_init__(self, post_processing_data_transfer):
        """Build the dataclass from input data."""
        self.kpi_collection_dict_unsorted: Dict = {}
        self.create_kpi_collection(post_processing_data_transfer)
        self.kpi_collection_dict_sorted = self.sort_kpi_collection_according_to_kpi_tags(
            kpi_collection_dict_unsorted=self.kpi_collection_dict_unsorted
        )
        self.return_table_for_report()

    def create_kpi_collection(self, post_processing_data_transfer):
        """Create kpi collection and write back into post processing data transfer."""

        # get important variables
        self.wrapped_components = post_processing_data_transfer.wrapped_components
        self.results = post_processing_data_transfer.results
        self.all_outputs = post_processing_data_transfer.all_outputs
        self.simulation_parameters = post_processing_data_transfer.simulation_parameters

        # get filtered result dataframe
        self.filtered_result_dataframe = self.filter_results_according_to_postprocessing_flags(
            all_outputs=self.all_outputs, results=self.results
        )

        # get consumption and production and store in kpi collection
        (
            total_electricity_consumption_in_kilowatt_hour,
            total_electricity_production_in_kilowatt_hour,
            pv_production_in_kilowatt_hour,
        ) = self.compute_electricity_consumption_and_production(result_dataframe=self.filtered_result_dataframe)

        # get ratio between total production and total consumption
        self.compute_ratio_between_two_values_and_set_as_kpi(
            denominator_value=total_electricity_production_in_kilowatt_hour,
            numerator_value=total_electricity_consumption_in_kilowatt_hour,
            kpi_name="Ratio between total production and total consumption",
        )
        # get ratio between pv production and total consumption
        self.compute_ratio_between_two_values_and_set_as_kpi(
            denominator_value=pv_production_in_kilowatt_hour,
            numerator_value=total_electricity_consumption_in_kilowatt_hour,
            kpi_name="Ratio between PV production and total consumption",
        )

        # get self-consumption, autarkie, injection, battery losses
        (
            grid_injection_in_kilowatt_hour,
            self_consumption_in_kilowatt_hour,
            self.filtered_result_dataframe,
        ) = self.compute_self_consumption_injection_autarky_and_battery_losses(
            result_dataframe=self.filtered_result_dataframe,
            electricity_consumption_in_kilowatt_hour=total_electricity_consumption_in_kilowatt_hour,
            electricity_production_in_kilowatt_hour=total_electricity_production_in_kilowatt_hour,
        )
        # get electricity to and from grid
        (
            total_electricity_from_grid_in_kwh,
            total_electricity_to_grid_in_kwh,
        ) = self.get_electricity_to_and_from_grid_from_electricty_meter()
        # get relative electricity demand
        relative_electricity_demand_from_grid_in_percent = self.compute_relative_electricity_demand(
            total_electricity_consumption_in_kilowatt_hour=total_electricity_consumption_in_kilowatt_hour,
            electricity_from_grid_in_kilowatt_hour=total_electricity_from_grid_in_kwh,
        )
        # get self-consumption rate according to solar htw berlin
        self.compute_self_consumption_rate_according_to_solar_htw_berlin(
            total_electricity_production_in_kilowatt_hour=total_electricity_production_in_kilowatt_hour,
            electricity_to_grid_in_kilowatt_hour=total_electricity_to_grid_in_kwh,
        )
        # get autarky rate according to solar htw berlin
        self.compute_autarky_according_to_solar_htw_berlin(
            relative_electricty_demand_in_percent=relative_electricity_demand_from_grid_in_percent
        )

        # get energy prices and co2 emissions
        self.compute_energy_prices_and_co2_emission(
            result_dataframe=self.filtered_result_dataframe,
            injection=self.filtered_result_dataframe["grid_injection_in_watt"],
            self_consumption=self.filtered_result_dataframe["self_consumption_in_watt"],
            electricity_production_in_kilowatt_hour=total_electricity_production_in_kilowatt_hour,
            electricity_consumption_in_kilowatt_hour=total_electricity_consumption_in_kilowatt_hour,
            grid_injection_in_kilowatt_hour=grid_injection_in_kilowatt_hour,
            self_consumption_in_kilowatt_hour=self_consumption_in_kilowatt_hour,
        )
        # get capex and opex costs
        self.read_opex_and_capex_costs_from_results()
        # get building performance indicators
        building_conditioned_floor_area_in_m2 = self.get_building_kpis()
        # get heat distriution system kpis
        self.get_heat_distribution_system_kpis(
            building_conditioned_floor_area_in_m2=building_conditioned_floor_area_in_m2
        )
        # get heat pump performance indicators
        self.get_heat_pump_kpis(building_conditioned_floor_area_in_m2=building_conditioned_floor_area_in_m2)

    def filter_results_according_to_postprocessing_flags(
        self, all_outputs: List, results: pd.DataFrame
    ) -> pd.DataFrame:
        """Filter results according to postprocessing flags and get consumption, production, battery charge and battery discharge.

        Also evaluates battery charge and discharge, because it is relevant for self consumption rates.
        To be recognised as production the connected outputs need a postprocessing flag: InandOutputType.ELECTRICITY_PRODUCTION,
        consumption is flagged with either InandOutputType.ELECTRICITY_CONSUMPTION_UNCONTROLLED or InandOutputType.ELECTRICITY_CONSUMPTION_EMS_CONTROLLED,
        storage charge/discharge is flagged with InandOutputType.CHARGE_DISCHARGE. For batteries to be considered as wished, they additionally need the
        Component itself as postprocesessing flag: ComponentType.CAR_BATTERY or ComponentType.BATTERY
        """

        # initialize columns consumption, production, battery_charge, battery_discharge, storage
        total_consumption_ids = []
        total_production_ids = []
        pv_production_ids = []
        battery_charge_discharge_ids = []

        index: int
        output: ComponentOutput

        for index, output in enumerate(all_outputs):
            if output.postprocessing_flag is not None:
                if InandOutputType.ELECTRICITY_PRODUCTION in output.postprocessing_flag:
                    total_production_ids.append(index)

                elif (
                    InandOutputType.ELECTRICITY_PRODUCTION in output.postprocessing_flag
                    and ComponentType.PV in output.postprocessing_flag
                ):
                    pv_production_ids.append(index)

                elif (
                    InandOutputType.ELECTRICITY_CONSUMPTION_EMS_CONTROLLED in output.postprocessing_flag
                    or InandOutputType.ELECTRICITY_CONSUMPTION_UNCONTROLLED in output.postprocessing_flag
                ):
                    total_consumption_ids.append(index)

                elif InandOutputType.CHARGE_DISCHARGE in output.postprocessing_flag:
                    if ComponentType.BATTERY in output.postprocessing_flag:
                        battery_charge_discharge_ids.append(index)
                    elif ComponentType.CAR_BATTERY in output.postprocessing_flag:
                        total_consumption_ids.append(index)
            else:
                continue

        result_dataframe = pd.DataFrame()
        result_dataframe["total_consumption"] = (
            pd.DataFrame(results.iloc[:, total_consumption_ids]).clip(lower=0).sum(axis=1)
        )
        result_dataframe["total_production"] = (
            pd.DataFrame(results.iloc[:, total_production_ids]).clip(lower=0).sum(axis=1)
        )
        result_dataframe["pv_production"] = (
            pd.DataFrame(results.iloc[:, total_production_ids]).clip(lower=0).sum(axis=1)
        )

        result_dataframe["battery_charge"] = (
            pd.DataFrame(results.iloc[:, battery_charge_discharge_ids]).clip(lower=0).sum(axis=1)
        )
        result_dataframe["battery_discharge"] = pd.DataFrame(results.iloc[:, battery_charge_discharge_ids]).clip(
            upper=0
        ).sum(axis=1) * (-1)

        return result_dataframe

    def compute_total_energy_from_power_timeseries(
        self, power_timeseries_in_watt: pd.Series, timeresolution: int
    ) -> float:
        """Computes the energy in kWh from a power timeseries in W."""
        if power_timeseries_in_watt.empty:
            return 0.0

        energy_in_kilowatt_hour = float(power_timeseries_in_watt.sum() * timeresolution / 3.6e6)
        return energy_in_kilowatt_hour

    def compute_electricity_consumption_and_production(
        self, result_dataframe: pd.DataFrame
    ) -> Tuple[float, float, float]:
        """Compute electricity consumption and production."""

        # sum consumption and production over time
        total_electricity_consumption_in_kilowatt_hour = self.compute_total_energy_from_power_timeseries(
            power_timeseries_in_watt=result_dataframe["total_consumption"],
            timeresolution=self.simulation_parameters.seconds_per_timestep,
        )

        total_electricity_production_in_kilowatt_hour = self.compute_total_energy_from_power_timeseries(
            power_timeseries_in_watt=result_dataframe["total_production"],
            timeresolution=self.simulation_parameters.seconds_per_timestep,
        )
        pv_production_in_kilowatt_hour = self.compute_total_energy_from_power_timeseries(
            power_timeseries_in_watt=result_dataframe["pv_production"],
            timeresolution=self.simulation_parameters.seconds_per_timestep,
        )

        # make kpi entry
        total_consumtion_entry = KpiEntry(
            name="Total electricity consumption",
            unit="kWh",
            value=total_electricity_consumption_in_kilowatt_hour,
            tag=KpiTagEnumClass.GENERAL,
        )
        total_production_entry = KpiEntry(
            name="Total electricity production",
            unit="kWh",
            value=total_electricity_production_in_kilowatt_hour,
            tag=KpiTagEnumClass.GENERAL,
        )
        pv_production_entry = KpiEntry(
            name="PV production", unit="kWh", value=pv_production_in_kilowatt_hour, tag=KpiTagEnumClass.GENERAL
        )

        # update kpi collection dict
        self.kpi_collection_dict_unsorted.update(
            {
                total_consumtion_entry.name: total_consumtion_entry.to_dict(),
                total_production_entry.name: total_production_entry.to_dict(),
                pv_production_entry.name: pv_production_entry.to_dict(),
            }
        )

        return (
            total_electricity_consumption_in_kilowatt_hour,
            total_electricity_production_in_kilowatt_hour,
            pv_production_in_kilowatt_hour,
        )

    def compute_self_consumption_injection_autarky_and_battery_losses(
        self,
        result_dataframe: pd.DataFrame,
        electricity_production_in_kilowatt_hour: float,
        electricity_consumption_in_kilowatt_hour: float,
    ) -> Tuple[float, float, pd.DataFrame]:
        """Computes the self consumption, grid injection, autarky and battery losses if electricty production is bigger than zero."""

        if electricity_production_in_kilowatt_hour > 0:
            # account for battery
            production_with_battery = result_dataframe["total_production"] + result_dataframe["battery_discharge"]
            consumption_with_battery = result_dataframe["total_consumption"] + result_dataframe["battery_charge"]

            # evaluate injection and sum over time
            grid_injection_series_in_watt: pd.Series = production_with_battery - consumption_with_battery

            # evaluate self consumption and immidiately sum over time
            # battery is charged (counting to consumption) and discharged (counting to production)
            # -> only one direction can be counted, otherwise the self-consumption can be greater than 100.
            # Here the production side is counted (battery_discharge).
            self_consumption_series_in_watt: pd.Series = (
                pd.concat(
                    (
                        production_with_battery[production_with_battery <= result_dataframe["total_consumption"]],
                        result_dataframe["total_consumption"][
                            result_dataframe["total_consumption"] < production_with_battery
                        ],
                    )
                )
                .groupby(level=0)
                .sum()
            )

            grid_injection_in_kilowatt_hour = self.compute_total_energy_from_power_timeseries(
                power_timeseries_in_watt=grid_injection_series_in_watt[grid_injection_series_in_watt > 0],
                timeresolution=self.simulation_parameters.seconds_per_timestep,
            )

            self_consumption_in_kilowatt_hour = self.compute_total_energy_from_power_timeseries(
                power_timeseries_in_watt=self_consumption_series_in_watt,
                timeresolution=self.simulation_parameters.seconds_per_timestep,
            )

            # compute self consumption rate and autarkie rate
            self_consumption_rate_in_percent = 100 * (
                self_consumption_in_kilowatt_hour / electricity_production_in_kilowatt_hour
            )
            autarky_rate_in_percent = 100 * (
                self_consumption_in_kilowatt_hour / electricity_consumption_in_kilowatt_hour
            )
            if autarky_rate_in_percent > 100:
                raise ValueError(
                    "The autarky rate should not be over 100 %. Something is wrong here. Please check your code."
                )

            # compute battery losses
            battery_losses_in_kilowatt_hour = self.compute_battery_losses(result_dataframe=result_dataframe)

        else:
            self_consumption_series_in_watt = pd.Series([])
            grid_injection_series_in_watt = pd.Series([])
            self_consumption_in_kilowatt_hour = 0
            grid_injection_in_kilowatt_hour = 0
            self_consumption_rate_in_percent = 0
            autarky_rate_in_percent = 0
            battery_losses_in_kilowatt_hour = 0

        # add injection and self-consumption timeseries to result dataframe
        result_dataframe["self_consumption_in_watt"] = self_consumption_series_in_watt
        result_dataframe["grid_injection_in_watt"] = grid_injection_series_in_watt

        # make kpi entry
        grid_injection_entry = KpiEntry(
            name="Grid injection", unit="kWh", value=grid_injection_in_kilowatt_hour, tag=KpiTagEnumClass.GENERAL
        )
        self_consumption_entry = KpiEntry(
            name="Self-consumption", unit="kWh", value=self_consumption_in_kilowatt_hour, tag=KpiTagEnumClass.GENERAL
        )
        self_consumption_rate_entry = KpiEntry(
            name="Self-consumption rate", unit="%", value=self_consumption_rate_in_percent, tag=KpiTagEnumClass.GENERAL
        )
        autarkie_rate_entry = KpiEntry(
            name="Autarky rate", unit="%", value=autarky_rate_in_percent, tag=KpiTagEnumClass.GENERAL
        )
        battery_losses_entry = KpiEntry(
            name="Battery losses", unit="kWh", value=battery_losses_in_kilowatt_hour, tag=KpiTagEnumClass.GENERAL
        )

        # update kpi collection dict
        self.kpi_collection_dict_unsorted.update(
            {
                grid_injection_entry.name: grid_injection_entry.to_dict(),
                self_consumption_entry.name: self_consumption_entry.to_dict(),
                self_consumption_rate_entry.name: self_consumption_rate_entry.to_dict(),
                autarkie_rate_entry.name: autarkie_rate_entry.to_dict(),
                battery_losses_entry.name: battery_losses_entry.to_dict(),
            }
        )
        return grid_injection_in_kilowatt_hour, self_consumption_in_kilowatt_hour, result_dataframe

    def compute_battery_losses(self, result_dataframe: pd.DataFrame) -> float:
        """Compute battery losses."""

        if not result_dataframe["battery_charge"].empty:
            battery_losses_in_kilowatt_hour = self.compute_total_energy_from_power_timeseries(
                power_timeseries_in_watt=result_dataframe["battery_charge"],
                timeresolution=self.simulation_parameters.seconds_per_timestep,
            ) - self.compute_total_energy_from_power_timeseries(
                power_timeseries_in_watt=result_dataframe["battery_discharge"],
                timeresolution=self.simulation_parameters.seconds_per_timestep,
            )
        else:
            battery_losses_in_kilowatt_hour = 0.0

        return battery_losses_in_kilowatt_hour

    def get_electricity_to_and_from_grid_from_electricty_meter(self) -> Tuple[Optional[float], Optional[float]]:
        """Get the electricity injected into the grid or taken from grid measured by the electricity meter."""
        total_energy_from_grid_in_kwh = None
        total_energy_to_grid_in_kwh = None
        # go through all wrapped components and try to find electricity meter
        for wrapped_component in self.wrapped_components:
            if isinstance(wrapped_component.my_component, ElectricityMeter):
                total_energy_from_grid_in_kwh = wrapped_component.my_component.config.total_energy_from_grid_in_kwh
                total_energy_to_grid_in_kwh = wrapped_component.my_component.config.total_energy_to_grid_in_kwh

                break
        if total_energy_from_grid_in_kwh is None and total_energy_to_grid_in_kwh is None:
            log.warning(
                "KPI values for total energy to and from grid are None. "
                "Please check if you have correctly initialized and connected the electricity meter in your system setup. "
                f"Also check if you chose no. {str(PostProcessingOptions.COMPUTE_OPEX)} in your postprocessing options because this "
                "option is responsible for writing the energy to/from grid values into the electricity meter config."
            )
        # make kpi entry
        total_energy_from_grid_in_kwh_entry = KpiEntry(
            name="Total energy from grid", unit="kWh", value=total_energy_from_grid_in_kwh, tag=KpiTagEnumClass.GENERAL
        )
        total_energy_to_grid_in_kwh_entry = KpiEntry(
            name="Total energy to grid", unit="kWh", value=total_energy_to_grid_in_kwh, tag=KpiTagEnumClass.GENERAL
        )

        # update kpi collection dict
        self.kpi_collection_dict_unsorted.update(
            {
                total_energy_from_grid_in_kwh_entry.name: total_energy_from_grid_in_kwh_entry.to_dict(),
                total_energy_to_grid_in_kwh_entry.name: total_energy_to_grid_in_kwh_entry.to_dict(),
            }
        )
        return total_energy_from_grid_in_kwh, total_energy_to_grid_in_kwh

    def compute_relative_electricity_demand(
        self,
        total_electricity_consumption_in_kilowatt_hour: float,
        electricity_from_grid_in_kilowatt_hour: Optional[float],
    ) -> Optional[float]:
        """Return the relative electricity demand."""
        if electricity_from_grid_in_kilowatt_hour is None:
            relative_electricity_demand_from_grid_in_percent = None
        else:
            relative_electricity_demand_from_grid_in_percent = (
                round(electricity_from_grid_in_kilowatt_hour, 2)
                / round(total_electricity_consumption_in_kilowatt_hour, 2)
                * 100
            )
            if relative_electricity_demand_from_grid_in_percent > 100:
                raise ValueError(
                    "The relative elecricity demand should not be over 100 %. Something is wrong here. Please check your code."
                    f"Electricity from grid {electricity_from_grid_in_kilowatt_hour} kWh, "
                    f"total electricity consumption {total_electricity_consumption_in_kilowatt_hour} kWh."
                )

        # make kpi entry
        relative_electricity_demand_entry = KpiEntry(
            name="Relative electricity demand from grid",
            unit="%",
            value=relative_electricity_demand_from_grid_in_percent,
            tag=KpiTagEnumClass.GENERAL,
        )

        # update kpi collection dict
        self.kpi_collection_dict_unsorted.update(
            {relative_electricity_demand_entry.name: relative_electricity_demand_entry.to_dict()}
        )
        return relative_electricity_demand_from_grid_in_percent

    def compute_autarky_according_to_solar_htw_berlin(
        self, relative_electricty_demand_in_percent: Optional[float],
    ) -> None:
        """Return the autarky rate according to solar htw berlin.

        https://solar.htw-berlin.de/wp-content/uploads/WENIGER-2017-Vergleich-verschiedener-Kennzahlen-zur-Bewertung-von-PV-Batteriesystemen.pdf.
        """
        if relative_electricty_demand_in_percent is None:
            autraky_rate_in_percent = None
        else:
            autraky_rate_in_percent = 100 - relative_electricty_demand_in_percent
            if autraky_rate_in_percent > 100:
                raise ValueError(
                    "The autarky rate should not be over 100 %. Something is wrong here. Please check your code. "
                    f"The realtive electricity demand is {relative_electricty_demand_in_percent} %. "
                )

        # make kpi entry
        autarky_rate_entry = KpiEntry(
            name="Autarky rate according to solar htw berlin",
            unit="%",
            value=autraky_rate_in_percent,
            tag=KpiTagEnumClass.GENERAL,
        )

        # update kpi collection dict
        self.kpi_collection_dict_unsorted.update({autarky_rate_entry.name: autarky_rate_entry.to_dict()})

    def compute_ratio_between_two_values_and_set_as_kpi(
        self, denominator_value: float, numerator_value: float, kpi_name: str
    ) -> None:
        """Compute the ratio of two values.

        ratio = denominator / numerator * 100 [%].
        """
        ratio_in_percent = denominator_value / numerator_value * 100
        # make kpi entry
        ratio_in_percent_entry = KpiEntry(name=kpi_name, unit="%", value=ratio_in_percent, tag=KpiTagEnumClass.GENERAL)

        # update kpi collection dict
        self.kpi_collection_dict_unsorted.update({ratio_in_percent_entry.name: ratio_in_percent_entry.to_dict()})

    def compute_self_consumption_rate_according_to_solar_htw_berlin(
        self,
        total_electricity_production_in_kilowatt_hour: float,
        electricity_to_grid_in_kilowatt_hour: Optional[float],
    ) -> None:
        """Return self-consumption according to solar htw berlin.

        https://solar.htw-berlin.de/wp-content/uploads/WENIGER-2017-Vergleich-verschiedener-Kennzahlen-zur-Bewertung-von-PV-Batteriesystemen.pdf.
        https://academy.dualsun.com/hc/en-us/articles/360018456939-How-is-the-self-consumption-rate-calculated-on-MyDualSun.
        """
        if electricity_to_grid_in_kilowatt_hour is None or total_electricity_production_in_kilowatt_hour == 0:
            self_consumption_rate_in_percent = None
        else:
            self_consumption_rate_in_percent = (
                (total_electricity_production_in_kilowatt_hour - electricity_to_grid_in_kilowatt_hour)
                / total_electricity_production_in_kilowatt_hour
                * 100
            )
            if self_consumption_rate_in_percent > 100:
                raise ValueError(
                    "The self-consumption rate should not be over 100 %. Something is wrong here. Please check your code."
                    f"Electricity to grid {electricity_to_grid_in_kilowatt_hour} kWh, "
                    f"total electricity production {total_electricity_production_in_kilowatt_hour} kWh."
                )

        # make kpi entry
        self_consumption_rate_entry = KpiEntry(
            name="Self-consumption rate according to solar htw berlin",
            unit="%",
            value=self_consumption_rate_in_percent,
            tag=KpiTagEnumClass.GENERAL,
        )

        # update kpi collection dict
        self.kpi_collection_dict_unsorted.update(
            {self_consumption_rate_entry.name: self_consumption_rate_entry.to_dict()}
        )

    def read_in_fuel_costs(self) -> pd.DataFrame:
        """Reads data for costs and co2 emissions of fuels from csv."""
        price_frame = pd.read_csv(HISIMPATH["fuel_costs"], sep=";", usecols=[0, 2, 4])
        price_frame.index = price_frame["fuel type"]  # type: ignore
        price_frame.drop(columns=["fuel type"], inplace=True)
        return price_frame

    def search_electricity_prices_in_results(
        self, all_outputs: List, results: pd.DataFrame
    ) -> Tuple["pd.Series[float]", "pd.Series[float]"]:
        """Extracts electricity price consumption and electricity price production from results."""
        electricity_price_consumption = pd.Series(dtype=pd.Float64Dtype())  # type: pd.Series[float]
        electricity_price_injection = pd.Series(dtype=pd.Float64Dtype())  # type: pd.Series[float]
        for index, output in enumerate(all_outputs):
            if output.postprocessing_flag is not None:
                if LoadTypes.PRICE in output.postprocessing_flag:
                    if InandOutputType.ELECTRICITY_CONSUMPTION in output.postprocessing_flag:
                        electricity_price_consumption = results.iloc[:, index]
                    elif InandOutputType.ELECTRICITY_INJECTION in output.postprocessing_flag:
                        electricity_price_injection = results.iloc[:, index]
                    else:
                        continue
        return electricity_price_consumption, electricity_price_injection

    def get_euro_and_co2(
        self, fuel_costs: pd.DataFrame, fuel: Union[LoadTypes, InandOutputType]
    ) -> Tuple[float, float]:
        """Returns cost (Euro) of kWh of fuel and CO2 consumption (kg) of kWh of fuel."""
        column = fuel_costs.iloc[fuel_costs.index == fuel.value]
        return (float(column["Cost"].iloc[0]), float(column["Footprint"].iloc[0]))

    def compute_cost_of_fuel_type(
        self, results: pd.DataFrame, all_outputs: List, timeresolution: int, price_frame: pd.DataFrame, fuel: LoadTypes,
    ) -> Tuple[float, float]:
        """Computes the cost of the fuel type."""
        fuel_consumption = pd.Series(dtype=pd.Float64Dtype())  # type: pd.Series[float]
        for index, output in enumerate(all_outputs):
            if output.postprocessing_flag is not None:
                if InandOutputType.FUEL_CONSUMPTION in output.postprocessing_flag:
                    if fuel in output.postprocessing_flag:
                        fuel_consumption = results.iloc[:, index]
                    else:
                        continue
        if not fuel_consumption.empty:
            if fuel in [LoadTypes.ELECTRICITY, LoadTypes.GAS, LoadTypes.DISTRICTHEATING]:
                consumption_sum = self.compute_total_energy_from_power_timeseries(
                    power_timeseries_in_watt=fuel_consumption, timeresolution=timeresolution
                )
            # convert from Wh to kWh
            elif fuel in [LoadTypes.GAS, LoadTypes.DISTRICTHEATING]:
                consumption_sum = sum(fuel_consumption) * 1e-3
            # stay with liters
            else:
                consumption_sum = sum(fuel_consumption)
        else:
            consumption_sum = 0

        price, co2 = self.get_euro_and_co2(fuel_costs=price_frame, fuel=fuel)
        return consumption_sum * price, consumption_sum * co2

    def compute_energy_prices_and_co2_emission(
        self,
        result_dataframe: pd.DataFrame,
        injection: pd.Series,
        self_consumption: pd.Series,
        electricity_production_in_kilowatt_hour: float,
        electricity_consumption_in_kilowatt_hour: float,
        grid_injection_in_kilowatt_hour: float,
        self_consumption_in_kilowatt_hour: float,
    ) -> None:
        """Compute energy prices and co2 emissions."""

        # initialize prices
        costs_for_energy_use_in_euro = 0.0
        co2_emitted_due_to_energy_use_in_kilogram = 0.0

        price_frame = self.read_in_fuel_costs()

        (electricity_price_consumption, electricity_price_injection,) = self.search_electricity_prices_in_results(
            all_outputs=self.all_outputs, results=self.results
        )
        # Electricity Price
        electricity_price_constant, co2_price_constant = self.get_euro_and_co2(
            fuel_costs=price_frame, fuel=LoadTypes.ELECTRICITY
        )
        electricity_inj_price_constant, _ = self.get_euro_and_co2(fuel_costs=price_frame, fuel=LoadTypes.ELECTRICITY)

        if electricity_production_in_kilowatt_hour > 0:
            # evaluate electricity price
            if not electricity_price_injection.empty:
                costs_for_energy_use_in_euro = (
                    costs_for_energy_use_in_euro
                    - self.compute_total_energy_from_power_timeseries(
                        power_timeseries_in_watt=injection[injection > 0] * electricity_price_injection[injection > 0],
                        timeresolution=self.simulation_parameters.seconds_per_timestep,
                    )
                )
                costs_for_energy_use_in_euro = (
                    costs_for_energy_use_in_euro
                    + self.compute_total_energy_from_power_timeseries(
                        power_timeseries_in_watt=result_dataframe["total_consumption"] - self_consumption,
                        timeresolution=self.simulation_parameters.seconds_per_timestep,
                    )
                )  # Todo: is this correct? (maybe not so important, only used if generic_price_signal is used
            else:
                costs_for_energy_use_in_euro = (
                    costs_for_energy_use_in_euro
                    - grid_injection_in_kilowatt_hour * electricity_inj_price_constant
                    + (electricity_consumption_in_kilowatt_hour - self_consumption_in_kilowatt_hour)
                    * electricity_price_constant
                )

        else:
            if not electricity_price_consumption.empty:
                # substract self consumption from consumption for bill calculation
                costs_for_energy_use_in_euro = (
                    costs_for_energy_use_in_euro
                    + self.compute_total_energy_from_power_timeseries(
                        power_timeseries_in_watt=result_dataframe["total_consumption"] * electricity_price_consumption,
                        timeresolution=self.simulation_parameters.seconds_per_timestep,
                    )
                )
            else:
                costs_for_energy_use_in_euro = (
                    costs_for_energy_use_in_euro + electricity_consumption_in_kilowatt_hour * electricity_price_constant
                )

        co2_emitted_due_to_energy_use_in_kilogram = (
            co2_emitted_due_to_energy_use_in_kilogram
            + (electricity_consumption_in_kilowatt_hour - self_consumption_in_kilowatt_hour) * co2_price_constant
        )

        # compute cost and co2 for LoadTypes other than electricity
        for fuel in [
            LoadTypes.GAS,
            LoadTypes.OIL,
            LoadTypes.DISTRICTHEATING,
            LoadTypes.DIESEL,
        ]:
            fuel_price, fuel_co2 = self.compute_cost_of_fuel_type(
                results=self.results,
                all_outputs=self.all_outputs,
                timeresolution=self.simulation_parameters.seconds_per_timestep,
                price_frame=price_frame,
                fuel=fuel,
            )
            co2_emitted_due_to_energy_use_in_kilogram = co2_emitted_due_to_energy_use_in_kilogram + fuel_co2
            costs_for_energy_use_in_euro = costs_for_energy_use_in_euro + fuel_price

        # make kpi entry
        costs_for_energy_use_entry = KpiEntry(
            name="Cost for energy use",
            unit="EUR",
            value=costs_for_energy_use_in_euro,
            tag=KpiTagEnumClass.COSTS_AND_EMISSIONS,
        )
        co2_emission_entry = KpiEntry(
            name="CO2 emission due to energy use",
            unit="kg",
            value=co2_emitted_due_to_energy_use_in_kilogram,
            tag=KpiTagEnumClass.COSTS_AND_EMISSIONS,
        )

        # update kpi collection dict
        self.kpi_collection_dict_unsorted.update(
            {
                costs_for_energy_use_entry.name: costs_for_energy_use_entry.to_dict(),
                co2_emission_entry.name: co2_emission_entry.to_dict(),
            }
        )

    def read_opex_and_capex_costs_from_results(self):
        """Get CAPEX and OPEX costs for simulated period.

        This function will read the opex and capex costs from the results.
        """
        # get CAPEX and OPEX costs for simulated period
        capex_results_path = os.path.join(
            self.simulation_parameters.result_directory, "investment_cost_co2_footprint.csv"
        )
        opex_results_path = os.path.join(
            self.simulation_parameters.result_directory, "operational_costs_co2_footprint.csv"
        )
        if Path(opex_results_path).exists():
            opex_df = pd.read_csv(opex_results_path, index_col=0)
            total_operational_cost_per_simulated_period = opex_df["Operational Costs in EUR"].iloc[-1]
            total_operational_emissions_per_simulated_period = opex_df["Operational C02 footprint in kg"].iloc[-1]
        else:
            log.warning("OPEX-costs for components are not calculated yet. Set PostProcessingOptions.COMPUTE_OPEX")
            total_operational_cost_per_simulated_period = 0
            total_operational_emissions_per_simulated_period = 0

        if Path(capex_results_path).exists():
            capex_df = pd.read_csv(capex_results_path, index_col=0)
            total_investment_cost_per_simulated_period = capex_df["Investment in EUR"].iloc[-1]
            total_device_co2_footprint_per_simulated_period = capex_df["Device CO2-footprint in kg"].iloc[-1]
        else:
            log.warning("CAPEX-costs for components are not calculated yet. Set PostProcessingOptions.COMPUTE_CAPEX")
            total_investment_cost_per_simulated_period = 0
            total_device_co2_footprint_per_simulated_period = 0

        # make kpi entry
        total_investment_cost_per_simulated_period_entry = KpiEntry(
            name="Investment costs for equipment per simulated period",
            unit="EUR",
            value=total_investment_cost_per_simulated_period,
            tag=KpiTagEnumClass.COSTS_AND_EMISSIONS,
        )
        total_device_co2_footprint_per_simulated_period_entry = KpiEntry(
            name="CO2 footprint for equipment per simulated period",
            unit="kg",
            value=total_device_co2_footprint_per_simulated_period,
            tag=KpiTagEnumClass.COSTS_AND_EMISSIONS,
        )
        total_operational_cost_entry = KpiEntry(
            name="System operational costs for simulated period",
            unit="EUR",
            value=total_operational_cost_per_simulated_period,
            tag=KpiTagEnumClass.COSTS_AND_EMISSIONS,
        )
        total_operational_emissions_entry = KpiEntry(
            name="System operational emissions for simulated period",
            unit="kg",
            value=total_operational_emissions_per_simulated_period,
            tag=KpiTagEnumClass.COSTS_AND_EMISSIONS,
        )
        total_cost_entry = KpiEntry(
            name="Total costs for simulated period",
            unit="EUR",
            value=total_operational_cost_per_simulated_period + total_investment_cost_per_simulated_period,
            tag=KpiTagEnumClass.COSTS_AND_EMISSIONS,
        )
        total_emissions_entry = KpiEntry(
            name="Total CO2 emissions for simulated period",
            unit="kg",
            value=total_operational_emissions_per_simulated_period + total_device_co2_footprint_per_simulated_period,
            tag=KpiTagEnumClass.COSTS_AND_EMISSIONS,
        )

        # update kpi collection dict
        self.kpi_collection_dict_unsorted.update(
            {
                total_investment_cost_per_simulated_period_entry.name: total_investment_cost_per_simulated_period_entry.to_dict(),
                total_device_co2_footprint_per_simulated_period_entry.name: total_device_co2_footprint_per_simulated_period_entry.to_dict(),
                total_operational_cost_entry.name: total_operational_cost_entry.to_dict(),
                total_operational_emissions_entry.name: total_operational_emissions_entry.to_dict(),
                total_cost_entry.name: total_cost_entry.to_dict(),
                total_emissions_entry.name: total_emissions_entry.to_dict(),
            }
        )

    def get_building_kpis(self,) -> float:
        """Check building kpi values.

        Check for all timesteps and count the
        time when the temperature is outside of the building set temperatures
        in order to verify if energy system provides enough heating and cooling.
        """

        wrapped_building_component = None
        for wrapped_component in self.wrapped_components:
            if isinstance(wrapped_component.my_component, Building):
                wrapped_building_component = wrapped_component
                break
        if not wrapped_building_component:
            raise ValueError("Could not find the Building component.")

        # get heating load and heating ref temperature
        heating_load_in_watt = getattr(
            wrapped_building_component.my_component, "my_building_information"
        ).max_thermal_building_demand_in_watt

        # get building area
        scaled_conditioned_floor_area_in_m2 = float(
            getattr(
                wrapped_building_component.my_component, "my_building_information"
            ).scaled_conditioned_floor_area_in_m2
        )
        # get rooftop area
        scaled_rooftop_area_in_m2 = float(
            getattr(wrapped_building_component.my_component, "my_building_information").scaled_rooftop_area_in_m2
        )

        # get specific heating load
        specific_heating_load_in_watt_per_m2 = heating_load_in_watt / scaled_conditioned_floor_area_in_m2

        # make kpi entry

        heating_load_in_watt_entry = KpiEntry(
            name="Building heating load", unit="W", value=heating_load_in_watt, tag=KpiTagEnumClass.BUILDING
        )
        scaled_conditioned_floor_area_in_m2_entry = KpiEntry(
            name="Conditioned floor area",
            unit="m2",
            value=scaled_conditioned_floor_area_in_m2,
            tag=KpiTagEnumClass.BUILDING,
        )
        scaled_rooftop_area_in_m2_entry = KpiEntry(
            name="Rooftop area", unit="m2", value=scaled_rooftop_area_in_m2, tag=KpiTagEnumClass.BUILDING,
        )
        specific_heating_load_in_watt_per_m2_entry = KpiEntry(
            name="Specific heating load",
            unit="W/m2",
            value=specific_heating_load_in_watt_per_m2,
            tag=KpiTagEnumClass.BUILDING,
        )

        # update kpi collection dict
        self.kpi_collection_dict_unsorted.update(
            {
                heating_load_in_watt_entry.name: heating_load_in_watt_entry.to_dict(),
                scaled_conditioned_floor_area_in_m2_entry.name: scaled_conditioned_floor_area_in_m2_entry.to_dict(),
                specific_heating_load_in_watt_per_m2_entry.name: specific_heating_load_in_watt_per_m2_entry.to_dict(),
                scaled_rooftop_area_in_m2_entry.name: scaled_rooftop_area_in_m2_entry.to_dict(),
            }
        )
        # get building temperatures
        self.get_building_temperature_deviation_from_set_temperatures(
            results=self.results, component_name=wrapped_building_component.my_component
        )

        # get building tabula ref values
        self.get_building_tabula_reference_values(component_name=wrapped_building_component.my_component)

        # get building output kpis
        self.get_building_outputs(
            results=self.results, building_conditioned_floor_area_in_m2=scaled_conditioned_floor_area_in_m2
        )

        return scaled_conditioned_floor_area_in_m2

    def get_building_temperature_deviation_from_set_temperatures(
        self, results: pd.DataFrame, component_name: str
    ) -> None:
        """Check building temperatures.

        Check for all timesteps and count the
        time when the temperature is outside of the building set temperatures
        in order to verify if energy system provides enough heating and cooling.
        """

        temperature_difference_of_building_being_below_heating_set_temperature = 0
        temperature_difference_of_building_being_below_cooling_set_temperature = 0
        temperature_hours_of_building_being_below_heating_set_temperature = None
        temperature_hours_of_building_being_above_cooling_set_temperature = None
        min_temperature_reached_in_celsius = None
        max_temperature_reached_in_celsius = None

        # get set temperatures
        set_heating_temperature_in_celsius = getattr(component_name, "set_heating_temperature_in_celsius")
        set_cooling_temperature_in_celsius = getattr(component_name, "set_cooling_temperature_in_celsius")

        for column in results.columns:
            if all(x in column.split(sep=" ") for x in [Building.TemperatureIndoorAir]):
                for temperature in results[column].values:
                    if temperature < set_heating_temperature_in_celsius:
                        temperature_difference_heating = set_heating_temperature_in_celsius - temperature

                        temperature_difference_of_building_being_below_heating_set_temperature = (
                            temperature_difference_of_building_being_below_heating_set_temperature
                            + temperature_difference_heating
                        )

                    elif temperature > set_cooling_temperature_in_celsius:
                        temperature_difference_cooling = temperature - set_cooling_temperature_in_celsius
                        temperature_difference_of_building_being_below_cooling_set_temperature = (
                            temperature_difference_of_building_being_below_cooling_set_temperature
                            + temperature_difference_cooling
                        )

                temperature_hours_of_building_being_below_heating_set_temperature = (
                    temperature_difference_of_building_being_below_heating_set_temperature
                    * self.simulation_parameters.seconds_per_timestep
                    / 3600
                )

                temperature_hours_of_building_being_above_cooling_set_temperature = (
                    temperature_difference_of_building_being_below_cooling_set_temperature
                    * self.simulation_parameters.seconds_per_timestep
                    / 3600
                )

                # get also max and min indoor air temperature
                min_temperature_reached_in_celsius = float(min(results[column].values))
                max_temperature_reached_in_celsius = float(max(results[column].values))
                break

        # make kpi entry
        temperature_hours_of_building_below_heating_set_temperature_entry = KpiEntry(
            name=f"Temperature deviation of building indoor air temperature being below set temperature {set_heating_temperature_in_celsius} Celsius",
            unit="°C*h",
            value=temperature_hours_of_building_being_below_heating_set_temperature,
            tag=KpiTagEnumClass.BUILDING,
        )
        temperature_hours_of_building_above_cooling_set_temperature_entry = KpiEntry(
            name=f"Temperature deviation of building indoor air temperature being above set temperature {set_cooling_temperature_in_celsius} Celsius",
            unit="°C*h",
            value=temperature_hours_of_building_being_above_cooling_set_temperature,
            tag=KpiTagEnumClass.BUILDING,
        )
        min_temperature_reached_in_celsius_entry = KpiEntry(
            name="Minimum building indoor air temperature reached",
            unit="°C",
            value=min_temperature_reached_in_celsius,
            tag=KpiTagEnumClass.BUILDING,
        )
        max_temperature_reached_in_celsius_entry = KpiEntry(
            name="Maximum building indoor air temperature reached",
            unit="°C",
            value=max_temperature_reached_in_celsius,
            tag=KpiTagEnumClass.BUILDING,
        )

        # update kpi collection dict
        self.kpi_collection_dict_unsorted.update(
            {
                temperature_hours_of_building_below_heating_set_temperature_entry.name: temperature_hours_of_building_below_heating_set_temperature_entry.to_dict(),
                temperature_hours_of_building_above_cooling_set_temperature_entry.name: temperature_hours_of_building_above_cooling_set_temperature_entry.to_dict(),
                min_temperature_reached_in_celsius_entry.name: min_temperature_reached_in_celsius_entry.to_dict(),
                max_temperature_reached_in_celsius_entry.name: max_temperature_reached_in_celsius_entry.to_dict(),
            }
        )

    def get_building_tabula_reference_values(self, component_name: str) -> None:
        """Check tabula reference values."""

        # get tabula reference value for energy need in kWh per m2 / a
        energy_need_for_heating_in_kilowatthour_per_m2_per_year_tabula_ref = getattr(
            component_name, "my_building_information"
        ).energy_need_for_heating_reference_in_kilowatthour_per_m2_per_year
        # Q_h_tr
        transmission_heat_loss_in_kilowatthour_per_m2_per_year_tabula_ref = getattr(
            component_name, "my_building_information"
        ).transmission_heat_losses_ref_in_kilowatthour_per_m2_per_year
        # Q_ht_ve
        ventilation_heat_loss_in_kilowatthour_per_m2_per_year_tabula_ref = getattr(
            component_name, "my_building_information"
        ).ventilation_heat_losses_ref_in_kilowatthour_per_m2_per_year
        # Q_sol
        solar_gains_in_kilowatthour_per_m2_per_year_tabula_ref = getattr(
            component_name, "my_building_information"
        ).solar_heat_load_during_heating_seasons_reference_in_kilowatthour_per_m2_per_year
        # Q_int
        internal_gains_in_kilowatthour_per_m2_per_year_tabula_ref = getattr(
            component_name, "my_building_information"
        ).internal_heat_sources_reference_in_kilowatthour_per_m2_per_year
        # eta_h_gn
        gain_utilisation_factor_tabula_ref = getattr(
            component_name, "my_building_information"
        ).gain_utilisation_factor_reference

        # make kpi entry
        specific_heat_demand_from_tabula_in_kwh_per_m2a_entry = KpiEntry(
            name="Specific heating demand according to TABULA",
            unit="kWh/m2a",
            value=energy_need_for_heating_in_kilowatthour_per_m2_per_year_tabula_ref,
            tag=KpiTagEnumClass.BUILDING,
        )
        specific_heat_loss_transmission_from_tabula_in_kwh_per_m2a_entry = KpiEntry(
            name="Specific transmission heat loss according to TABULA",
            unit="kWh/m2a",
            value=transmission_heat_loss_in_kilowatthour_per_m2_per_year_tabula_ref,
            tag=KpiTagEnumClass.BUILDING,
        )
        specific_heat_loss_ventilation_from_tabula_in_kwh_per_m2a_entry = KpiEntry(
            name="Specific ventilation heat loss according to TABULA",
            unit="kWh/m2a",
            value=ventilation_heat_loss_in_kilowatthour_per_m2_per_year_tabula_ref,
            tag=KpiTagEnumClass.BUILDING,
        )
        specific_solar_gains_from_tabula_in_kwh_per_m2a_entry = KpiEntry(
            name="Specific solar gains according to TABULA",
            unit="kWh/m2a",
            value=solar_gains_in_kilowatthour_per_m2_per_year_tabula_ref,
            tag=KpiTagEnumClass.BUILDING,
        )
        specific_internal_gains_from_tabula_in_kwh_per_m2a_entry = KpiEntry(
            name="Specific internal gains according to TABULA",
            unit="kWh/m2a",
            value=internal_gains_in_kilowatthour_per_m2_per_year_tabula_ref,
            tag=KpiTagEnumClass.BUILDING,
        )
        gain_utilisation_factor_tabula_ref_entry = KpiEntry(
            name="Building gain utilisation factor according to TABULA",
            unit="-",
            value=gain_utilisation_factor_tabula_ref,
            tag=KpiTagEnumClass.BUILDING,
        )

        # update kpi collection dict
        self.kpi_collection_dict_unsorted.update(
            {
                specific_heat_demand_from_tabula_in_kwh_per_m2a_entry.name: specific_heat_demand_from_tabula_in_kwh_per_m2a_entry.to_dict(),
                specific_heat_loss_transmission_from_tabula_in_kwh_per_m2a_entry.name: specific_heat_loss_transmission_from_tabula_in_kwh_per_m2a_entry.to_dict(),
                specific_heat_loss_ventilation_from_tabula_in_kwh_per_m2a_entry.name: specific_heat_loss_ventilation_from_tabula_in_kwh_per_m2a_entry.to_dict(),
                specific_solar_gains_from_tabula_in_kwh_per_m2a_entry.name: specific_solar_gains_from_tabula_in_kwh_per_m2a_entry.to_dict(),
                specific_internal_gains_from_tabula_in_kwh_per_m2a_entry.name: specific_internal_gains_from_tabula_in_kwh_per_m2a_entry.to_dict(),
                gain_utilisation_factor_tabula_ref_entry.name: gain_utilisation_factor_tabula_ref_entry.to_dict(),
            }
        )

    def get_building_outputs(self, results: pd.DataFrame, building_conditioned_floor_area_in_m2: float) -> None:
        """Get KPIs for building outputs."""

        specific_heat_loss_from_transmission_in_kilowatt_hour_per_m2 = None
        specific_heat_loss_from_ventilation_in_kilowatt_hour_per_m2 = None
        specific_solar_gains_in_kilowatt_hour_per_m2 = None
        specific_internal_heat_gains_in_kilowatt_hour_per_m2 = None
        specific_heat_demand_calculated_with_tabula_method_in_kilowatthour_per_m2 = None

        for column in results.columns:
            # get ouputs in watt and transform to kwh
            if all(x in column.split(sep=" ") for x in [Building.HeatLossFromTransmission]):
                heat_loss_from_transmission_values_in_watt = results[column]
                # get energy from power
                energy_loss_from_transmission_in_kilowatt_hour = self.compute_total_energy_from_power_timeseries(
                    power_timeseries_in_watt=heat_loss_from_transmission_values_in_watt,
                    timeresolution=self.simulation_parameters.seconds_per_timestep,
                )
                specific_heat_loss_from_transmission_in_kilowatt_hour_per_m2 = (
                    energy_loss_from_transmission_in_kilowatt_hour / building_conditioned_floor_area_in_m2
                )

            if all(x in column.split(sep=" ") for x in [Building.HeatLossFromVentilation]):
                heat_loss_from_ventilation_values_in_watt = results[column]
                # get energy from power
                energy_loss_from_ventilation_in_kilowatt_hour = self.compute_total_energy_from_power_timeseries(
                    power_timeseries_in_watt=heat_loss_from_ventilation_values_in_watt,
                    timeresolution=self.simulation_parameters.seconds_per_timestep,
                )
                specific_heat_loss_from_ventilation_in_kilowatt_hour_per_m2 = (
                    energy_loss_from_ventilation_in_kilowatt_hour / building_conditioned_floor_area_in_m2
                )

            if all(x in column.split(sep=" ") for x in [Building.SolarGainThroughWindows]):
                solar_gains_values_in_watt = results[column]
                # get energy from power
                energy_gains_from_solar_in_kilowatt_hour = self.compute_total_energy_from_power_timeseries(
                    power_timeseries_in_watt=solar_gains_values_in_watt,
                    timeresolution=self.simulation_parameters.seconds_per_timestep,
                )
                specific_solar_gains_in_kilowatt_hour_per_m2 = (
                    energy_gains_from_solar_in_kilowatt_hour / building_conditioned_floor_area_in_m2
                )

            if all(x in column.split(sep=" ") for x in [Building.InternalHeatGainsFromOccupancy]):
                internal_gains_values_in_watt = results[column]
                # get energy from power
                energy_gains_from_internal_in_kilowatt_hour = self.compute_total_energy_from_power_timeseries(
                    power_timeseries_in_watt=internal_gains_values_in_watt,
                    timeresolution=self.simulation_parameters.seconds_per_timestep,
                )
                specific_internal_heat_gains_in_kilowatt_hour_per_m2 = (
                    energy_gains_from_internal_in_kilowatt_hour / building_conditioned_floor_area_in_m2
                )

            if all(x in column.split(sep=" ") for x in [Building.HeatDemandAccordingToTabula]):
                heat_demand_values_in_watt = results[column]
                # get energy from power
                energy_demand_calculated_based_on_tabula_in_kilowatt_hour = self.compute_total_energy_from_power_timeseries(
                    power_timeseries_in_watt=heat_demand_values_in_watt,
                    timeresolution=self.simulation_parameters.seconds_per_timestep,
                )
                specific_heat_demand_calculated_with_tabula_method_in_kilowatthour_per_m2 = (
                    energy_demand_calculated_based_on_tabula_in_kilowatt_hour / building_conditioned_floor_area_in_m2
                )

        specific_energy_loss_from_transmission_entry = KpiEntry(
            name="Specific energy transfer from transmission",
            unit="kWh/m2",
            value=specific_heat_loss_from_transmission_in_kilowatt_hour_per_m2,
            tag=KpiTagEnumClass.BUILDING,
        )
        specific_energy_loss_from_ventilation_entry = KpiEntry(
            name="Specific energy transfer from ventilation",
            unit="kWh/m2",
            value=specific_heat_loss_from_ventilation_in_kilowatt_hour_per_m2,
            tag=KpiTagEnumClass.BUILDING,
        )
        specific_energy_gains_from_solar_entry = KpiEntry(
            name="Specific solar energy gains",
            unit="kWh/m2",
            value=specific_solar_gains_in_kilowatt_hour_per_m2,
            tag=KpiTagEnumClass.BUILDING,
        )
        specific_energy_gains_from_internal_entry = KpiEntry(
            name="Specific internal energy gains",
            unit="kWh/m2",
            value=specific_internal_heat_gains_in_kilowatt_hour_per_m2,
            tag=KpiTagEnumClass.BUILDING,
        )
        specific_heat_demand_calculated_entry = KpiEntry(
            name="Specific heat demand calculated based on TABULA",
            unit="kWh/m2",
            value=specific_heat_demand_calculated_with_tabula_method_in_kilowatthour_per_m2,
            tag=KpiTagEnumClass.BUILDING,
        )
        # update kpi collection dict
        self.kpi_collection_dict_unsorted.update(
            {
                specific_energy_loss_from_transmission_entry.name: specific_energy_loss_from_transmission_entry.to_dict(),
                specific_energy_loss_from_ventilation_entry.name: specific_energy_loss_from_ventilation_entry.to_dict(),
                specific_energy_gains_from_solar_entry.name: specific_energy_gains_from_solar_entry.to_dict(),
                specific_energy_gains_from_internal_entry.name: specific_energy_gains_from_internal_entry.to_dict(),
                specific_heat_demand_calculated_entry.name: specific_heat_demand_calculated_entry.to_dict(),
            }
        )

    def get_heat_distribution_system_kpis(self, building_conditioned_floor_area_in_m2: float) -> None:
        """Get KPIs from heat distriution system like thermal energy delivered."""

        thermal_output_energy_in_kilowatt_hour = None
        specific_thermal_output_energy_in_kilowatt_hour = None
        mean_flow_temperature_in_celsius = None
        mean_return_temperature_in_celsius = None
        mean_temperature_difference_between_flow_and_return_in_celsius = None
        min_flow_temperature_in_celsius = None
        min_return_temperature_in_celsius = None
        min_temperature_difference_between_flow_and_return_in_celsius = None
        max_flow_temperature_in_celsius = None
        max_return_temperature_in_celsius = None
        max_temperature_difference_between_flow_and_return_in_celsius = None

        for wrapped_component in self.wrapped_components:
            if isinstance(wrapped_component.my_component, HeatDistribution):
                wrapped_hds_component = wrapped_component
                for column in self.results.columns:
                    if all(
                        x in column.split(sep=" ")
                        for x in [
                            HeatDistribution.ThermalPowerDelivered,
                            wrapped_hds_component.my_component.component_name,
                        ]
                    ):
                        # take only output values for heating
                        thermal_output_power_values_in_watt = self.results[column].loc[self.results[column] > 0.0]
                        # get energy from power
                        thermal_output_energy_in_kilowatt_hour = self.compute_total_energy_from_power_timeseries(
                            power_timeseries_in_watt=thermal_output_power_values_in_watt,
                            timeresolution=self.simulation_parameters.seconds_per_timestep,
                        )
                        specific_thermal_output_energy_in_kilowatt_hour = (
                            thermal_output_energy_in_kilowatt_hour / building_conditioned_floor_area_in_m2
                        )

                break

        # get flow and return temperatures
        (
            mean_flow_temperature_in_celsius,
            mean_return_temperature_in_celsius,
            mean_temperature_difference_between_flow_and_return_in_celsius,
            max_flow_temperature_in_celsius,
            max_return_temperature_in_celsius,
            max_temperature_difference_between_flow_and_return_in_celsius,
            min_flow_temperature_in_celsius,
            min_return_temperature_in_celsius,
            min_temperature_difference_between_flow_and_return_in_celsius,
        ) = self.get_flow_and_return_temperatures(
            results=self.results,
            output_name_flow_temperature=SimpleHotWaterStorage.WaterTemperatureToHeatDistribution,
            output_name_return_temperature=HeatDistribution.WaterTemperatureOutput,
        )

        if None in (
            thermal_output_energy_in_kilowatt_hour,
            specific_thermal_output_energy_in_kilowatt_hour,
            mean_temperature_difference_between_flow_and_return_in_celsius,
            mean_flow_temperature_in_celsius,
            mean_return_temperature_in_celsius,
            min_temperature_difference_between_flow_and_return_in_celsius,
            min_flow_temperature_in_celsius,
            min_return_temperature_in_celsius,
            max_temperature_difference_between_flow_and_return_in_celsius,
            max_flow_temperature_in_celsius,
            max_return_temperature_in_celsius,
        ):
            log.warning(
                "KPI values for heat distribution system are None. "
                "Please check if you have correctly initialized and connected the hds in your system setup or ignore this message."
            )

        thermal_output_energy_hds_entry = KpiEntry(
            name="Thermal output energy of heat distribution system",
            unit="kWh",
            value=thermal_output_energy_in_kilowatt_hour,
            tag=KpiTagEnumClass.HEATDISTRIBUTIONSYSTEM,
        )
        specific_thermal_output_energy_hds_entry = KpiEntry(
            name="Specific thermal output energy of heat distribution system",
            unit="kWh/m2",
            value=specific_thermal_output_energy_in_kilowatt_hour,
            tag=KpiTagEnumClass.HEATDISTRIBUTIONSYSTEM,
        )
        mean_flow_temperature_hds_entry = KpiEntry(
            name="Mean flow temperature of heat distribution system",
            unit="°C",
            value=mean_flow_temperature_in_celsius,
            tag=KpiTagEnumClass.HEATDISTRIBUTIONSYSTEM,
        )
        mean_return_temperature_hds_entry = KpiEntry(
            name="Mean return temperature of heat distribution system",
            unit="°C",
            value=mean_return_temperature_in_celsius,
            tag=KpiTagEnumClass.HEATDISTRIBUTIONSYSTEM,
        )
        mean_temperature_difference_hds_entry = KpiEntry(
            name="Mean temperature difference of heat distribution system",
            unit="°C",
            value=mean_temperature_difference_between_flow_and_return_in_celsius,
            tag=KpiTagEnumClass.HEATDISTRIBUTIONSYSTEM,
        )
        max_flow_temperature_hds_entry = KpiEntry(
            name="Max flow temperature of heat distribution system",
            unit="°C",
            value=max_flow_temperature_in_celsius,
            tag=KpiTagEnumClass.HEATDISTRIBUTIONSYSTEM,
        )
        max_return_temperature_hds_entry = KpiEntry(
            name="Max return temperature of heat distribution system",
            unit="°C",
            value=max_return_temperature_in_celsius,
            tag=KpiTagEnumClass.HEATDISTRIBUTIONSYSTEM,
        )
        max_temperature_difference_hds_entry = KpiEntry(
            name="Max temperature difference of heat distribution system",
            unit="°C",
            value=max_temperature_difference_between_flow_and_return_in_celsius,
            tag=KpiTagEnumClass.HEATDISTRIBUTIONSYSTEM,
        )
        min_flow_temperature_hds_entry = KpiEntry(
            name="Min flow temperature of heat distribution system",
            unit="°C",
            value=min_flow_temperature_in_celsius,
            tag=KpiTagEnumClass.HEATDISTRIBUTIONSYSTEM,
        )
        min_return_temperature_hds_entry = KpiEntry(
            name="Min return temperature of heat distribution system",
            unit="°C",
            value=min_return_temperature_in_celsius,
            tag=KpiTagEnumClass.HEATDISTRIBUTIONSYSTEM,
        )
        min_temperature_difference_hds_entry = KpiEntry(
            name="Min temperature difference of heat distribution system",
            unit="°C",
            value=min_temperature_difference_between_flow_and_return_in_celsius,
            tag=KpiTagEnumClass.HEATDISTRIBUTIONSYSTEM,
        )
        # update kpi collection dict
        self.kpi_collection_dict_unsorted.update(
            {
                thermal_output_energy_hds_entry.name: thermal_output_energy_hds_entry.to_dict(),
                specific_thermal_output_energy_hds_entry.name: specific_thermal_output_energy_hds_entry.to_dict(),
                mean_flow_temperature_hds_entry.name: mean_flow_temperature_hds_entry.to_dict(),
                mean_return_temperature_hds_entry.name: mean_return_temperature_hds_entry.to_dict(),
                mean_temperature_difference_hds_entry.name: mean_temperature_difference_hds_entry.to_dict(),
                max_flow_temperature_hds_entry.name: max_flow_temperature_hds_entry.to_dict(),
                max_return_temperature_hds_entry.name: max_return_temperature_hds_entry.to_dict(),
                max_temperature_difference_hds_entry.name: max_temperature_difference_hds_entry.to_dict(),
                min_flow_temperature_hds_entry.name: min_flow_temperature_hds_entry.to_dict(),
                min_return_temperature_hds_entry.name: min_return_temperature_hds_entry.to_dict(),
                min_temperature_difference_hds_entry.name: min_temperature_difference_hds_entry.to_dict(),
            }
        )

    def get_heatpump_cycles(self, results: pd.DataFrame, component_name: str) -> float:
        """Get the number of cycles of the heat pump for the simulated period."""
        number_of_cycles = 0
        for column in results.columns:

            if all(x in column.split(sep=" ") for x in [HeatPumpHplibWithTwoOutputs.TimeOff, component_name]):
                for index, off_time in enumerate(results[column].values):
                    try:
                        if off_time != 0 and results[column].values[index + 1] == 0:
                            number_of_cycles = number_of_cycles + 1

                    except Exception:
                        pass

        return number_of_cycles

    def get_flow_and_return_temperatures(
        self, results: pd.DataFrame, output_name_flow_temperature: str, output_name_return_temperature: str
    ) -> Tuple[float, float, float, float, float, float, float, float, float]:
        """Get the flow and return temperatures of the heat pump for the simulated period."""
        flow_temperature_list_in_celsius = pd.Series([])
        return_temperature_list_in_celsius = pd.Series([])
        for column in results.columns:

            if all(x in column.split(sep=" ") for x in [output_name_flow_temperature]):
                flow_temperature_list_in_celsius = results[column]
            if all(x in column.split(sep=" ") for x in [output_name_return_temperature]):
                return_temperature_list_in_celsius = results[column]

        # get mean, max and min values of flow and return temperatures
        temperature_diff_flow_and_return_in_celsius = (
            flow_temperature_list_in_celsius - return_temperature_list_in_celsius
        )
        (
            mean_temperature_difference_between_flow_and_return_in_celsius,
            max_temperature_difference_between_flow_and_return_in_celsius,
            min_temperature_difference_between_flow_and_return_in_celsius,
        ) = self.calc_mean_max_min_value(list_or_pandas_series=temperature_diff_flow_and_return_in_celsius)

        (
            mean_flow_temperature_in_celsius,
            max_flow_temperature_in_celsius,
            min_flow_temperature_in_celsius,
        ) = self.calc_mean_max_min_value(list_or_pandas_series=flow_temperature_list_in_celsius)

        (
            mean_return_temperature_in_celsius,
            max_return_temperature_in_celsius,
            min_return_temperature_in_celsius,
        ) = self.calc_mean_max_min_value(list_or_pandas_series=return_temperature_list_in_celsius)

        return (
            mean_flow_temperature_in_celsius,
            mean_return_temperature_in_celsius,
            mean_temperature_difference_between_flow_and_return_in_celsius,
            max_flow_temperature_in_celsius,
            max_return_temperature_in_celsius,
            max_temperature_difference_between_flow_and_return_in_celsius,
            min_flow_temperature_in_celsius,
            min_return_temperature_in_celsius,
            min_temperature_difference_between_flow_and_return_in_celsius,
        )

    def get_heat_pump_energy_performance(
        self,
        results: pd.DataFrame,
        seconds_per_timestep: int,
        component_name: str,
        building_conditioned_floor_area_in_m2: float,
    ) -> Tuple[float, float, float, float, float, float, float]:
        """Get energy performance kpis from heat pump over simulated period.

        Transform thermal and electrical power from heat pump in energies.
        """
        output_heating_energy_in_kilowatt_hour = 0.0
        output_cooling_energy_in_kilowatt_hour = 0.0
        electrical_energy_for_heating_in_kilowatt_hour = 1.0
        electrical_energy_for_cooling_in_kilowatt_hour = 1.0

        for column in results.columns:
            if all(x in column.split(sep=" ") for x in [HeatPumpHplibWithTwoOutputs.ThermalOutputPowerSH, component_name]):
                # take only output values for heating
                heating_output_power_values_in_watt = results[column].loc[results[column] > 0.0]
                # take only output values for cooling
                cooling_output_power_values_in_watt = results[column].loc[results[column] < 0.0]
                # get energy from power
                output_heating_energy_in_kilowatt_hour = self.compute_total_energy_from_power_timeseries(
                    power_timeseries_in_watt=heating_output_power_values_in_watt, timeresolution=seconds_per_timestep
                )
<<<<<<< HEAD
            if all(x in column.split(sep=" ") for x in [HeatPumpHplibWithTwoOutputs.ElectricalInputPowerSH, component_name]):
                # get electrical energie values
                electrical_energy_in_kilowatt_hour = self.compute_total_energy_from_power_timeseries(
=======
                # for cooling enery use absolute value, not negative value
                output_cooling_energy_in_kilowatt_hour = abs(self.compute_total_energy_from_power_timeseries(
                    power_timeseries_in_watt=cooling_output_power_values_in_watt, timeresolution=seconds_per_timestep
                ))
            if all(x in column.split(sep=" ") for x in [HeatPumpHplib.ElectricalInputPowerForHeating, component_name]):
                # get electrical energie values for heating
                electrical_energy_for_heating_in_kilowatt_hour = self.compute_total_energy_from_power_timeseries(
                    power_timeseries_in_watt=results[column], timeresolution=seconds_per_timestep
                )
            if all(x in column.split(sep=" ") for x in [HeatPumpHplib.ElectricalInputPowerForCooling, component_name]):
                # get electrical energie values for cooling
                electrical_energy_for_cooling_in_kilowatt_hour = self.compute_total_energy_from_power_timeseries(
>>>>>>> 7ae883a7
                    power_timeseries_in_watt=results[column], timeresolution=seconds_per_timestep
                )

        # calculate SPF
        if electrical_energy_for_heating_in_kilowatt_hour != 0.0:
            spf = output_heating_energy_in_kilowatt_hour / electrical_energy_for_heating_in_kilowatt_hour
        else:
            spf = 0
        # calculate SEER
        if electrical_energy_for_cooling_in_kilowatt_hour != 0.0:
            seer = output_cooling_energy_in_kilowatt_hour / electrical_energy_for_cooling_in_kilowatt_hour
        else:
            seer = 0
        # calculate specific heat pump thermal output energy for heating
        specific_heating_output_energy_of_heat_pump_in_kilowatt_hour_per_m2 = (
            output_heating_energy_in_kilowatt_hour / building_conditioned_floor_area_in_m2
        )

        return (
            spf,
            seer,
            output_heating_energy_in_kilowatt_hour,
            output_cooling_energy_in_kilowatt_hour,
            electrical_energy_for_heating_in_kilowatt_hour,
            electrical_energy_for_cooling_in_kilowatt_hour,
            specific_heating_output_energy_of_heat_pump_in_kilowatt_hour_per_m2,
        )

    def get_heat_pump_cooling_and_heating_times(
        self, results: pd.DataFrame, component_name: str,
    ) -> Tuple[float, float]:
        """Get heating and cooling times of heat pump."""
        heating_time_in_hours = 0.0
        cooling_time_in_hours = 0.0

        for column in results.columns:
            if all(x in column.split(sep=" ") for x in [HeatPumpHplib.TimeOnHeating, component_name]):
                heating_time_in_seconds = sum(results[column])
                heating_time_in_hours = heating_time_in_seconds / 3600
            if all(x in column.split(sep=" ") for x in [HeatPumpHplib.TimeOnCooling, component_name]):
                cooling_time_in_seconds = sum(results[column])
                cooling_time_in_hours = cooling_time_in_seconds / 3600

        return heating_time_in_hours, cooling_time_in_hours

    def get_heat_pump_kpis(self, building_conditioned_floor_area_in_m2: float) -> None:
        """Get some KPIs from Heat Pump."""

        number_of_heat_pump_cycles = None
        seasonal_performance_factor = None
        seasonal_energy_efficiency_ratio = None
        heating_output_energy_heatpump_in_kilowatt_hour = None
        cooling_output_energy_heatpump_in_kilowatt_hour = None
        electrical_input_energy_for_heating_in_kilowatt_hour = None
        electrical_input_energy_for_cooling_in_kilowatt_hour = None
        specific_heating_energy_of_heat_pump_in_kilowatt_hour_per_m2 = None
        heating_time_in_hours = None
        cooling_time_in_hours = None
        mean_flow_temperature_in_celsius = None
        mean_return_temperature_in_celsius = None
        mean_temperature_difference_between_flow_and_return_in_celsius = None
        min_flow_temperature_in_celsius = None
        min_return_temperature_in_celsius = None
        min_temperature_difference_between_flow_and_return_in_celsius = None
        max_flow_temperature_in_celsius = None
        max_return_temperature_in_celsius = None
        max_temperature_difference_between_flow_and_return_in_celsius = None

        # check if Heat Pump was used in components
        for wrapped_component in self.wrapped_components:

            if isinstance(wrapped_component.my_component, HeatPumpHplibWithTwoOutputs):

                # get number of heat pump cycles over simulated period
                number_of_heat_pump_cycles = self.get_heatpump_cycles(
                    results=self.results, component_name=wrapped_component.my_component.component_name
                )

                # get SPF, SEER and other outputs
                (
                    seasonal_performance_factor,
                    seasonal_energy_efficiency_ratio,
                    heating_output_energy_heatpump_in_kilowatt_hour,
                    cooling_output_energy_heatpump_in_kilowatt_hour,
                    electrical_input_energy_for_heating_in_kilowatt_hour,
                    electrical_input_energy_for_cooling_in_kilowatt_hour,
                    specific_heating_energy_of_heat_pump_in_kilowatt_hour_per_m2,
                ) = self.get_heat_pump_energy_performance(
                    results=self.results,
                    seconds_per_timestep=self.simulation_parameters.seconds_per_timestep,
                    component_name=wrapped_component.my_component.component_name,
                    building_conditioned_floor_area_in_m2=building_conditioned_floor_area_in_m2,
                )
                # get heating and cooling hours
                (heating_time_in_hours, cooling_time_in_hours) = self.get_heat_pump_cooling_and_heating_times(
                    results=self.results, component_name=wrapped_component.my_component.component_name,
                )

                # get flow and return temperatures
                (
                    mean_flow_temperature_in_celsius,
                    mean_return_temperature_in_celsius,
                    mean_temperature_difference_between_flow_and_return_in_celsius,
                    max_flow_temperature_in_celsius,
                    max_return_temperature_in_celsius,
                    max_temperature_difference_between_flow_and_return_in_celsius,
                    min_flow_temperature_in_celsius,
                    min_return_temperature_in_celsius,
                    min_temperature_difference_between_flow_and_return_in_celsius,
                ) = self.get_flow_and_return_temperatures(
                    results=self.results,
<<<<<<< HEAD
                    output_name_flow_temperature=HeatPumpHplibWithTwoOutputs.TemperatureOutputSH,
                    output_name_return_temperature=SimpleHotWaterStorage.WaterTemperatureToHeatGenerator
=======
                    output_name_flow_temperature=HeatPumpHplib.TemperatureOutput,
                    output_name_return_temperature=SimpleHotWaterStorage.WaterTemperatureToHeatGenerator,
>>>>>>> 7ae883a7
                )

                break

        if None in (
            number_of_heat_pump_cycles,
            seasonal_performance_factor,
            seasonal_energy_efficiency_ratio,
            heating_output_energy_heatpump_in_kilowatt_hour,
            cooling_output_energy_heatpump_in_kilowatt_hour,
            electrical_input_energy_for_heating_in_kilowatt_hour,
            electrical_input_energy_for_cooling_in_kilowatt_hour,
            specific_heating_energy_of_heat_pump_in_kilowatt_hour_per_m2,
            heating_time_in_hours,
            cooling_time_in_hours,
            mean_temperature_difference_between_flow_and_return_in_celsius,
            mean_flow_temperature_in_celsius,
            mean_return_temperature_in_celsius,
            min_temperature_difference_between_flow_and_return_in_celsius,
            min_flow_temperature_in_celsius,
            min_return_temperature_in_celsius,
            max_temperature_difference_between_flow_and_return_in_celsius,
            max_flow_temperature_in_celsius,
            max_return_temperature_in_celsius,
        ):
            log.warning(
                "KPI values for more advanced heat pump HPLib are None. "
                "Please check if you have correctly initialized and connected the heat pump in your system setup or ignore this message."
            )

        # make kpi entry
        number_of_heat_pump_cycles_entry = KpiEntry(
            name="Number of heat pump cycles", unit="-", value=number_of_heat_pump_cycles, tag=KpiTagEnumClass.HEATPUMP
        )
        seasonal_performance_factor_entry = KpiEntry(
            name="Seasonal performance factor of heat pump",
            unit="-",
            value=seasonal_performance_factor,
            tag=KpiTagEnumClass.HEATPUMP,
        )
        seasonal_energy_efficiency_entry = KpiEntry(
            name="Seasonal energy efficiency ratio of heat pump",
            unit="-",
            value=seasonal_energy_efficiency_ratio,
            tag=KpiTagEnumClass.HEATPUMP,
        )
        heating_output_energy_heatpump_entry = KpiEntry(
            name="Heating output energy of heat pump",
            unit="kWh",
            value=heating_output_energy_heatpump_in_kilowatt_hour,
            tag=KpiTagEnumClass.HEATPUMP,
        )
        cooling_output_energy_heatpump_entry = KpiEntry(
            name="Cooling output energy of heat pump",
            unit="kWh",
            value=cooling_output_energy_heatpump_in_kilowatt_hour,
            tag=KpiTagEnumClass.HEATPUMP,
        )
        specific_heating_energy_of_heatpump_entry = KpiEntry(
            name="Specific heating energy of heat pump",
            unit="kWh/m2",
            value=specific_heating_energy_of_heat_pump_in_kilowatt_hour_per_m2,
            tag=KpiTagEnumClass.HEATPUMP,
        )
        electrical_input_energy_for_heating_entry = KpiEntry(
            name="Electrical input energy for heating of heat pump",
            unit="kWh",
            value=electrical_input_energy_for_heating_in_kilowatt_hour,
            tag=KpiTagEnumClass.HEATPUMP,
        )
        electrical_input_energy_for_cooling_entry = KpiEntry(
            name="Electrical input energy for cooling of heat pump",
            unit="kWh",
            value=electrical_input_energy_for_cooling_in_kilowatt_hour,
            tag=KpiTagEnumClass.HEATPUMP,
        )
        heating_hours_entry = KpiEntry(
            name="Heating hours of heat pump", unit="h", value=heating_time_in_hours, tag=KpiTagEnumClass.HEATPUMP,
        )
        cooling_hours_entry = KpiEntry(
            name="Cooling hours of heat pump", unit="h", value=cooling_time_in_hours, tag=KpiTagEnumClass.HEATPUMP,
        )
        mean_flow_temperature_heatpump_entry = KpiEntry(
            name="Mean flow temperature of heat pump",
            unit="°C",
            value=mean_flow_temperature_in_celsius,
            tag=KpiTagEnumClass.HEATPUMP,
        )
        mean_return_temperature_heatpump_entry = KpiEntry(
            name="Mean return temperature of heat pump",
            unit="°C",
            value=mean_return_temperature_in_celsius,
            tag=KpiTagEnumClass.HEATPUMP,
        )
        mean_temperature_difference_heatpump_entry = KpiEntry(
            name="Mean temperature difference of heat pump",
            unit="°C",
            value=mean_temperature_difference_between_flow_and_return_in_celsius,
            tag=KpiTagEnumClass.HEATPUMP,
        )
        max_flow_temperature_heatpump_entry = KpiEntry(
            name="Max flow temperature of heat pump",
            unit="°C",
            value=max_flow_temperature_in_celsius,
            tag=KpiTagEnumClass.HEATPUMP,
        )
        max_return_temperature_heatpump_entry = KpiEntry(
            name="Max return temperature of heat pump",
            unit="°C",
            value=max_return_temperature_in_celsius,
            tag=KpiTagEnumClass.HEATPUMP,
        )
        max_temperature_difference_heatpump_entry = KpiEntry(
            name="Max temperature difference of heat pump",
            unit="°C",
            value=max_temperature_difference_between_flow_and_return_in_celsius,
            tag=KpiTagEnumClass.HEATPUMP,
        )
        min_flow_temperature_heatpump_entry = KpiEntry(
            name="Min flow temperature of heat pump",
            unit="°C",
            value=min_flow_temperature_in_celsius,
            tag=KpiTagEnumClass.HEATPUMP,
        )
        min_return_temperature_heatpump_entry = KpiEntry(
            name="Min return temperature of heat pump",
            unit="°C",
            value=min_return_temperature_in_celsius,
            tag=KpiTagEnumClass.HEATPUMP,
        )
        min_temperature_difference_heatpump_entry = KpiEntry(
            name="Min temperature difference of heat pump",
            unit="°C",
            value=min_temperature_difference_between_flow_and_return_in_celsius,
            tag=KpiTagEnumClass.HEATPUMP,
        )

        # update kpi collection dict
        self.kpi_collection_dict_unsorted.update(
            {
                number_of_heat_pump_cycles_entry.name: number_of_heat_pump_cycles_entry.to_dict(),
                seasonal_performance_factor_entry.name: seasonal_performance_factor_entry.to_dict(),
                seasonal_energy_efficiency_entry.name: seasonal_energy_efficiency_entry.to_dict(),
                heating_output_energy_heatpump_entry.name: heating_output_energy_heatpump_entry.to_dict(),
                cooling_output_energy_heatpump_entry.name: cooling_output_energy_heatpump_entry.to_dict(),
                specific_heating_energy_of_heatpump_entry.name: specific_heating_energy_of_heatpump_entry.to_dict(),
                electrical_input_energy_for_heating_entry.name: electrical_input_energy_for_heating_entry.to_dict(),
                electrical_input_energy_for_cooling_entry.name: electrical_input_energy_for_cooling_entry.to_dict(),
                heating_hours_entry.name: heating_hours_entry.to_dict(),
                cooling_hours_entry.name: cooling_hours_entry.to_dict(),
                mean_flow_temperature_heatpump_entry.name: mean_flow_temperature_heatpump_entry.to_dict(),
                mean_return_temperature_heatpump_entry.name: mean_return_temperature_heatpump_entry.to_dict(),
                mean_temperature_difference_heatpump_entry.name: mean_temperature_difference_heatpump_entry.to_dict(),
                max_flow_temperature_heatpump_entry.name: max_flow_temperature_heatpump_entry.to_dict(),
                max_return_temperature_heatpump_entry.name: max_return_temperature_heatpump_entry.to_dict(),
                max_temperature_difference_heatpump_entry.name: max_temperature_difference_heatpump_entry.to_dict(),
                min_flow_temperature_heatpump_entry.name: min_flow_temperature_heatpump_entry.to_dict(),
                min_return_temperature_heatpump_entry.name: min_return_temperature_heatpump_entry.to_dict(),
                min_temperature_difference_heatpump_entry.name: min_temperature_difference_heatpump_entry.to_dict(),
            }
        )

    def calc_mean_max_min_value(self, list_or_pandas_series: Union[List, pd.Series]) -> Tuple[float, float, float]:
        """Calc mean, max and min values from List or pd.Series with numpy."""

        mean_value = float(np.mean(list_or_pandas_series))
        max_value = float(np.max(list_or_pandas_series))
        min_value = float(np.min(list_or_pandas_series))

        return mean_value, max_value, min_value

    def return_table_for_report(self):
        """Return a table with all kpis for the report."""
        table: List = []
        table.append(["KPI", "Value", "Unit"])

        for kpi_tag, kpi_entries in self.kpi_collection_dict_sorted.items():
            table.append([f"{kpi_tag}", "", ""])
            table.append(["-------------------------------------", "", ""])

            for kpi_name, kpi_entry in kpi_entries.items():
                value = kpi_entry["value"]
                if value is not None:
                    value = round(value, 2)
                unit = kpi_entry["unit"]
                table.append([f"{kpi_name}: ", f"{value}", f"{unit}"])
            table.append(["\n", "\n", "\n"])

        return table

    def sort_kpi_collection_according_to_kpi_tags(self, kpi_collection_dict_unsorted: Dict) -> Dict:
        """Sort KPI collection dict according to KPI tags."""

        kpi_collection_dict_sorted: Dict[str, Dict] = {}
        # get all tags and use as keys for sorted kpi dict
        for entry in kpi_collection_dict_unsorted.values():
            kpi_collection_dict_sorted.update({entry["tag"]: {}})

        # now sort kpi dict entries according to tags
        for kpi_name, entry in kpi_collection_dict_unsorted.items():
            for tag, tag_dict in kpi_collection_dict_sorted.items():
                if entry["tag"] in tag:
                    tag_dict.update({kpi_name: entry})

        return kpi_collection_dict_sorted<|MERGE_RESOLUTION|>--- conflicted
+++ resolved
@@ -823,10 +823,6 @@
                 wrapped_building_component.my_component, "my_building_information"
             ).scaled_conditioned_floor_area_in_m2
         )
-        # get rooftop area
-        scaled_rooftop_area_in_m2 = float(
-            getattr(wrapped_building_component.my_component, "my_building_information").scaled_rooftop_area_in_m2
-        )
 
         # get specific heating load
         specific_heating_load_in_watt_per_m2 = heating_load_in_watt / scaled_conditioned_floor_area_in_m2
@@ -841,9 +837,6 @@
             unit="m2",
             value=scaled_conditioned_floor_area_in_m2,
             tag=KpiTagEnumClass.BUILDING,
-        )
-        scaled_rooftop_area_in_m2_entry = KpiEntry(
-            name="Rooftop area", unit="m2", value=scaled_rooftop_area_in_m2, tag=KpiTagEnumClass.BUILDING,
         )
         specific_heating_load_in_watt_per_m2_entry = KpiEntry(
             name="Specific heating load",
@@ -858,7 +851,6 @@
                 heating_load_in_watt_entry.name: heating_load_in_watt_entry.to_dict(),
                 scaled_conditioned_floor_area_in_m2_entry.name: scaled_conditioned_floor_area_in_m2_entry.to_dict(),
                 specific_heating_load_in_watt_per_m2_entry.name: specific_heating_load_in_watt_per_m2_entry.to_dict(),
-                scaled_rooftop_area_in_m2_entry.name: scaled_rooftop_area_in_m2_entry.to_dict(),
             }
         )
         # get building temperatures
@@ -1315,7 +1307,7 @@
         number_of_cycles = 0
         for column in results.columns:
 
-            if all(x in column.split(sep=" ") for x in [HeatPumpHplibWithTwoOutputs.TimeOff, component_name]):
+            if all(x in column.split(sep=" ") for x in [HeatPumpHplib.TimeOff, component_name]):
                 for index, off_time in enumerate(results[column].values):
                     try:
                         if off_time != 0 and results[column].values[index + 1] == 0:
@@ -1399,24 +1391,18 @@
                 output_heating_energy_in_kilowatt_hour = self.compute_total_energy_from_power_timeseries(
                     power_timeseries_in_watt=heating_output_power_values_in_watt, timeresolution=seconds_per_timestep
                 )
-<<<<<<< HEAD
-            if all(x in column.split(sep=" ") for x in [HeatPumpHplibWithTwoOutputs.ElectricalInputPowerSH, component_name]):
-                # get electrical energie values
-                electrical_energy_in_kilowatt_hour = self.compute_total_energy_from_power_timeseries(
-=======
                 # for cooling enery use absolute value, not negative value
                 output_cooling_energy_in_kilowatt_hour = abs(self.compute_total_energy_from_power_timeseries(
                     power_timeseries_in_watt=cooling_output_power_values_in_watt, timeresolution=seconds_per_timestep
                 ))
-            if all(x in column.split(sep=" ") for x in [HeatPumpHplib.ElectricalInputPowerForHeating, component_name]):
+            if all(x in column.split(sep=" ") for x in [HeatPumpHplibWithTwoOutputs.ElectricalInputPowerSH, component_name]):
                 # get electrical energie values for heating
                 electrical_energy_for_heating_in_kilowatt_hour = self.compute_total_energy_from_power_timeseries(
                     power_timeseries_in_watt=results[column], timeresolution=seconds_per_timestep
                 )
-            if all(x in column.split(sep=" ") for x in [HeatPumpHplib.ElectricalInputPowerForCooling, component_name]):
+            if all(x in column.split(sep=" ") for x in [HeatPumpHplibWithTwoOutputs.ElectricalInputPowerForCooling, component_name]):
                 # get electrical energie values for cooling
                 electrical_energy_for_cooling_in_kilowatt_hour = self.compute_total_energy_from_power_timeseries(
->>>>>>> 7ae883a7
                     power_timeseries_in_watt=results[column], timeresolution=seconds_per_timestep
                 )
 
@@ -1528,13 +1514,8 @@
                     min_temperature_difference_between_flow_and_return_in_celsius,
                 ) = self.get_flow_and_return_temperatures(
                     results=self.results,
-<<<<<<< HEAD
                     output_name_flow_temperature=HeatPumpHplibWithTwoOutputs.TemperatureOutputSH,
                     output_name_return_temperature=SimpleHotWaterStorage.WaterTemperatureToHeatGenerator
-=======
-                    output_name_flow_temperature=HeatPumpHplib.TemperatureOutput,
-                    output_name_return_temperature=SimpleHotWaterStorage.WaterTemperatureToHeatGenerator,
->>>>>>> 7ae883a7
                 )
 
                 break
