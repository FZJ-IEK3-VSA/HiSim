--- conflicted
+++ resolved
@@ -1,16 +1,6 @@
 """Postprocessing: computes investment cost and CO2 footprint of technical equipment.
 
 Functions from this file are called in Postprocessing option compute_kpis."""
-<<<<<<< HEAD
-from hisim.components import (generic_hot_water_storage_modular,
-                              generic_pv_system,
-                              generic_smart_device,
-                              generic_heat_source,
-                              advanced_battery_bslib,
-                              generic_car
-                              )
-=======
-
 from hisim.components import (
     generic_hot_water_storage_modular,
     generic_pv_system,
@@ -19,7 +9,6 @@
     advanced_battery_bslib,
     generic_car,
 )
->>>>>>> 5f6388d1
 
 from hisim.utils import HISIMPATH
 import pandas as pd
