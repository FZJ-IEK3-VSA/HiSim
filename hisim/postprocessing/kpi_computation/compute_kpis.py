--- conflicted
+++ resolved
@@ -268,18 +268,10 @@
             for entry in kpi_collection_dict_unsorted[building_object].values():
                 kpi_collection_dict_sorted[building_object].update({entry["tag"]: {}})
 
-<<<<<<< HEAD
-        # now sort kpi dict entries according to tags
-        for kpi_name, entry in kpi_collection_dict_unsorted.items():
-            for tag, tag_dict in kpi_collection_dict_sorted.items():
-                if entry["tag"] == tag:
-                    tag_dict.update({kpi_name: entry})
-=======
             # now sort kpi dict entries according to tags
             for kpi_name, entry in kpi_collection_dict_unsorted[building_object].items():
                 for tag, tag_dict in kpi_collection_dict_sorted[building_object].items():
                     if entry["tag"] is tag:
                         tag_dict.update({kpi_name: entry})
->>>>>>> 3b47fcc8
 
         return kpi_collection_dict_sorted