# clean

"""Postprocessing option computes overall consumption, production,self-consumption and injection as well as selfconsumption rate and autarky rate.

KPis for PV-battery systems in houses:
https://solar.htw-berlin.de/wp-content/uploads/WENIGER-2017-Vergleich-verschiedener-Kennzahlen-zur-Bewertung-von-PV-Batteriesystemen.pdf.
"""


from typing import List, Dict
from dataclasses import dataclass
from dataclass_wizard import JSONWizard
from hisim.postprocessing.postprocessing_datatransfer import PostProcessingDataTransfer
from hisim.postprocessing.kpi_computation.kpi_preparation import KpiPreparation


@dataclass
class KpiGenerator(JSONWizard, KpiPreparation):
    """Class for generating and calculating key performance indicators."""

    post_processing_data_transfer: PostProcessingDataTransfer
    building_objects_in_district_list: list

    def __post_init__(self):
        """Build the dataclass from input data."""
        super().__init__(
            post_processing_data_transfer=self.post_processing_data_transfer,
            building_objects_in_district_list=self.building_objects_in_district_list,
        )

        for building_objects_in_district in self.building_objects_in_district_list:
            self.create_kpi_collection(building_objects_in_district)

        self.kpi_collection_dict_sorted = self.sort_kpi_collection_according_to_kpi_tags(
            kpi_collection_dict_unsorted=self.kpi_collection_dict_unsorted
        )
        self.return_table_for_report()

    def create_kpi_collection(self, building_objects_in_district):
        """Create kpi collection and write back into post processing data transfer."""
        # get filtered result dataframe
        self.filtered_result_dataframe = self.filter_results_according_to_postprocessing_flags(
            all_outputs=self.all_outputs,
            results=self.results,
            building_objects_in_district=building_objects_in_district,
        )

        # get consumption and production and battery kpis
        (
            total_electricity_consumption_in_kilowatt_hour,
            total_electricity_production_in_kilowatt_hour,
            pv_production_in_kilowatt_hour,
        ) = self.compute_electricity_consumption_and_production_and_battery_kpis(
            result_dataframe=self.filtered_result_dataframe, building_objects_in_district=building_objects_in_district
        )

        # get ratio between total production and total consumption
        self.compute_ratio_between_two_values_and_set_as_kpi(
            denominator_value=total_electricity_production_in_kilowatt_hour,
            numerator_value=total_electricity_consumption_in_kilowatt_hour,
            kpi_name="Ratio between total production and total consumption",
            building_objects_in_district=building_objects_in_district,
        )
        # get ratio between pv production and total consumption
        self.compute_ratio_between_two_values_and_set_as_kpi(
            denominator_value=pv_production_in_kilowatt_hour,
            numerator_value=total_electricity_consumption_in_kilowatt_hour,
            kpi_name="Ratio between PV production and total consumption",
            building_objects_in_district=building_objects_in_district,
        )

        # get self-consumption, autarkie, injection
        self.filtered_result_dataframe = self.compute_self_consumption_injection_autarky(
            result_dataframe=self.filtered_result_dataframe,
            electricity_consumption_in_kilowatt_hour=total_electricity_consumption_in_kilowatt_hour,
            electricity_production_in_kilowatt_hour=total_electricity_production_in_kilowatt_hour,
            building_objects_in_district=building_objects_in_district,
        )
        # get electricity to and from grid
        (
            total_electricity_from_grid_in_kwh,
            total_electricity_to_grid_in_kwh,
        ) = self.get_electricity_to_and_from_grid_from_electricty_meter(building_objects_in_district)
        # get relative electricity demand
        relative_electricity_demand_from_grid_in_percent = self.compute_relative_electricity_demand(
            total_electricity_consumption_in_kilowatt_hour=total_electricity_consumption_in_kilowatt_hour,
            electricity_from_grid_in_kilowatt_hour=total_electricity_from_grid_in_kwh,
            building_objects_in_district=building_objects_in_district,
        )
        # get self-consumption rate according to solar htw berlin
        self.compute_self_consumption_rate_according_to_solar_htw_berlin(
            total_electricity_production_in_kilowatt_hour=total_electricity_production_in_kilowatt_hour,
            electricity_to_grid_in_kilowatt_hour=total_electricity_to_grid_in_kwh,
            building_objects_in_district=building_objects_in_district,
        )
        # get autarky rate according to solar htw berlin
        self.compute_autarky_according_to_solar_htw_berlin(
            relative_electricty_demand_in_percent=relative_electricity_demand_from_grid_in_percent,
            building_objects_in_district=building_objects_in_district,
        )

<<<<<<< HEAD
        # get energy prices and co2 emissions
        self.compute_energy_prices_and_co2_emission(
            result_dataframe=self.filtered_result_dataframe,
            injection=self.filtered_result_dataframe["grid_injection_in_watt"],
            self_consumption=self.filtered_result_dataframe["self_consumption_in_watt"],
            electricity_production_in_kilowatt_hour=total_electricity_production_in_kilowatt_hour,
            electricity_consumption_in_kilowatt_hour=total_electricity_consumption_in_kilowatt_hour,
            grid_injection_in_kilowatt_hour=grid_injection_in_kilowatt_hour,
            self_consumption_in_kilowatt_hour=self_consumption_in_kilowatt_hour,
            building_objects_in_district=building_objects_in_district,
        )
=======
>>>>>>> 2a647954
        # get capex and opex costs
        self.read_opex_and_capex_costs_from_results(building_object=building_objects_in_district)

    def return_table_for_report(self):
        """Return a table with all kpis for the report."""
        table: List = []
        table.append(["Object", "KPI", "Value", "Unit"])
        for building_object in self.building_objects_in_district_list:
            for kpi_tag, kpi_entries in self.kpi_collection_dict_sorted[building_object].items():
                table.append([f"{building_object}", f"{kpi_tag}", "", ""])
                table.append(["--------", "--------------------", "", ""])
                for kpi_name, kpi_entry in kpi_entries.items():
                    value = kpi_entry["value"]
                    if value is not None:
                        value = round(value, 2)
                    unit = kpi_entry["unit"]
                    table.append([f"{building_object}", f"{kpi_name}: ", f"{value}", f"{unit}"])
                table.append(["\n", "\n", "\n", "\n"])

        #  Insert line break for report
        wrapped_table_data = []
        for row in table:
            wrapped_row = []
            for cell in row:
                wrapped_cell = "\n".join([cell[i : i + 80] for i in range(0, len(cell), 80)])
                wrapped_row.append(wrapped_cell)
            wrapped_table_data.append(wrapped_row)

        return wrapped_table_data

    def sort_kpi_collection_according_to_kpi_tags(self, kpi_collection_dict_unsorted: Dict) -> Dict:
        """Sort KPI collection dict according to KPI tags."""

        # kpi_collection_dict_sorted: Dict[str, Dict] = {}

        kpi_collection_dict_sorted: Dict[str, Dict] = {
            building_objects: {} for building_objects in self.building_objects_in_district_list
        }

        for building_object in self.building_objects_in_district_list:
            # get all tags and use as keys for sorted kpi dict
            for entry in kpi_collection_dict_unsorted[building_object].values():
                kpi_collection_dict_sorted[building_object].update({entry["tag"]: {}})

            # now sort kpi dict entries according to tags
            for kpi_name, entry in kpi_collection_dict_unsorted[building_object].items():
                for tag, tag_dict in kpi_collection_dict_sorted[building_object].items():
                    if entry["tag"] in tag:
                        tag_dict.update({kpi_name: entry})

        return kpi_collection_dict_sorted<|MERGE_RESOLUTION|>--- conflicted
+++ resolved
@@ -16,6 +16,7 @@
 
 @dataclass
 class KpiGenerator(JSONWizard, KpiPreparation):
+
     """Class for generating and calculating key performance indicators."""
 
     post_processing_data_transfer: PostProcessingDataTransfer
@@ -99,20 +100,6 @@
             building_objects_in_district=building_objects_in_district,
         )
 
-<<<<<<< HEAD
-        # get energy prices and co2 emissions
-        self.compute_energy_prices_and_co2_emission(
-            result_dataframe=self.filtered_result_dataframe,
-            injection=self.filtered_result_dataframe["grid_injection_in_watt"],
-            self_consumption=self.filtered_result_dataframe["self_consumption_in_watt"],
-            electricity_production_in_kilowatt_hour=total_electricity_production_in_kilowatt_hour,
-            electricity_consumption_in_kilowatt_hour=total_electricity_consumption_in_kilowatt_hour,
-            grid_injection_in_kilowatt_hour=grid_injection_in_kilowatt_hour,
-            self_consumption_in_kilowatt_hour=self_consumption_in_kilowatt_hour,
-            building_objects_in_district=building_objects_in_district,
-        )
-=======
->>>>>>> 2a647954
         # get capex and opex costs
         self.read_opex_and_capex_costs_from_results(building_object=building_objects_in_district)
 
