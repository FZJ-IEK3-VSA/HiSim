# clean

"""Postprocessing option computes overall consumption, production,self-consumption and injection as well as selfconsumption rate and autarky rate.

KPis for PV-battery systems in houses:
https://solar.htw-berlin.de/wp-content/uploads/WENIGER-2017-Vergleich-verschiedener-Kennzahlen-zur-Bewertung-von-PV-Batteriesystemen.pdf.
"""

import os
from typing import List, Tuple, Dict, Optional
from pathlib import Path
import pandas as pd
from hisim.component import ComponentOutput
from hisim.component_wrapper import ComponentWrapper
from hisim.loadtypes import ComponentType, InandOutputType
from hisim import log
from hisim.components.electricity_meter import ElectricityMeter
from hisim.postprocessing.postprocessing_datatransfer import PostProcessingDataTransfer
from hisim.postprocessing.kpi_computation.kpi_structure import KpiTagEnumClass, KpiEntry


class KpiPreparation:
    """Class for generating and calculating key performance indicators."""

    def __init__(
        self, post_processing_data_transfer: PostProcessingDataTransfer, building_objects_in_district_list: list
    ):
        """Initialize further variables."""
        self.post_processing_data_transfer = post_processing_data_transfer
        self.building_objects_in_district_list = building_objects_in_district_list
        self.kpi_collection_dict_unsorted: Dict = {}
        # get important variables
        self.wrapped_components = self.post_processing_data_transfer.wrapped_components
        self.results = self.post_processing_data_transfer.results
        self.all_outputs = self.post_processing_data_transfer.all_outputs
        self.simulation_parameters = self.post_processing_data_transfer.simulation_parameters
        self.get_all_component_kpis(wrapped_components=self.wrapped_components)

    def filter_results_according_to_postprocessing_flags(
        self,
        all_outputs: List,
        results: pd.DataFrame,
        building_objects_in_district: str,
    ) -> pd.DataFrame:
        """Filter results according to postprocessing flags and get consumption, production, battery charge and battery discharge.

        Also evaluates battery charge and discharge, because it is relevant for self consumption rates.
        To be recognised as production the connected outputs need a postprocessing flag: InandOutputType.ELECTRICITY_PRODUCTION,
        consumption is flagged with either InandOutputType.ELECTRICITY_CONSUMPTION_UNCONTROLLED or InandOutputType.ELECTRICITY_CONSUMPTION_EMS_CONTROLLED,
        storage charge/discharge is flagged with InandOutputType.CHARGE_DISCHARGE. For batteries to be considered as wished, they additionally need the
        Component itself as postprocesessing flag: ComponentType.CAR_BATTERY or ComponentType.BATTERY
        """

        # initialize columns consumption, production, battery_charge, battery_discharge, storage
        total_consumption_ids = []
        total_production_ids = []
        pv_production_ids = []
        battery_charge_discharge_ids = []

        index: int
        output: ComponentOutput

        for index, output in enumerate(all_outputs):
<<<<<<< HEAD
            if building_objects_in_district in str(output.get_pretty_name()):
                if output.postprocessing_flag is not None:
                    if InandOutputType.ELECTRICITY_PRODUCTION in output.postprocessing_flag:
                        total_production_ids.append(index)

                    elif (
                        InandOutputType.ELECTRICITY_PRODUCTION in output.postprocessing_flag
                        and ComponentType.PV in output.postprocessing_flag
                    ):
                        pv_production_ids.append(index)

                    elif (
                        InandOutputType.ELECTRICITY_CONSUMPTION_EMS_CONTROLLED in output.postprocessing_flag
                        or InandOutputType.ELECTRICITY_CONSUMPTION_UNCONTROLLED in output.postprocessing_flag
                    ):
                        total_consumption_ids.append(index)

                    elif InandOutputType.CHARGE_DISCHARGE in output.postprocessing_flag:
                        if ComponentType.BATTERY in output.postprocessing_flag:
                            battery_charge_discharge_ids.append(index)
                        elif ComponentType.CAR_BATTERY in output.postprocessing_flag:
                            total_consumption_ids.append(index)
                else:
                    continue
=======
            if output.postprocessing_flag is not None:
                if InandOutputType.ELECTRICITY_PRODUCTION in output.postprocessing_flag:
                    total_production_ids.append(index)

                elif (
                    InandOutputType.ELECTRICITY_PRODUCTION in output.postprocessing_flag
                    and ComponentType.PV in output.postprocessing_flag
                ):
                    pv_production_ids.append(index)

                elif (
                    InandOutputType.ELECTRICITY_CONSUMPTION_EMS_CONTROLLED in output.postprocessing_flag
                    or InandOutputType.ELECTRICITY_CONSUMPTION_UNCONTROLLED in output.postprocessing_flag
                ):
                    total_consumption_ids.append(index)
                    log.debug("Output considered in total electricity consumption " + output.full_name + " " + str(output.unit))

                elif InandOutputType.CHARGE_DISCHARGE in output.postprocessing_flag:
                    if ComponentType.BATTERY in output.postprocessing_flag:
                        battery_charge_discharge_ids.append(index)
                    elif ComponentType.CAR_BATTERY in output.postprocessing_flag:
                        total_consumption_ids.append(index)
                        log.debug("Output considered in total electricity consumption " + output.full_name + " " + str(output.unit))
            else:
                continue
>>>>>>> 2a647954

        result_dataframe = pd.DataFrame()
        result_dataframe["total_consumption"] = (
            pd.DataFrame(results.iloc[:, total_consumption_ids]).clip(lower=0).sum(axis=1)
        )
        result_dataframe["total_production"] = (
            pd.DataFrame(results.iloc[:, total_production_ids]).clip(lower=0).sum(axis=1)
        )
        result_dataframe["pv_production"] = (
            pd.DataFrame(results.iloc[:, total_production_ids]).clip(lower=0).sum(axis=1)
        )

        result_dataframe["battery_charge"] = (
            pd.DataFrame(results.iloc[:, battery_charge_discharge_ids]).clip(lower=0).sum(axis=1)
        )
        result_dataframe["battery_discharge"] = pd.DataFrame(results.iloc[:, battery_charge_discharge_ids]).clip(
            upper=0
        ).sum(axis=1) * (-1)

        return result_dataframe

    def compute_total_energy_from_power_timeseries(
        self, power_timeseries_in_watt: pd.Series, timeresolution: int
    ) -> float:
        """Computes the energy in kWh from a power timeseries in W."""
        if power_timeseries_in_watt.empty:
            return 0.0

        energy_in_kilowatt_hour = float(power_timeseries_in_watt.sum() * timeresolution / 3.6e6)
        return energy_in_kilowatt_hour

    def compute_electricity_consumption_and_production_and_battery_kpis(
        self,
        result_dataframe: pd.DataFrame,
        building_objects_in_district: str,
    ) -> Tuple[float, float, float]:
        """Compute electricity consumption and production and battery kpis."""

        # sum consumption and production over time
        total_electricity_consumption_in_kilowatt_hour = round(
            self.compute_total_energy_from_power_timeseries(
                power_timeseries_in_watt=result_dataframe["total_consumption"],
                timeresolution=self.simulation_parameters.seconds_per_timestep,
            ),
            1,
        )

        total_electricity_production_in_kilowatt_hour = round(
            self.compute_total_energy_from_power_timeseries(
                power_timeseries_in_watt=result_dataframe["total_production"],
                timeresolution=self.simulation_parameters.seconds_per_timestep,
            ),
            1,
        )
        pv_production_in_kilowatt_hour = round(
            self.compute_total_energy_from_power_timeseries(
                power_timeseries_in_watt=result_dataframe["pv_production"],
                timeresolution=self.simulation_parameters.seconds_per_timestep,
            ),
            1,
        )

        # compute battery kpis
        (
            battery_charging_energy_in_kilowatt_hour,
            battery_discharging_energy_in_kilowatt_hour,
            battery_losses_in_kilowatt_hour,
        ) = self.compute_battery_kpis(result_dataframe=result_dataframe)

        # if battery losses are not zero, add to total consumption because this is what is consumed by battery indepently from charging and discharging
        total_electricity_consumption_in_kilowatt_hour = (
            total_electricity_consumption_in_kilowatt_hour + battery_losses_in_kilowatt_hour
        )
        log.debug("Battery losses " + str(battery_losses_in_kilowatt_hour))
        log.debug("Total electricity consumption (battery losses included) " + str(total_electricity_consumption_in_kilowatt_hour))

        # make kpi entry
        total_consumtion_entry = KpiEntry(
            name="Total electricity consumption",
            unit="kWh",
            value=total_electricity_consumption_in_kilowatt_hour,
            tag=KpiTagEnumClass.GENERAL,
        )
        total_production_entry = KpiEntry(
            name="Total electricity production",
            unit="kWh",
            value=total_electricity_production_in_kilowatt_hour,
            tag=KpiTagEnumClass.GENERAL,
        )
        pv_production_entry = KpiEntry(
            name="PV production", unit="kWh", value=pv_production_in_kilowatt_hour, tag=KpiTagEnumClass.GENERAL
        )
        battery_charging_entry = KpiEntry(
            name="Battery charging energy",
            unit="kWh",
            value=battery_charging_energy_in_kilowatt_hour,
            tag=KpiTagEnumClass.BATTERY,
        )
        battery_discharging_entry = KpiEntry(
            name="Battery discharging energy",
            unit="kWh",
            value=battery_discharging_energy_in_kilowatt_hour,
            tag=KpiTagEnumClass.BATTERY,
        )
        battery_losses_entry = KpiEntry(
            name="Battery losses", unit="kWh", value=battery_losses_in_kilowatt_hour, tag=KpiTagEnumClass.BATTERY
        )

        # update kpi collection dict
        self.kpi_collection_dict_unsorted[building_objects_in_district].update(
            {
                total_consumtion_entry.name: total_consumtion_entry.to_dict(),
                total_production_entry.name: total_production_entry.to_dict(),
                pv_production_entry.name: pv_production_entry.to_dict(),
                battery_charging_entry.name: battery_charging_entry.to_dict(),
                battery_discharging_entry.name: battery_discharging_entry.to_dict(),
                battery_losses_entry.name: battery_losses_entry.to_dict(),
            }
        )

        return (
            total_electricity_consumption_in_kilowatt_hour,
            total_electricity_production_in_kilowatt_hour,
            pv_production_in_kilowatt_hour,
        )

    def compute_self_consumption_injection_autarky(
        self,
        result_dataframe: pd.DataFrame,
        electricity_production_in_kilowatt_hour: float,
        electricity_consumption_in_kilowatt_hour: float,
<<<<<<< HEAD
        building_objects_in_district: str,
    ) -> Tuple[float, float, pd.DataFrame]:
=======
    ) -> pd.DataFrame:
>>>>>>> 2a647954
        """Computes the self consumption, grid injection, autarky and battery losses if electricty production is bigger than zero."""

        if electricity_production_in_kilowatt_hour > 0:
            # account for battery
            production_with_battery = result_dataframe["total_production"] + result_dataframe["battery_discharge"]
            consumption_with_battery = result_dataframe["total_consumption"] + result_dataframe["battery_charge"]

            # evaluate injection and sum over time
            grid_injection_series_in_watt: pd.Series = production_with_battery - consumption_with_battery

            # evaluate self consumption and immidiately sum over time
            # battery is charged (counting to consumption) and discharged (counting to production)
            # -> only one direction can be counted, otherwise the self-consumption can be greater than 100.
            # Here the production side is counted (battery_discharge).
            self_consumption_series_in_watt: pd.Series = (
                pd.concat(
                    (
                        production_with_battery[production_with_battery <= result_dataframe["total_consumption"]],
                        result_dataframe["total_consumption"][
                            result_dataframe["total_consumption"] < production_with_battery
                        ],
                    )
                )
                .groupby(level=0)
                .sum()
            )

            grid_injection_in_kilowatt_hour = self.compute_total_energy_from_power_timeseries(
                power_timeseries_in_watt=grid_injection_series_in_watt[grid_injection_series_in_watt > 0],
                timeresolution=self.simulation_parameters.seconds_per_timestep,
            )

            self_consumption_in_kilowatt_hour = self.compute_total_energy_from_power_timeseries(
                power_timeseries_in_watt=self_consumption_series_in_watt,
                timeresolution=self.simulation_parameters.seconds_per_timestep,
            )

            # compute self consumption rate and autarkie rate
            self_consumption_rate_in_percent = 100 * (
                self_consumption_in_kilowatt_hour / electricity_production_in_kilowatt_hour
            )
            autarky_rate_in_percent = 100 * (
                self_consumption_in_kilowatt_hour / electricity_consumption_in_kilowatt_hour
            )
            if autarky_rate_in_percent > 100:
                raise ValueError(
                    "The autarky rate should not be over 100 %. Something is wrong here. Please check your code."
                )

        else:
            self_consumption_series_in_watt = pd.Series([])
            grid_injection_series_in_watt = pd.Series([])
            self_consumption_in_kilowatt_hour = 0
            grid_injection_in_kilowatt_hour = 0
            self_consumption_rate_in_percent = 0
            autarky_rate_in_percent = 0

        # add injection and self-consumption timeseries to result dataframe
        result_dataframe["self_consumption_in_watt"] = self_consumption_series_in_watt
        result_dataframe["grid_injection_in_watt"] = grid_injection_series_in_watt

        # make kpi entry
        grid_injection_entry = KpiEntry(
            name="Grid injection of electricity",
            unit="kWh",
            value=grid_injection_in_kilowatt_hour,
            tag=KpiTagEnumClass.GENERAL,
        )
        self_consumption_entry = KpiEntry(
            name="Self-consumption of electricity",
            unit="kWh",
            value=self_consumption_in_kilowatt_hour,
            tag=KpiTagEnumClass.GENERAL,
        )
        self_consumption_rate_entry = KpiEntry(
            name="Self-consumption rate of electricity",
            unit="%",
            value=self_consumption_rate_in_percent,
            tag=KpiTagEnumClass.GENERAL,
        )
        autarkie_rate_entry = KpiEntry(
            name="Autarky rate of electricity", unit="%", value=autarky_rate_in_percent, tag=KpiTagEnumClass.GENERAL
        )

        # update kpi collection dict
        self.kpi_collection_dict_unsorted[building_objects_in_district].update(
            {
                grid_injection_entry.name: grid_injection_entry.to_dict(),
                self_consumption_entry.name: self_consumption_entry.to_dict(),
                self_consumption_rate_entry.name: self_consumption_rate_entry.to_dict(),
                autarkie_rate_entry.name: autarkie_rate_entry.to_dict(),
            }
        )
        return result_dataframe

    def compute_battery_kpis(self, result_dataframe: pd.DataFrame) -> Tuple[float, float, float]:
        """Compute battery kpis."""

        if not result_dataframe["battery_charge"].empty:
            battery_charging_energy_in_kilowatt_hour = self.compute_total_energy_from_power_timeseries(
                power_timeseries_in_watt=result_dataframe["battery_charge"],
                timeresolution=self.simulation_parameters.seconds_per_timestep,
            )
            battery_discharging_energy_in_kilowatt_hour = self.compute_total_energy_from_power_timeseries(
                power_timeseries_in_watt=result_dataframe["battery_discharge"],
                timeresolution=self.simulation_parameters.seconds_per_timestep,
            )
            battery_losses_in_kilowatt_hour = (
                battery_charging_energy_in_kilowatt_hour - battery_discharging_energy_in_kilowatt_hour
            )
        else:
            battery_charging_energy_in_kilowatt_hour = 0.0
            battery_discharging_energy_in_kilowatt_hour = 0.0
            battery_losses_in_kilowatt_hour = 0.0

        return (
            battery_charging_energy_in_kilowatt_hour,
            battery_discharging_energy_in_kilowatt_hour,
            battery_losses_in_kilowatt_hour,
        )

    def get_electricity_to_and_from_grid_from_electricty_meter(
        self,
        building_objects_in_district: str,
    ) -> Tuple[Optional[float], Optional[float]]:
        """Get electricity to and from grid from electricity meter."""

        total_energy_from_grid_in_kwh: Optional[float] = None
        total_energy_to_grid_in_kwh: Optional[float] = None
        for kpi_entry in self.kpi_collection_dict_unsorted[building_objects_in_district].values():
            if (
                isinstance(kpi_entry["description"], str)
                and ElectricityMeter.get_classname() in kpi_entry["description"]
            ):

                if kpi_entry["name"] == "Total energy from grid" and kpi_entry["unit"] == "kWh":
                    total_energy_from_grid_in_kwh = kpi_entry["value"]
                elif kpi_entry["name"] == "Total energy to grid" and kpi_entry["unit"] == "kWh":
                    total_energy_to_grid_in_kwh = kpi_entry["value"]
            else:
                continue

        return total_energy_from_grid_in_kwh, total_energy_to_grid_in_kwh

    def compute_relative_electricity_demand(
        self,
        total_electricity_consumption_in_kilowatt_hour: float,
        electricity_from_grid_in_kilowatt_hour: Optional[float],
        building_objects_in_district: str,
    ) -> Optional[float]:
        """Return the relative electricity demand."""
        if electricity_from_grid_in_kilowatt_hour is None:
            relative_electricity_demand_from_grid_in_percent = None
        else:
            relative_electricity_demand_from_grid_in_percent = (
                round(electricity_from_grid_in_kilowatt_hour, 1)
                / round(total_electricity_consumption_in_kilowatt_hour, 1)
                * 100
            )
            if relative_electricity_demand_from_grid_in_percent > 100:
                raise ValueError(
                    "The relative elecricity demand should not be over 100 %. Something is wrong here. Please check your code."
                    f"Electricity from grid {electricity_from_grid_in_kilowatt_hour} kWh, "
                    f"total electricity consumption {total_electricity_consumption_in_kilowatt_hour} kWh."
                )

        # make kpi entry
        relative_electricity_demand_entry = KpiEntry(
            name="Relative electricity demand from grid",
            unit="%",
            value=relative_electricity_demand_from_grid_in_percent,
            tag=KpiTagEnumClass.GENERAL,
        )

        # update kpi collection dict
        self.kpi_collection_dict_unsorted[building_objects_in_district].update(
            {relative_electricity_demand_entry.name: relative_electricity_demand_entry.to_dict()}
        )
        return relative_electricity_demand_from_grid_in_percent

    def compute_autarky_according_to_solar_htw_berlin(
        self,
        relative_electricty_demand_in_percent: Optional[float],
        building_objects_in_district: str,
    ) -> None:
        """Return the autarky rate according to solar htw berlin.

        https://solar.htw-berlin.de/wp-content/uploads/WENIGER-2017-Vergleich-verschiedener-Kennzahlen-zur-Bewertung-von-PV-Batteriesystemen.pdf.
        """
        if relative_electricty_demand_in_percent is None:
            autraky_rate_in_percent = None
        else:
            autraky_rate_in_percent = 100 - relative_electricty_demand_in_percent
            if autraky_rate_in_percent > 100:
                raise ValueError(
                    "The autarky rate should not be over 100 %. Something is wrong here. Please check your code. "
                    f"The realtive electricity demand is {relative_electricty_demand_in_percent} %. "
                )

        # make kpi entry
        autarky_rate_entry = KpiEntry(
            name="Autarky rate according to solar htw berlin",
            unit="%",
            value=autraky_rate_in_percent,
            tag=KpiTagEnumClass.GENERAL,
        )

        # update kpi collection dict
        self.kpi_collection_dict_unsorted[building_objects_in_district].update(
            {autarky_rate_entry.name: autarky_rate_entry.to_dict()}
        )

    def compute_self_consumption_rate_according_to_solar_htw_berlin(
        self,
        total_electricity_production_in_kilowatt_hour: float,
        electricity_to_grid_in_kilowatt_hour: Optional[float],
        building_objects_in_district: str,
    ) -> None:
        """Return self-consumption according to solar htw berlin.

        https://solar.htw-berlin.de/wp-content/uploads/WENIGER-2017-Vergleich-verschiedener-Kennzahlen-zur-Bewertung-von-PV-Batteriesystemen.pdf.
        https://academy.dualsun.com/hc/en-us/articles/360018456939-How-is-the-self-consumption-rate-calculated-on-MyDualSun.
        """
        if electricity_to_grid_in_kilowatt_hour is None or total_electricity_production_in_kilowatt_hour == 0:
            self_consumption_rate_in_percent = None
        else:
            self_consumption_rate_in_percent = (
                (total_electricity_production_in_kilowatt_hour - electricity_to_grid_in_kilowatt_hour)
                / total_electricity_production_in_kilowatt_hour
                * 100
            )
            if self_consumption_rate_in_percent > 100:
                raise ValueError(
                    "The self-consumption rate should not be over 100 %. Something is wrong here. Please check your code."
                    f"Electricity to grid {electricity_to_grid_in_kilowatt_hour} kWh, "
                    f"total electricity production {total_electricity_production_in_kilowatt_hour} kWh."
                )

        # make kpi entry
        self_consumption_rate_entry = KpiEntry(
            name="Self-consumption rate according to solar htw berlin",
            unit="%",
            value=self_consumption_rate_in_percent,
            tag=KpiTagEnumClass.GENERAL,
        )

        # update kpi collection dict
        self.kpi_collection_dict_unsorted[building_objects_in_district].update(
            {self_consumption_rate_entry.name: self_consumption_rate_entry.to_dict()}
        )

    def compute_ratio_between_two_values_and_set_as_kpi(
        self,
        denominator_value: float,
        numerator_value: float,
        kpi_name: str,
        building_objects_in_district: str,
    ) -> None:
        """Compute the ratio of two values.

        ratio = denominator / numerator * 100 [%].
        """
        ratio_in_percent = denominator_value / numerator_value * 100
        # make kpi entry
        ratio_in_percent_entry = KpiEntry(name=kpi_name, unit="%", value=ratio_in_percent, tag=KpiTagEnumClass.GENERAL)

        # update kpi collection dict
        self.kpi_collection_dict_unsorted[building_objects_in_district].update(
            {ratio_in_percent_entry.name: ratio_in_percent_entry.to_dict()}
        )

<<<<<<< HEAD
    def read_in_fuel_costs(self) -> pd.DataFrame:
        """Reads data for costs and co2 emissions of fuels from csv."""
        price_frame = pd.read_csv(HISIMPATH["fuel_costs"], sep=";", usecols=[0, 2, 4])
        price_frame.index = price_frame["fuel type"]  # type: ignore
        price_frame.drop(columns=["fuel type"], inplace=True)
        return price_frame

    def search_electricity_prices_in_results(
        self, all_outputs: List, results: pd.DataFrame
    ) -> Tuple["pd.Series[float]", "pd.Series[float]"]:
        """Extracts electricity price consumption and electricity price production from results."""
        electricity_price_consumption = pd.Series(dtype=pd.Float64Dtype())  # type: pd.Series[float]
        electricity_price_injection = pd.Series(dtype=pd.Float64Dtype())  # type: pd.Series[float]
        for index, output in enumerate(all_outputs):
            if output.postprocessing_flag is not None:
                if LoadTypes.PRICE in output.postprocessing_flag:
                    if InandOutputType.ELECTRICITY_CONSUMPTION in output.postprocessing_flag:
                        electricity_price_consumption = results.iloc[:, index]
                    elif InandOutputType.ELECTRICITY_INJECTION in output.postprocessing_flag:
                        electricity_price_injection = results.iloc[:, index]
                    else:
                        continue
        return electricity_price_consumption, electricity_price_injection

    def get_euro_and_co2(
        self, fuel_costs: pd.DataFrame, fuel: Union[LoadTypes, InandOutputType]
    ) -> Tuple[float, float]:
        """Returns cost (Euro) of kWh of fuel and CO2 consumption (kg) of kWh of fuel."""
        column = fuel_costs.iloc[fuel_costs.index == fuel.value]
        return (float(column["Cost"].iloc[0]), float(column["Footprint"].iloc[0]))

    def compute_cost_of_fuel_type(
        self,
        results: pd.DataFrame,
        all_outputs: List,
        timeresolution: int,
        price_frame: pd.DataFrame,
        fuel: LoadTypes,
    ) -> Tuple[float, float]:
        """Computes the cost of the fuel type."""
        fuel_consumption = pd.Series(dtype=pd.Float64Dtype())  # type: pd.Series[float]
        for index, output in enumerate(all_outputs):
            if output.postprocessing_flag is not None:
                if InandOutputType.FUEL_CONSUMPTION in output.postprocessing_flag:
                    if fuel in output.postprocessing_flag:
                        fuel_consumption = results.iloc[:, index]
                    else:
                        continue
        if not fuel_consumption.empty:
            if fuel in [LoadTypes.ELECTRICITY, LoadTypes.GAS, LoadTypes.DISTRICTHEATING]:
                consumption_sum = self.compute_total_energy_from_power_timeseries(
                    power_timeseries_in_watt=fuel_consumption, timeresolution=timeresolution
                )
            # convert from Wh to kWh
            elif fuel in [LoadTypes.GAS, LoadTypes.DISTRICTHEATING]:
                consumption_sum = sum(fuel_consumption) * 1e-3
            # stay with liters
            else:
                consumption_sum = sum(fuel_consumption)
        else:
            consumption_sum = 0

        price, co2 = self.get_euro_and_co2(fuel_costs=price_frame, fuel=fuel)
        return consumption_sum * price, consumption_sum * co2

    def compute_energy_prices_and_co2_emission(
        self,
        result_dataframe: pd.DataFrame,
        injection: pd.Series,
        self_consumption: pd.Series,
        electricity_production_in_kilowatt_hour: float,
        electricity_consumption_in_kilowatt_hour: float,
        grid_injection_in_kilowatt_hour: float,
        self_consumption_in_kilowatt_hour: float,
        building_objects_in_district: str,
    ) -> None:
        """Compute energy prices and co2 emissions."""

        # initialize prices
        total_costs_for_energy_use_in_euro: float = 0.0
        total_co2_emitted_due_to_energy_use_in_kilogram: float = 0.0
        total_costs_for_electricity_use_in_euro: float = 0.0
        total_co2_emitted_due_to_electricity_use_in_kilogram: float = 0.0

        price_frame = self.read_in_fuel_costs()

        (
            electricity_price_consumption,
            electricity_price_injection,
        ) = self.search_electricity_prices_in_results(all_outputs=self.all_outputs, results=self.results)
        # Electricity Price
        electricity_price_constant, co2_price_constant = self.get_euro_and_co2(
            fuel_costs=price_frame, fuel=LoadTypes.ELECTRICITY
        )
        electricity_inj_price_constant, _ = self.get_euro_and_co2(fuel_costs=price_frame, fuel=LoadTypes.ELECTRICITY)

        if electricity_production_in_kilowatt_hour > 0:
            # evaluate electricity price
            if not electricity_price_injection.empty:
                total_costs_for_electricity_use_in_euro = (
                    total_costs_for_electricity_use_in_euro
                    - self.compute_total_energy_from_power_timeseries(
                        power_timeseries_in_watt=injection[injection > 0] * electricity_price_injection[injection > 0],
                        timeresolution=self.simulation_parameters.seconds_per_timestep,
                    )
                )
                total_costs_for_electricity_use_in_euro = (
                    total_costs_for_electricity_use_in_euro
                    + self.compute_total_energy_from_power_timeseries(
                        power_timeseries_in_watt=result_dataframe["total_consumption"] - self_consumption,
                        timeresolution=self.simulation_parameters.seconds_per_timestep,
                    )
                )  # Todo: is this correct? (maybe not so important, only used if generic_price_signal is used
            else:
                total_costs_for_electricity_use_in_euro = (
                    total_costs_for_electricity_use_in_euro
                    - grid_injection_in_kilowatt_hour * electricity_inj_price_constant
                    + (electricity_consumption_in_kilowatt_hour - self_consumption_in_kilowatt_hour)
                    * electricity_price_constant
                )

        else:
            if not electricity_price_consumption.empty:
                # substract self consumption from consumption for bill calculation
                total_costs_for_electricity_use_in_euro = (
                    total_costs_for_electricity_use_in_euro
                    + self.compute_total_energy_from_power_timeseries(
                        power_timeseries_in_watt=result_dataframe["total_consumption"] * electricity_price_consumption,
                        timeresolution=self.simulation_parameters.seconds_per_timestep,
                    )
                )
            else:
                total_costs_for_electricity_use_in_euro = (
                    total_costs_for_electricity_use_in_euro
                    + electricity_consumption_in_kilowatt_hour * electricity_price_constant
                )

        total_co2_emitted_due_to_electricity_use_in_kilogram = (
            total_co2_emitted_due_to_electricity_use_in_kilogram
            + (electricity_consumption_in_kilowatt_hour - self_consumption_in_kilowatt_hour) * co2_price_constant
        )

        # compute cost and co2 for LoadTypes other than electricity
        for fuel in [
            LoadTypes.GAS,
            LoadTypes.OIL,
            LoadTypes.DISTRICTHEATING,
            LoadTypes.DIESEL,
        ]:
            fuel_price_in_euro, fuel_co2_emission_in_kg = self.compute_cost_of_fuel_type(
                results=self.results,
                all_outputs=self.all_outputs,
                timeresolution=self.simulation_parameters.seconds_per_timestep,
                price_frame=price_frame,
                fuel=fuel,
            )
            total_co2_emitted_due_to_energy_use_in_kilogram = (
                total_co2_emitted_due_to_electricity_use_in_kilogram + fuel_co2_emission_in_kg
            )
            total_costs_for_energy_use_in_euro = total_costs_for_electricity_use_in_euro + fuel_price_in_euro

        # make kpi entry
        costs_for_energy_use_entry = KpiEntry(
            name="Total cost for energy use",
            unit="EUR",
            value=total_costs_for_energy_use_in_euro,
            tag=KpiTagEnumClass.COSTS_AND_EMISSIONS,
        )
        co2_emission_entry = KpiEntry(
            name="Total CO2 emission due to energy use",
            unit="kg",
            value=total_co2_emitted_due_to_energy_use_in_kilogram,
            tag=KpiTagEnumClass.COSTS_AND_EMISSIONS,
        )

        # update kpi collection dict
        self.kpi_collection_dict_unsorted[building_objects_in_district].update(
            {
                costs_for_energy_use_entry.name: costs_for_energy_use_entry.to_dict(),
                co2_emission_entry.name: co2_emission_entry.to_dict(),
            }
        )

    def read_opex_and_capex_costs_from_results(self, building_object: str) -> None:
=======
    def read_opex_and_capex_costs_from_results(self):
>>>>>>> 2a647954
        """Get CAPEX and OPEX costs for simulated period.

        This function will read the opex and capex costs from the results.
        """
        # get costs and emissions from electricity meter and gas meter
        electricity_costs_in_euro: float = 0
        electricity_co2_in_kg: float = 0
        gas_costs_in_euro: float = 0
        gas_co2_in_kg: float = 0

        for kpi_name, kpi_entry in self.kpi_collection_dict_unsorted.items():
            if kpi_entry["tag"] == KpiTagEnumClass.ELECTRICITY_METER.value:
                if kpi_name == "Opex costs of electricity consumption from grid":
                    electricity_costs_in_euro = kpi_entry["value"]
                if kpi_name == "CO2 footprint of electricity consumption from grid":
                    electricity_co2_in_kg = kpi_entry["value"]

            elif kpi_entry["tag"] == KpiTagEnumClass.GAS_METER.value:
                if kpi_name == "Opex costs of gas consumption from grid":
                    gas_costs_in_euro = kpi_entry["value"]
                if kpi_name == "CO2 footprint of gas consumption from grid":
                    gas_co2_in_kg = kpi_entry["value"]

        # get CAPEX and OPEX costs for simulated period
        capex_results_path = os.path.join(
            self.simulation_parameters.result_directory, "investment_cost_co2_footprint.csv"
        )
        opex_results_path = os.path.join(
            self.simulation_parameters.result_directory, "operational_costs_co2_footprint.csv"
        )
        if Path(opex_results_path).exists():
<<<<<<< HEAD
            opex_df = pd.read_csv(opex_results_path, index_col=0, sep=";")
            total_operational_cost_per_simulated_period = opex_df["Operational Costs in EUR"].loc[
                building_object + "_Total"
            ]
            total_operational_emissions_per_simulated_period = opex_df["Operational C02 footprint in kg"].loc[
                building_object + "_Total"
            ]
=======
            opex_df = pd.read_csv(opex_results_path, index_col=0)
            log.debug("Opex df " + str(opex_df) + "\n")
            total_maintenance_cost_per_simulated_period = opex_df["Maintenance Costs in EUR"].iloc[-1]

>>>>>>> 2a647954
        else:
            log.warning("OPEX-costs for components are not calculated yet. Set PostProcessingOptions.COMPUTE_OPEX")
            total_maintenance_cost_per_simulated_period = 0

        if Path(capex_results_path).exists():
<<<<<<< HEAD
            capex_df = pd.read_csv(capex_results_path, index_col=0, sep=";")
            total_investment_cost_per_simulated_period = capex_df["Investment in EUR"].loc[
                building_object + "_Total_per_simulated_period"
            ]
            total_device_co2_footprint_per_simulated_period = capex_df["Device CO2-footprint in kg"].loc[
                building_object + "_Total_per_simulated_period"
            ]
=======
            capex_df = pd.read_csv(capex_results_path, index_col=0)
            log.debug("Capex df " + str(capex_df) + "\n")
            total_investment_cost_per_simulated_period = capex_df["Investment in EUR"].iloc[-1]
            total_device_co2_footprint_per_simulated_period = capex_df["Device CO2-footprint in kg"].iloc[-1]
>>>>>>> 2a647954
        else:
            log.warning("CAPEX-costs for components are not calculated yet. Set PostProcessingOptions.COMPUTE_CAPEX")
            total_investment_cost_per_simulated_period = 0
            total_device_co2_footprint_per_simulated_period = 0

        # make kpi entry
        total_electricity_costs_entry = KpiEntry(
            name="Costs of grid electricity for simulated period",
            unit="EUR",
            value=electricity_costs_in_euro,
            tag=KpiTagEnumClass.COSTS,
        )
        total_electricity_co2_footprint_entry = KpiEntry(
            name="CO2 footprint of grid electricity for simulated period",
            unit="kg",
            value=electricity_co2_in_kg,
            tag=KpiTagEnumClass.EMISSIONS,
        )
        total_gas_costs_entry = KpiEntry(
            name="Costs of grid gas for simulated period",
            unit="EUR",
            value=gas_costs_in_euro,
            tag=KpiTagEnumClass.COSTS,
        )
        total_gas_co2_emissions_entry = KpiEntry(
            name="CO2 footprint of grid gas for simulated period",
            unit="kg",
            value=gas_co2_in_kg,
            tag=KpiTagEnumClass.EMISSIONS,
        )
        total_investment_cost_per_simulated_period_entry = KpiEntry(
            name="Investment costs for equipment per simulated period",
            unit="EUR",
            value=total_investment_cost_per_simulated_period,
            tag=KpiTagEnumClass.COSTS,
        )
        total_device_co2_footprint_per_simulated_period_entry = KpiEntry(
            name="CO2 footprint for equipment per simulated period",
            unit="kg",
            value=total_device_co2_footprint_per_simulated_period,
            tag=KpiTagEnumClass.EMISSIONS,
        )
        total_maintenance_cost_entry = KpiEntry(
            name="Maintenance costs for simulated period",
            unit="EUR",
            value=total_maintenance_cost_per_simulated_period,
            tag=KpiTagEnumClass.COSTS,
        )
        total_cost_entry = KpiEntry(
            name="Total costs for simulated period",
            unit="EUR",
            value=total_maintenance_cost_per_simulated_period + total_investment_cost_per_simulated_period + gas_costs_in_euro + electricity_costs_in_euro,
            tag=KpiTagEnumClass.COSTS,
        )
        total_emissions_entry = KpiEntry(
            name="Total CO2 emissions for simulated period",
            unit="kg",
            value=total_device_co2_footprint_per_simulated_period + gas_co2_in_kg + electricity_co2_in_kg,
            tag=KpiTagEnumClass.EMISSIONS,
        )

        # update kpi collection dict
        self.kpi_collection_dict_unsorted[building_object].update(
            {
                total_electricity_costs_entry.name: total_electricity_costs_entry.to_dict(),
                total_electricity_co2_footprint_entry.name: total_electricity_co2_footprint_entry.to_dict(),
                total_gas_costs_entry.name: total_gas_costs_entry.to_dict(),
                total_gas_co2_emissions_entry.name: total_gas_co2_emissions_entry.to_dict(),
                total_investment_cost_per_simulated_period_entry.name: total_investment_cost_per_simulated_period_entry.to_dict(),
                total_device_co2_footprint_per_simulated_period_entry.name: total_device_co2_footprint_per_simulated_period_entry.to_dict(),
                total_maintenance_cost_entry.name: total_maintenance_cost_entry.to_dict(),
                total_cost_entry.name: total_cost_entry.to_dict(),
                total_emissions_entry.name: total_emissions_entry.to_dict(),
            }
        )

    def get_all_component_kpis(self, wrapped_components: List[ComponentWrapper]) -> None:
        """Go through all components and get their KPIs if implemented."""
        my_component_kpi_entry_list: List[KpiEntry]

        self.kpi_collection_dict_unsorted = {
            building_objects: {} for building_objects in self.building_objects_in_district_list
        }

        for wrapped_component in wrapped_components:
            my_component = wrapped_component.my_component
            # get KPIs of respective component

            my_component_kpi_entry_list = my_component.get_component_kpi_entries(
                all_outputs=self.all_outputs, postprocessing_results=self.results
            )

            if my_component_kpi_entry_list != []:
                log.debug("KPI generation for " + my_component.component_name + " was successful.")
                # add all KPI entries to kpi dict
                for kpi_entry in my_component_kpi_entry_list:

                    for object_name in self.kpi_collection_dict_unsorted.keys():
                        if object_name in my_component.component_name:
                            self.kpi_collection_dict_unsorted[object_name][kpi_entry.name] = kpi_entry.to_dict()
                            break
            else:
                log.debug(
                    "KPI generation for "
                    + my_component.component_name
                    + " was not successful. KPI method is maybe not implemented yet."
                )<|MERGE_RESOLUTION|>--- conflicted
+++ resolved
@@ -7,12 +7,13 @@
 """
 
 import os
-from typing import List, Tuple, Dict, Optional
+from typing import List, Tuple, Union, Dict, Optional
 from pathlib import Path
 import pandas as pd
 from hisim.component import ComponentOutput
 from hisim.component_wrapper import ComponentWrapper
-from hisim.loadtypes import ComponentType, InandOutputType
+from hisim.loadtypes import ComponentType, InandOutputType, LoadTypes
+from hisim.utils import HISIMPATH
 from hisim import log
 from hisim.components.electricity_meter import ElectricityMeter
 from hisim.postprocessing.postprocessing_datatransfer import PostProcessingDataTransfer
@@ -20,6 +21,7 @@
 
 
 class KpiPreparation:
+
     """Class for generating and calculating key performance indicators."""
 
     def __init__(
@@ -61,7 +63,6 @@
         output: ComponentOutput
 
         for index, output in enumerate(all_outputs):
-<<<<<<< HEAD
             if building_objects_in_district in str(output.get_pretty_name()):
                 if output.postprocessing_flag is not None:
                     if InandOutputType.ELECTRICITY_PRODUCTION in output.postprocessing_flag:
@@ -78,41 +79,16 @@
                         or InandOutputType.ELECTRICITY_CONSUMPTION_UNCONTROLLED in output.postprocessing_flag
                     ):
                         total_consumption_ids.append(index)
+                        log.debug("Output considered in total electricity consumption " + output.full_name + " " + str(output.unit))
 
                     elif InandOutputType.CHARGE_DISCHARGE in output.postprocessing_flag:
                         if ComponentType.BATTERY in output.postprocessing_flag:
                             battery_charge_discharge_ids.append(index)
                         elif ComponentType.CAR_BATTERY in output.postprocessing_flag:
                             total_consumption_ids.append(index)
+                            log.debug("Output considered in total electricity consumption " + output.full_name + " " + str(output.unit))
                 else:
                     continue
-=======
-            if output.postprocessing_flag is not None:
-                if InandOutputType.ELECTRICITY_PRODUCTION in output.postprocessing_flag:
-                    total_production_ids.append(index)
-
-                elif (
-                    InandOutputType.ELECTRICITY_PRODUCTION in output.postprocessing_flag
-                    and ComponentType.PV in output.postprocessing_flag
-                ):
-                    pv_production_ids.append(index)
-
-                elif (
-                    InandOutputType.ELECTRICITY_CONSUMPTION_EMS_CONTROLLED in output.postprocessing_flag
-                    or InandOutputType.ELECTRICITY_CONSUMPTION_UNCONTROLLED in output.postprocessing_flag
-                ):
-                    total_consumption_ids.append(index)
-                    log.debug("Output considered in total electricity consumption " + output.full_name + " " + str(output.unit))
-
-                elif InandOutputType.CHARGE_DISCHARGE in output.postprocessing_flag:
-                    if ComponentType.BATTERY in output.postprocessing_flag:
-                        battery_charge_discharge_ids.append(index)
-                    elif ComponentType.CAR_BATTERY in output.postprocessing_flag:
-                        total_consumption_ids.append(index)
-                        log.debug("Output considered in total electricity consumption " + output.full_name + " " + str(output.unit))
-            else:
-                continue
->>>>>>> 2a647954
 
         result_dataframe = pd.DataFrame()
         result_dataframe["total_consumption"] = (
@@ -244,12 +220,8 @@
         result_dataframe: pd.DataFrame,
         electricity_production_in_kilowatt_hour: float,
         electricity_consumption_in_kilowatt_hour: float,
-<<<<<<< HEAD
-        building_objects_in_district: str,
-    ) -> Tuple[float, float, pd.DataFrame]:
-=======
+        building_objects_in_district: str,
     ) -> pd.DataFrame:
->>>>>>> 2a647954
         """Computes the self consumption, grid injection, autarky and battery losses if electricty production is bigger than zero."""
 
         if electricity_production_in_kilowatt_hour > 0:
@@ -521,194 +493,7 @@
             {ratio_in_percent_entry.name: ratio_in_percent_entry.to_dict()}
         )
 
-<<<<<<< HEAD
-    def read_in_fuel_costs(self) -> pd.DataFrame:
-        """Reads data for costs and co2 emissions of fuels from csv."""
-        price_frame = pd.read_csv(HISIMPATH["fuel_costs"], sep=";", usecols=[0, 2, 4])
-        price_frame.index = price_frame["fuel type"]  # type: ignore
-        price_frame.drop(columns=["fuel type"], inplace=True)
-        return price_frame
-
-    def search_electricity_prices_in_results(
-        self, all_outputs: List, results: pd.DataFrame
-    ) -> Tuple["pd.Series[float]", "pd.Series[float]"]:
-        """Extracts electricity price consumption and electricity price production from results."""
-        electricity_price_consumption = pd.Series(dtype=pd.Float64Dtype())  # type: pd.Series[float]
-        electricity_price_injection = pd.Series(dtype=pd.Float64Dtype())  # type: pd.Series[float]
-        for index, output in enumerate(all_outputs):
-            if output.postprocessing_flag is not None:
-                if LoadTypes.PRICE in output.postprocessing_flag:
-                    if InandOutputType.ELECTRICITY_CONSUMPTION in output.postprocessing_flag:
-                        electricity_price_consumption = results.iloc[:, index]
-                    elif InandOutputType.ELECTRICITY_INJECTION in output.postprocessing_flag:
-                        electricity_price_injection = results.iloc[:, index]
-                    else:
-                        continue
-        return electricity_price_consumption, electricity_price_injection
-
-    def get_euro_and_co2(
-        self, fuel_costs: pd.DataFrame, fuel: Union[LoadTypes, InandOutputType]
-    ) -> Tuple[float, float]:
-        """Returns cost (Euro) of kWh of fuel and CO2 consumption (kg) of kWh of fuel."""
-        column = fuel_costs.iloc[fuel_costs.index == fuel.value]
-        return (float(column["Cost"].iloc[0]), float(column["Footprint"].iloc[0]))
-
-    def compute_cost_of_fuel_type(
-        self,
-        results: pd.DataFrame,
-        all_outputs: List,
-        timeresolution: int,
-        price_frame: pd.DataFrame,
-        fuel: LoadTypes,
-    ) -> Tuple[float, float]:
-        """Computes the cost of the fuel type."""
-        fuel_consumption = pd.Series(dtype=pd.Float64Dtype())  # type: pd.Series[float]
-        for index, output in enumerate(all_outputs):
-            if output.postprocessing_flag is not None:
-                if InandOutputType.FUEL_CONSUMPTION in output.postprocessing_flag:
-                    if fuel in output.postprocessing_flag:
-                        fuel_consumption = results.iloc[:, index]
-                    else:
-                        continue
-        if not fuel_consumption.empty:
-            if fuel in [LoadTypes.ELECTRICITY, LoadTypes.GAS, LoadTypes.DISTRICTHEATING]:
-                consumption_sum = self.compute_total_energy_from_power_timeseries(
-                    power_timeseries_in_watt=fuel_consumption, timeresolution=timeresolution
-                )
-            # convert from Wh to kWh
-            elif fuel in [LoadTypes.GAS, LoadTypes.DISTRICTHEATING]:
-                consumption_sum = sum(fuel_consumption) * 1e-3
-            # stay with liters
-            else:
-                consumption_sum = sum(fuel_consumption)
-        else:
-            consumption_sum = 0
-
-        price, co2 = self.get_euro_and_co2(fuel_costs=price_frame, fuel=fuel)
-        return consumption_sum * price, consumption_sum * co2
-
-    def compute_energy_prices_and_co2_emission(
-        self,
-        result_dataframe: pd.DataFrame,
-        injection: pd.Series,
-        self_consumption: pd.Series,
-        electricity_production_in_kilowatt_hour: float,
-        electricity_consumption_in_kilowatt_hour: float,
-        grid_injection_in_kilowatt_hour: float,
-        self_consumption_in_kilowatt_hour: float,
-        building_objects_in_district: str,
-    ) -> None:
-        """Compute energy prices and co2 emissions."""
-
-        # initialize prices
-        total_costs_for_energy_use_in_euro: float = 0.0
-        total_co2_emitted_due_to_energy_use_in_kilogram: float = 0.0
-        total_costs_for_electricity_use_in_euro: float = 0.0
-        total_co2_emitted_due_to_electricity_use_in_kilogram: float = 0.0
-
-        price_frame = self.read_in_fuel_costs()
-
-        (
-            electricity_price_consumption,
-            electricity_price_injection,
-        ) = self.search_electricity_prices_in_results(all_outputs=self.all_outputs, results=self.results)
-        # Electricity Price
-        electricity_price_constant, co2_price_constant = self.get_euro_and_co2(
-            fuel_costs=price_frame, fuel=LoadTypes.ELECTRICITY
-        )
-        electricity_inj_price_constant, _ = self.get_euro_and_co2(fuel_costs=price_frame, fuel=LoadTypes.ELECTRICITY)
-
-        if electricity_production_in_kilowatt_hour > 0:
-            # evaluate electricity price
-            if not electricity_price_injection.empty:
-                total_costs_for_electricity_use_in_euro = (
-                    total_costs_for_electricity_use_in_euro
-                    - self.compute_total_energy_from_power_timeseries(
-                        power_timeseries_in_watt=injection[injection > 0] * electricity_price_injection[injection > 0],
-                        timeresolution=self.simulation_parameters.seconds_per_timestep,
-                    )
-                )
-                total_costs_for_electricity_use_in_euro = (
-                    total_costs_for_electricity_use_in_euro
-                    + self.compute_total_energy_from_power_timeseries(
-                        power_timeseries_in_watt=result_dataframe["total_consumption"] - self_consumption,
-                        timeresolution=self.simulation_parameters.seconds_per_timestep,
-                    )
-                )  # Todo: is this correct? (maybe not so important, only used if generic_price_signal is used
-            else:
-                total_costs_for_electricity_use_in_euro = (
-                    total_costs_for_electricity_use_in_euro
-                    - grid_injection_in_kilowatt_hour * electricity_inj_price_constant
-                    + (electricity_consumption_in_kilowatt_hour - self_consumption_in_kilowatt_hour)
-                    * electricity_price_constant
-                )
-
-        else:
-            if not electricity_price_consumption.empty:
-                # substract self consumption from consumption for bill calculation
-                total_costs_for_electricity_use_in_euro = (
-                    total_costs_for_electricity_use_in_euro
-                    + self.compute_total_energy_from_power_timeseries(
-                        power_timeseries_in_watt=result_dataframe["total_consumption"] * electricity_price_consumption,
-                        timeresolution=self.simulation_parameters.seconds_per_timestep,
-                    )
-                )
-            else:
-                total_costs_for_electricity_use_in_euro = (
-                    total_costs_for_electricity_use_in_euro
-                    + electricity_consumption_in_kilowatt_hour * electricity_price_constant
-                )
-
-        total_co2_emitted_due_to_electricity_use_in_kilogram = (
-            total_co2_emitted_due_to_electricity_use_in_kilogram
-            + (electricity_consumption_in_kilowatt_hour - self_consumption_in_kilowatt_hour) * co2_price_constant
-        )
-
-        # compute cost and co2 for LoadTypes other than electricity
-        for fuel in [
-            LoadTypes.GAS,
-            LoadTypes.OIL,
-            LoadTypes.DISTRICTHEATING,
-            LoadTypes.DIESEL,
-        ]:
-            fuel_price_in_euro, fuel_co2_emission_in_kg = self.compute_cost_of_fuel_type(
-                results=self.results,
-                all_outputs=self.all_outputs,
-                timeresolution=self.simulation_parameters.seconds_per_timestep,
-                price_frame=price_frame,
-                fuel=fuel,
-            )
-            total_co2_emitted_due_to_energy_use_in_kilogram = (
-                total_co2_emitted_due_to_electricity_use_in_kilogram + fuel_co2_emission_in_kg
-            )
-            total_costs_for_energy_use_in_euro = total_costs_for_electricity_use_in_euro + fuel_price_in_euro
-
-        # make kpi entry
-        costs_for_energy_use_entry = KpiEntry(
-            name="Total cost for energy use",
-            unit="EUR",
-            value=total_costs_for_energy_use_in_euro,
-            tag=KpiTagEnumClass.COSTS_AND_EMISSIONS,
-        )
-        co2_emission_entry = KpiEntry(
-            name="Total CO2 emission due to energy use",
-            unit="kg",
-            value=total_co2_emitted_due_to_energy_use_in_kilogram,
-            tag=KpiTagEnumClass.COSTS_AND_EMISSIONS,
-        )
-
-        # update kpi collection dict
-        self.kpi_collection_dict_unsorted[building_objects_in_district].update(
-            {
-                costs_for_energy_use_entry.name: costs_for_energy_use_entry.to_dict(),
-                co2_emission_entry.name: co2_emission_entry.to_dict(),
-            }
-        )
-
     def read_opex_and_capex_costs_from_results(self, building_object: str) -> None:
-=======
-    def read_opex_and_capex_costs_from_results(self):
->>>>>>> 2a647954
         """Get CAPEX and OPEX costs for simulated period.
 
         This function will read the opex and capex costs from the results.
@@ -719,7 +504,7 @@
         gas_costs_in_euro: float = 0
         gas_co2_in_kg: float = 0
 
-        for kpi_name, kpi_entry in self.kpi_collection_dict_unsorted.items():
+        for kpi_name, kpi_entry in self.kpi_collection_dict_unsorted[building_object].items():
             if kpi_entry["tag"] == KpiTagEnumClass.ELECTRICITY_METER.value:
                 if kpi_name == "Opex costs of electricity consumption from grid":
                     electricity_costs_in_euro = kpi_entry["value"]
@@ -740,39 +525,25 @@
             self.simulation_parameters.result_directory, "operational_costs_co2_footprint.csv"
         )
         if Path(opex_results_path).exists():
-<<<<<<< HEAD
-            opex_df = pd.read_csv(opex_results_path, index_col=0, sep=";")
-            total_operational_cost_per_simulated_period = opex_df["Operational Costs in EUR"].loc[
+            opex_df = pd.read_csv(opex_results_path, index_col=0)
+            log.debug("Opex df " + str(opex_df) + "\n")
+            total_maintenance_cost_per_simulated_period = opex_df["Maintenance Costs in EUR"].loc[
                 building_object + "_Total"
             ]
-            total_operational_emissions_per_simulated_period = opex_df["Operational C02 footprint in kg"].loc[
-                building_object + "_Total"
-            ]
-=======
-            opex_df = pd.read_csv(opex_results_path, index_col=0)
-            log.debug("Opex df " + str(opex_df) + "\n")
-            total_maintenance_cost_per_simulated_period = opex_df["Maintenance Costs in EUR"].iloc[-1]
-
->>>>>>> 2a647954
+
         else:
             log.warning("OPEX-costs for components are not calculated yet. Set PostProcessingOptions.COMPUTE_OPEX")
             total_maintenance_cost_per_simulated_period = 0
 
         if Path(capex_results_path).exists():
-<<<<<<< HEAD
-            capex_df = pd.read_csv(capex_results_path, index_col=0, sep=";")
+            capex_df = pd.read_csv(capex_results_path, index_col=0)
+            log.debug("Capex df " + str(capex_df) + "\n")
             total_investment_cost_per_simulated_period = capex_df["Investment in EUR"].loc[
                 building_object + "_Total_per_simulated_period"
             ]
             total_device_co2_footprint_per_simulated_period = capex_df["Device CO2-footprint in kg"].loc[
                 building_object + "_Total_per_simulated_period"
             ]
-=======
-            capex_df = pd.read_csv(capex_results_path, index_col=0)
-            log.debug("Capex df " + str(capex_df) + "\n")
-            total_investment_cost_per_simulated_period = capex_df["Investment in EUR"].iloc[-1]
-            total_device_co2_footprint_per_simulated_period = capex_df["Device CO2-footprint in kg"].iloc[-1]
->>>>>>> 2a647954
         else:
             log.warning("CAPEX-costs for components are not calculated yet. Set PostProcessingOptions.COMPUTE_CAPEX")
             total_investment_cost_per_simulated_period = 0
