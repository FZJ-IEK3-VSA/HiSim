# clean

"""Classes to provide the structure for the KPi generation."""
from typing import Optional, Union, List, Tuple
from enum import Enum
from dataclasses import dataclass
from dataclass_wizard import JSONWizard
import pandas as pd
import numpy as np


class KpiTagEnumClass(Enum):
    """Determine KPI tags as enums."""

    GENERAL = "General"
    COSTS = "Costs"
    EMISSIONS = "Emissions"
    BUILDING = "Building"
    BATTERY = "Battery"
    HEAT_DISTRIBUTION_SYSTEM = "Heat Distribution System"
    HEATPUMP_SPACE_HEATING = "Heat Pump For Space Heating"
    HEATPUMP_DOMESTIC_HOT_WATER = "Heat Pump For Domestic Hot Water"
    HEATPUMP_SPACE_HEATING_AND_DOMESTIC_HOT_WATER = "Heat Pump For SH and DHW"
    RESIDENTS = "Residents"
    GAS_HEATER_SPACE_HEATING = "Gas Heater For Space Heating"
    GAS_HEATER_DOMESTIC_HOT_WATER = "Gas Heater For Domestic Hot Water"
    GAS_METER = "Gas Meter"
    HEATING_METER = "Heating Meter"
    ELECTRICITY_METER = "Electricity Meter"
    CAR = "Car"
<<<<<<< HEAD
    CAR_BATTERY = "Car Battery"
    ROOFTOP_PV = "Rooftop PV"
    STORAGE_DOMESTIC_HOT_WATER = "Storage For Domestic Hot Water"
    STORAGE_HOT_WATER_SPACE_HEATING = "Storage For Space Heating Hot Water"
    WINDTURBINE = "Wind Turbine"
    SMART_DEVICE = "Smart Device"
=======
    EMS = "Energy Management System"
    ELECTRICITY_GRID = "Electricity Grid"
    THERMAL_GRID = "Thermal Grid"
    COSTS_DISTRICT_GRID = "Costs Of District Grid"
    EMISSIONS_DISTRICT_GRID = "Emissions Of District Grid"
    CONTRACTING = "Contracting"
>>>>>>> 3b47fcc8


@dataclass
class KpiEntry(JSONWizard):
    """Class for storing one kpi entry."""

    name: str
    unit: str
    value: Optional[float]
    description: Optional[str] = None
    tag: Optional[KpiTagEnumClass] = None


class KpiHelperClass:
    """Class for providing some helper fucntions for calculating KPIs."""

    @staticmethod
    def compute_total_energy_from_power_timeseries(power_timeseries_in_watt: pd.Series, timeresolution: int) -> float:
        """Computes the energy in kWh from a power timeseries in W."""
        if power_timeseries_in_watt.empty:
            return 0.0

        energy_in_kilowatt_hour = float(power_timeseries_in_watt.sum() * timeresolution / 3.6e6)
        return energy_in_kilowatt_hour

    @staticmethod
    def calc_mean_max_min_value(list_or_pandas_series: Union[List, pd.Series]) -> Tuple[float, float, float]:
        """Calc mean, max and min values from List or pd.Series with numpy."""

        mean_value = float(np.mean(list_or_pandas_series))
        max_value = float(np.max(list_or_pandas_series))
        min_value = float(np.min(list_or_pandas_series))

        return mean_value, max_value, min_value<|MERGE_RESOLUTION|>--- conflicted
+++ resolved
@@ -28,21 +28,18 @@
     HEATING_METER = "Heating Meter"
     ELECTRICITY_METER = "Electricity Meter"
     CAR = "Car"
-<<<<<<< HEAD
     CAR_BATTERY = "Car Battery"
     ROOFTOP_PV = "Rooftop PV"
     STORAGE_DOMESTIC_HOT_WATER = "Storage For Domestic Hot Water"
     STORAGE_HOT_WATER_SPACE_HEATING = "Storage For Space Heating Hot Water"
     WINDTURBINE = "Wind Turbine"
     SMART_DEVICE = "Smart Device"
-=======
     EMS = "Energy Management System"
     ELECTRICITY_GRID = "Electricity Grid"
     THERMAL_GRID = "Thermal Grid"
     COSTS_DISTRICT_GRID = "Costs Of District Grid"
     EMISSIONS_DISTRICT_GRID = "Emissions Of District Grid"
     CONTRACTING = "Contracting"
->>>>>>> 3b47fcc8
 
 
 @dataclass
