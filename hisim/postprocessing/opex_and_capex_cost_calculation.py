--- conflicted
+++ resolved
@@ -33,72 +33,51 @@
     ]
     opex_table_as_list_of_list = []
 
-<<<<<<< HEAD
     for building_object in building_objects_in_district_list:
+        total_energy_cost_building_object = 0.0
+        total_maintenace_cost_building_object = 0.0
         total_operational_co2_footprint_building_object = 0.0
-        total_operational_cost_building_object = 0.0
         for component in components:
             component_unwrapped = component.my_component
             if building_object in str(component_unwrapped.component_name):
                 # cost and co2_footprint are calculated per simulated period
-                opex_cost_data_class: OpexCostDataClass = component_unwrapped.get_cost_opex(
-                    all_outputs=all_outputs,
-                    postprocessing_results=postprocessing_results,
-                )
-                cost = opex_cost_data_class.opex_cost
-                co2_footprint = opex_cost_data_class.co2_footprint
-                consumption = opex_cost_data_class.consumption
-                total_operational_cost_building_object += cost
-                total_operational_co2_footprint_building_object += co2_footprint
-                opex_table_as_list_of_list.append(
-                    [
-                        component_unwrapped.component_name,
-                        round(cost, 2),
-                        round(co2_footprint, 2),
-                        round(consumption, 2),
-                    ]
-                )
+                component_class_name = component_unwrapped.get_classname()
+                # get opex data for all components except Electricity and Gas Meter
+                if component_class_name != ElectricityMeter.get_classname() and component_class_name != GasMeter.get_classname():
+                    opex_cost_data_class: OpexCostDataClass = component_unwrapped.get_cost_opex(
+                        all_outputs=all_outputs,
+                        postprocessing_results=postprocessing_results,
+                    )
+                    cost_energy = opex_cost_data_class.opex_energy_cost_in_euro
+                    cost_maintenance = opex_cost_data_class.opex_maintenance_cost_in_euro
+                    co2_footprint = opex_cost_data_class.co2_footprint_in_kg
+                    consumption = opex_cost_data_class.consumption_in_kwh
+                    total_energy_cost_building_object += cost_energy
+                    total_maintenace_cost_building_object += cost_maintenance
+                    total_operational_co2_footprint_building_object += co2_footprint
+
+                    opex_table_as_list_of_list.append(
+                        [
+                            component_unwrapped.component_name,
+                            round(cost_maintenance, 2),
+                            round(co2_footprint, 2),
+                            round(consumption, 2),
+                        ]
+                    )
 
         opex_table_as_list_of_list.append(
             [
                 f"{building_object}_Total",
-                round(total_operational_cost_building_object, 2),
+                round(total_maintenace_cost_building_object, 2),
                 round(total_operational_co2_footprint_building_object, 2),
                 "---",
             ]
         )
-=======
-    for component in components:
-        component_unwrapped = component.my_component
-        # cost and co2_footprint are calculated per simulated period
-        component_class_name = component_unwrapped.get_classname()
-        # get opex data for all components except Electricity and Gas Meter
-        if component_class_name != ElectricityMeter.get_classname() and component_class_name != GasMeter.get_classname():
-            opex_cost_data_class: OpexCostDataClass = component_unwrapped.get_cost_opex(
-                all_outputs=all_outputs,
-                postprocessing_results=postprocessing_results,
-            )
-            cost_energy = opex_cost_data_class.opex_energy_cost_in_euro
-            cost_maintenance = opex_cost_data_class.opex_maintenance_cost_in_euro
-            co2_footprint = opex_cost_data_class.co2_footprint_in_kg
-            consumption = opex_cost_data_class.consumption_in_kwh
-            total_opex_energy_cost += cost_energy
-            total_opex_maintenance_cost += cost_maintenance
-            total_operational_co2_footprint += co2_footprint
-            total_consumption_in_kwh += consumption
-
-            opex_table_as_list_of_list.append(
-                [
-                    component_unwrapped.component_name,
-                    round(cost_maintenance, 2),
-                    round(co2_footprint, 2),
-                    round(consumption, 2),
-                ]
-            )
->>>>>>> 2a647954
-
-        total_operational_cost += total_operational_cost_building_object
-        total_operational_co2_footprint += total_operational_co2_footprint_building_object
+
+        total_opex_energy_cost += cost_energy
+        total_opex_maintenance_cost += cost_maintenance
+        total_operational_co2_footprint += co2_footprint
+        total_consumption_in_kwh += consumption
 
     opex_table_as_list_of_list.append(
         [
