""" Main postprocessing module that starts all other modules. """
# clean
import os
import sys
from typing import Any, Optional, List, Dict
from timeit import default_timer as timer
import pandas as pd

from hisim.components import building
from hisim.postprocessing import reportgenerator
from hisim.postprocessing import charts
from hisim import log
from hisim import utils
from hisim.postprocessingoptions import PostProcessingOptions
from hisim import loadtypes as lt
from hisim.postprocessing.chart_singleday import ChartSingleDay
from hisim.postprocessing.compute_kpis import compute_kpis
from hisim.postprocessing.generate_csv_for_housing_database import (
    generate_csv_for_database,
)
from hisim.postprocessing.system_chart import SystemChart
from hisim.component import ComponentOutput
from hisim.postprocessing.postprocessing_datatransfer import PostProcessingDataTransfer
from hisim.postprocessing.report_image_entries import ReportImageEntry


class PostProcessor:

    """Core Post processor class."""

    @utils.measure_execution_time
    def __init__(self):
        """Initializes the post processing."""
        self.dirname: str
        # self.report_image_entries: List[ReportImageEntry] = []
        self.chapter_counter: int = 1
        self.figure_counter: int = 1

    def set_dir_results(self, dirname: Optional[str] = None) -> None:
        """Sets the results directory."""
        if dirname is None:
            raise ValueError("No results directory name was defined.")
        self.dirname = dirname

    @utils.measure_execution_time
    def plot_sankeys(self, ppdt: PostProcessingDataTransfer) -> None:
        """For plotting the sankeys."""
        for i_display_name in [
            name for name, display_name in lt.DisplayNames.__members__.items()
        ]:
            my_sankey = charts.SankeyHISIM(
                name=i_display_name,
                component_name=i_display_name,
                output_description=None,
                units=lt.Units.ANY,
                directorypath=ppdt.simulation_parameters.result_directory,
                time_correction_factor=ppdt.time_correction_factor,
            )
            my_sankey.plot(data=ppdt.all_outputs)
        if any(
            component_output.component_name == "HeatPump"
            for component_output in ppdt.all_outputs
        ):
            my_sankey = charts.SankeyHISIM(
                name="HeatPump",
                component_name="HeatPump",
                output_description=None,
                units=lt.Units.ANY,
                directorypath=ppdt.simulation_parameters.result_directory,
                time_correction_factor=ppdt.time_correction_factor,
            )
            my_sankey.plot_heat_pump(data=ppdt.all_outputs)
        if any(
            component_output.component_name == "Building"
            for component_output in ppdt.all_outputs
        ):
            my_sankey = charts.SankeyHISIM(
                name="Building",
                component_name="Building",
                output_description=None,
                units=lt.Units.ANY,
                directorypath=ppdt.simulation_parameters.result_directory,
                time_correction_factor=ppdt.time_correction_factor,
            )
            my_sankey.plot_building(data=ppdt.all_outputs)

    @utils.measure_execution_time
    @utils.measure_memory_leak
    def run(self, ppdt: PostProcessingDataTransfer) -> None:  # noqa: MC0001
        """Runs the main post processing."""
        # Define the directory name
        log.information("Main post processing function")
        report_image_entries: List[ReportImageEntry] = []
        # Check whether HiSim is running in a docker container
        docker_flag = os.getenv("HISIM_IN_DOCKER_CONTAINER", "false")
        if docker_flag.lower() in ("true", "yes", "y", "1"):
            # Charts etc. are not needed when executing HiSim in a container. Allow only csv files and KPI.
            allowed_options_for_docker = {
                PostProcessingOptions.EXPORT_TO_CSV,
                PostProcessingOptions.COMPUTE_AND_WRITE_KPIS_TO_REPORT,
            }
            # Of all specified options, select those that are allowed
            valid_options = list(
                set(ppdt.post_processing_options) & allowed_options_for_docker
            )
            if len(valid_options) < len(ppdt.post_processing_options):
                # At least one invalid option was set
                ppdt.post_processing_options = valid_options
                log.warning(
                    "Hisim is running in a docker container. Disabled invalid postprocessing options."
                )

        report = reportgenerator.ReportGenerator(
            dirpath=ppdt.simulation_parameters.result_directory
        )
        days = {"month": 0, "day": 0}
        # Make plots
        if PostProcessingOptions.PLOT_LINE in ppdt.post_processing_options:
            log.information("Making line plots.")
            start = timer()
            self.make_line_plots(ppdt, report_image_entries=report_image_entries)
            end = timer()
            duration = end - start
            log.information("Making line plots took " + f"{duration:1.2f}s.")
        if PostProcessingOptions.PLOT_CARPET in ppdt.post_processing_options:
            log.information("Making carpet plots.")
            start = timer()
            self.make_carpet_plots(ppdt, report_image_entries=report_image_entries)
            end = timer()
            duration = end - start
            log.information("Making carpet plots took " + f"{duration:1.2f}s.")
        if PostProcessingOptions.PLOT_SINGLE_DAYS in ppdt.post_processing_options:
            log.information("Making single day plots.")
            start = timer()
            self.make_single_day_plots(days, ppdt, report_image_entries=report_image_entries)
            end = timer()
            duration = end - start
            log.information("Making single day plots took " + f"{duration:1.2f}s.")
        if PostProcessingOptions.PLOT_BAR_CHARTS in ppdt.post_processing_options:
            log.information("Making bar charts.")
            start = timer()
            self.make_bar_charts(ppdt, report_image_entries=report_image_entries)
            end = timer()
            duration = end - start
            log.information("Making bar plots took " + f"{duration:1.2f}s.")
        # Plot sankey
        if PostProcessingOptions.PLOT_SANKEY in ppdt.post_processing_options:
            log.information("Making sankey plots.")
            start = timer()
            self.make_sankey_plots()
            end = timer()
            duration = end - start
            log.information("Making sankey plots took " + f"{duration:1.2f}s.")
        # Export all results to CSV
        if PostProcessingOptions.EXPORT_TO_CSV in ppdt.post_processing_options:
            log.information("Making CSV exports.")
            start = timer()
            self.make_csv_export(ppdt)
            end = timer()
            duration = end - start
            log.information("Making CSV export took " + f"{duration:1.2f}s.")
        if PostProcessingOptions.MAKE_NETWORK_CHARTS in ppdt.post_processing_options:
            log.information("Computing network charts.")
            start = timer()
            self.make_network_charts(ppdt)
            end = timer()
            duration = end - start
            log.information("Computing network charts took " + f"{duration:1.2f}s.")
        # Generate Pdf report
        if PostProcessingOptions.GENERATE_PDF_REPORT in ppdt.post_processing_options:
            log.information(
                "Making PDF report and writing simulation parameters to report."
            )
            start = timer()
            self.write_simulation_parameters_to_report(ppdt, report)
            end = timer()
            duration = end - start
            log.information(
                "Making PDF report and writing simulation parameters to report took "
                + f"{duration:1.2f}s."
            )
        if (
            PostProcessingOptions.WRITE_COMPONENTS_TO_REPORT
            in ppdt.post_processing_options
        ):
            log.information("Writing components to report.")
            start = timer()
            self.write_components_to_report(ppdt, report, report_image_entries)
            end = timer()
            duration = end - start
            log.information("Writing components to report took " + f"{duration:1.2f}s.")

        if (
            PostProcessingOptions.WRITE_ALL_OUTPUTS_TO_REPORT
            in ppdt.post_processing_options
        ):
            log.information("Writing all outputs to report.")
            start = timer()
            self.write_all_outputs_to_report(ppdt, report)
            end = timer()
            duration = end - start
            log.information(
                "Writing all outputs to report took " + f"{duration:1.2f}s."
            )
        if (
            PostProcessingOptions.WRITE_NETWORK_CHARTS_TO_REPORT
            in ppdt.post_processing_options
        ):
            log.information("Writing network charts to report.")
            start = timer()
            self.write_network_charts_to_report(ppdt, report)
            end = timer()
            duration = end - start
            log.information(
                "Writing network charts toreport took " + f"{duration:1.2f}s."
            )
        if (
            PostProcessingOptions.COMPUTE_AND_WRITE_KPIS_TO_REPORT
            in ppdt.post_processing_options
        ):
            log.information("Computing and writing KPIs to report.")
            start = timer()
            self.compute_and_write_kpis_to_report(ppdt, report)
            end = timer()
            duration = end - start
            log.information(
                "Computing and writing KPIs to report took " + f"{duration:1.2f}s."
            )
        if (
            PostProcessingOptions.GENERATE_CSV_FOR_HOUSING_DATA_BASE
            in ppdt.post_processing_options
        ):
<<<<<<< HEAD

=======
            building_data = pd.DataFrame()
>>>>>>> a8c801c6
            for elem in ppdt.wrapped_components:
                if isinstance(elem.my_component, building.Building):
                    building_data = elem.my_component.buildingdata
            if len(building_data) == 0:
                log.warning("Building needs to be defined to generate csv for housing data base.")
            else:
                log.information("Generating csv for housing data base. ")
                start = timer()
                generate_csv_for_database(
                    all_outputs=ppdt.all_outputs,
                    results=ppdt.results,
                    simulation_parameters=ppdt.simulation_parameters,
                    building_data=building_data
                )
                end = timer()
                duration = end - start
                log.information("Generating csv for housing data base took " + f"{duration:1.2f}s.")

        # only a single day has been calculated. This gets special charts for debugging.
        if (
            PostProcessingOptions.PLOT_SPECIAL_TESTING_SINGLE_DAY
            in ppdt.post_processing_options
            and len(ppdt.results) == 1440
        ):
            log.information(
                "Making special single day plots for a single day calculation for testing."
            )
            start = timer()
            self.make_special_one_day_debugging_plots(ppdt, report_image_entries=report_image_entries)
            end = timer()
            duration = end - start
            log.information(
                "Making special single day plots for a single day calculation for testing took "
                + f"{duration:1.2f}s."
            )

        # Open file explorer
        if (
            PostProcessingOptions.OPEN_DIRECTORY_IN_EXPLORER
            in ppdt.post_processing_options
        ):
            log.information("Opening the explorer.")
            self.open_dir_in_file_explorer(ppdt)
        log.information("Finished main post processing function.")

    def make_network_charts(self, ppdt: PostProcessingDataTransfer) -> None:
        """Generates the network charts that show the connection of the elements."""
        systemchart = SystemChart(ppdt)
        systemchart.make_chart()

    def make_special_one_day_debugging_plots(
        self, ppdt: PostProcessingDataTransfer,
        report_image_entries: List[ReportImageEntry]
    ) -> None:
        """Makes special plots for debugging if only a single day was calculated."""
        for index, output in enumerate(ppdt.all_outputs):
            if output.full_name == "Dummy # Residence Temperature":
                my_days = ChartSingleDay(
                    output=output.full_name,
                    component_name=output.component_name,
                    units=output.unit,
                    directory_path=ppdt.simulation_parameters.result_directory,
                    time_correction_factor=ppdt.time_correction_factor,
                    data=ppdt.results.iloc[:, index],
                    day=0,
                    month=0,
                    output2=ppdt.results.iloc[:, 11],
                    output_description=output.output_description,
                )
            else:
                my_days = ChartSingleDay(
                    output=output.full_name,
                    component_name=output.component_name,
                    units=output.unit,
                    directory_path=ppdt.simulation_parameters.result_directory,
                    time_correction_factor=ppdt.time_correction_factor,
                    data=ppdt.results.iloc[:, index],
                    day=0,
                    month=0,
                    output_description=output.output_description,
                )
            my_entry = my_days.plot(close=True)
            report_image_entries.append(my_entry)

    def make_csv_export(self, ppdt: PostProcessingDataTransfer) -> None:
        """Exports all data to CSV."""
        log.information("Exporting to csv.")
        self.export_results_to_csv(ppdt)

    def make_sankey_plots(self) -> None:
        """Makes Sankey plots. Needs work."""
        log.information("Plotting sankeys.")
        # TODO:   self.plot_sankeys()

    def make_bar_charts(self, ppdt: PostProcessingDataTransfer, report_image_entries: List[ReportImageEntry]) -> None:
        """Make bar charts."""
        for index, output in enumerate(ppdt.all_outputs):
            my_bar = charts.BarChart(
                output=output.full_name,
                component_name=output.component_name,
                units=output.unit,
                directory_path=os.path.join(
                    ppdt.simulation_parameters.result_directory
                ),
                time_correction_factor=ppdt.time_correction_factor,
                output_description=output.output_description,
            )
            my_entry = my_bar.plot(data=ppdt.results_monthly.iloc[:, index])
            report_image_entries.append(my_entry)

    def make_single_day_plots(
        self, days: Dict[str, int], ppdt: PostProcessingDataTransfer,
        report_image_entries: List[ReportImageEntry]
    ) -> None:
        """Makes plots for selected days."""
        for index, output in enumerate(ppdt.all_outputs):
            my_days = ChartSingleDay(
                output=output.full_name,
                component_name=output.component_name,
                units=output.unit,
                directory_path=ppdt.simulation_parameters.result_directory,
                time_correction_factor=ppdt.time_correction_factor,
                day=days["day"],
                month=days["month"],
                data=ppdt.results.iloc[:, index],
                output_description=output.output_description,
            )
            my_entry = my_days.plot(close=True)
            report_image_entries.append(my_entry)

    def make_carpet_plots(self, ppdt: PostProcessingDataTransfer, report_image_entries: List[ReportImageEntry]) -> None:
        """Make carpet plots."""
        for index, output in enumerate(ppdt.all_outputs):
            log.trace("Making carpet plots")
            my_carpet = charts.Carpet(
                output=output.full_name,
                component_name=output.component_name,
                units=output.unit,
                directory_path=ppdt.simulation_parameters.result_directory,
                time_correction_factor=ppdt.time_correction_factor,
                output_description=output.output_description,
            )

            my_entry = my_carpet.plot(
                xdims=int(
                    (
                        ppdt.simulation_parameters.end_date
                        - ppdt.simulation_parameters.start_date
                    ).days
                ),
                data=ppdt.results.iloc[:, index],
            )
            report_image_entries.append(my_entry)

    @utils.measure_memory_leak
    def make_line_plots(self, ppdt: PostProcessingDataTransfer, report_image_entries: List[ReportImageEntry]) -> None:
        """Makes the line plots."""
        for index, output in enumerate(ppdt.all_outputs):
            if output.output_description is None:
                raise ValueError("Output description was missing for " + output.full_name)
            my_line = charts.Line(
                output=output.full_name,
                component_name=output.component_name,
                units=output.unit,
                directory_path=ppdt.simulation_parameters.result_directory,
                time_correction_factor=ppdt.time_correction_factor,
                output_description=output.output_description,
            )
            my_entry = my_line.plot(data=ppdt.results.iloc[:, index], units=output.unit)
            report_image_entries.append(my_entry)
            del my_line

    @utils.measure_execution_time
    def export_results_to_csv(self, ppdt: PostProcessingDataTransfer) -> None:
        """Exports the results to a CSV file."""
        log.information("ppdt.results " + str(ppdt.results))
        ppdt.results.to_csv(os.path.join(ppdt.simulation_parameters.result_directory, "all_results.csv"), sep=",", decimal=".")
        for column in ppdt.results:
            ppdt.results[column].to_csv(
                os.path.join(
                    ppdt.simulation_parameters.result_directory,
                    f"{column.split(' ', 3)[2]}_{column.split(' ', 3)[0]}.csv",
                ),
                sep=",",
                decimal=".",
            )
        for column in ppdt.results_monthly:
            csvfilename = os.path.join(
                ppdt.simulation_parameters.result_directory,
                f"{column.split(' ', 3)[2]}_{column.split(' ', 3)[0]}_monthly.csv",
            )
            header = [
                f"{column.split('[', 1)[0]} - monthly [" f"{column.split('[', 1)[1]}"
            ]
            ppdt.results_monthly[column].to_csv(
                csvfilename, sep=",", decimal=".", header=header
            )

    def write_simulation_parameters_to_report(
        self, ppdt: PostProcessingDataTransfer, report: reportgenerator.ReportGenerator
    ) -> None:
        """Write simulation parameters to report."""
        report.open()
        report.write_heading_with_style_heading_one(
            [str(self.chapter_counter) + ". Simulation Parameters"]
        )
        report.write_with_normal_alignment(
            [
                "The following information was used to configure the HiSim Building Simulation."
            ]
        )
        report.write_with_normal_alignment(
            ppdt.simulation_parameters.get_unique_key_as_list()
        )
        self.chapter_counter = self.chapter_counter + 1
        report.page_break()
        report.close()

    def write_components_to_report(
        self,
        ppdt: PostProcessingDataTransfer,
        report: reportgenerator.ReportGenerator,
        report_image_entries: List[ReportImageEntry],
    ) -> None:
        """Writes information about the components used in the simulation to the simulation report."""

        def write_image_entry_to_report_for_one_component(
            component: Any, report_image_entries_for_component: List[ReportImageEntry]
        ) -> None:
            """Write image entry to report for one component."""

            sorted_entries: List[ReportImageEntry] = sorted(
                report_image_entries_for_component, key=lambda x: x.output_type
            )
            output_explanations = []

            output_type_counter = 1
            report.add_spacer()
            report.write_heading_with_style_heading_one(
                [str(self.chapter_counter) + ". " + component]
            )
            if (
                PostProcessingOptions.INCLUDE_CONFIGS_IN_PDF_REPORT
                in ppdt.post_processing_options
            ):
                for wrapped_component in ppdt.wrapped_components:
                    if wrapped_component.my_component.component_name == component:
                        report.write_with_normal_alignment(
                            [
                                "The following information was used to configure the component."
                            ]
                        )
                        component_content = (
                            wrapped_component.my_component.write_to_report()
                        )
                        report.write_with_normal_alignment(component_content)

            if (
                PostProcessingOptions.INCLUDE_IMAGES_IN_PDF_REPORT
                in ppdt.post_processing_options
            ):
                entry: ReportImageEntry
                for entry in sorted_entries:
                    # write output description only once for each output type
                    if entry.output_type not in output_explanations:
                        output_explanations.append(entry.output_type)
                        report.write_heading_with_style_heading_two(
                            [
                                str(self.chapter_counter)
                                + "."
                                + str(output_type_counter)
                                + " "
                                + entry.component_name
                                + " Output: "
                                + entry.output_type
                            ]
                        )
                        if entry.output_description is None:
                            raise ValueError("Component had no description: " + str(entry.component_name))
                        report.write_with_normal_alignment([entry.output_description])
                        output_type_counter = output_type_counter + 1
                    report.write_figures_to_report(entry.file_path)
                    report.write_with_center_alignment(
                        [
                            "Fig."
                            + str(self.figure_counter)
                            + ": "
                            + entry.component_name
                            + " "
                            + entry.output_type
                        ]
                    )
                    report.add_spacer()
                    self.figure_counter = self.figure_counter + 1
            report.page_break()
            self.chapter_counter = self.chapter_counter + 1

        report.open()
        # sort report image entries
        component_names = []
        for report_image_entry in report_image_entries:
            if report_image_entry.component_name not in component_names:
                component_names.append(report_image_entry.component_name)

        for component in component_names:
            output_types = []
            report_image_entries_for_component = []
            for report_image_entry in report_image_entries:
                if report_image_entry.component_name == component:
                    report_image_entries_for_component.append(report_image_entry)
                    if report_image_entry.output_type not in output_types:
                        output_types.append(report_image_entry.output_type)

            write_image_entry_to_report_for_one_component(
                component, report_image_entries_for_component
            )

        report.close()

    def write_all_outputs_to_report(
        self, ppdt: PostProcessingDataTransfer, report: reportgenerator.ReportGenerator
    ) -> None:
        """Write all outputs to report."""
        report.open()
        all_output_names: List[Optional[str]]
        all_output_names = []
        output: ComponentOutput
        for output in ppdt.all_outputs:
            all_output_names.append(output.full_name + " [" + output.unit + "]")
        report.write_heading_with_style_heading_one(
            [str(self.chapter_counter) + ". All Outputs"]
        )
        self.chapter_counter = self.chapter_counter + 1
        report.write_with_normal_alignment(all_output_names)
        report.page_break()
        report.close()

    def write_network_charts_to_report(
        self, ppdt: PostProcessingDataTransfer, report: reportgenerator.ReportGenerator
    ) -> None:
        """Write network charts to report."""
        report.open()
        report.write_heading_with_style_heading_one(
            [str(self.chapter_counter) + ". System Network Charts"]
        )
        report.write_figures_to_report_with_size_four_six(
            os.path.join(
                ppdt.simulation_parameters.result_directory, "System_no_Edge_labels.png"
            )
        )
        report.write_with_center_alignment(
            [
                "Fig."
                + str(self.figure_counter)
                + ": "
                + "System Chart of all components."
            ]
        )
        report.write_figures_to_report_with_size_seven_four(
            os.path.join(
                ppdt.simulation_parameters.result_directory,
                "System_with_Edge_labels.png",
            )
        )
        self.figure_counter = self.figure_counter + 1
        report.write_with_center_alignment(
            [
                "Fig."
                + str(self.figure_counter)
                + ": "
                + "System Chart of all components and all outputs."
            ]
        )
        self.figure_counter = self.figure_counter + 1
        self.chapter_counter = self.chapter_counter + 1
        report.page_break()
        report.close()

    def compute_and_write_kpis_to_report(
        self, ppdt: PostProcessingDataTransfer, report: reportgenerator.ReportGenerator
    ) -> None:
        """Computes KPI's and writes them to report and csv."""
        kpi_compute_return = compute_kpis(
            results=ppdt.results,
            all_outputs=ppdt.all_outputs,
            simulation_parameters=ppdt.simulation_parameters,
        )
        lines = kpi_compute_return
        report.open()
        report.write_heading_with_style_heading_one(
            [str(self.chapter_counter) + ". KPIs"]
        )
        report.write_with_normal_alignment(lines)
        self.chapter_counter = self.chapter_counter + 1
        report.close()

    def open_dir_in_file_explorer(self, ppdt: PostProcessingDataTransfer) -> None:
        """Opens files in given path.

        The keyword darwin is used for supporting macOS,
        xdg-open will be available on any unix client running X.
        """
        if sys.platform == "win32":
            os.startfile(
                os.path.realpath(ppdt.simulation_parameters.result_directory)
            )  # noqa: B606
        else:
            log.information("Not on Windows. Can't open explorer.")

    def export_sankeys(self):
        """Exports Sankeys plots.

        ToDo: implement
        """
        pass  # noqa: unnecessary-pass<|MERGE_RESOLUTION|>--- conflicted
+++ resolved
@@ -230,11 +230,7 @@
             PostProcessingOptions.GENERATE_CSV_FOR_HOUSING_DATA_BASE
             in ppdt.post_processing_options
         ):
-<<<<<<< HEAD
-
-=======
             building_data = pd.DataFrame()
->>>>>>> a8c801c6
             for elem in ppdt.wrapped_components:
                 if isinstance(elem.my_component, building.Building):
                     building_data = elem.my_component.buildingdata
