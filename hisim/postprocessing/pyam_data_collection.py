--- conflicted
+++ resolved
@@ -252,22 +252,6 @@
             dict_of_hourly_csv_data_for_different_simulation_duration,
         )
 
-<<<<<<< HEAD
-    def rename_scenario_name_of_dataframe(
-        self,
-        dataframe: pd.DataFrame,
-        parameter_key: Optional[str] = None,
-        list_with_parameter_values: List[Any] = None,
-        index: int = 0,
-    ) -> Any:
-        """Rename the scenario of the given dataframe."""
-        if None not in (parameter_key, list_with_parameter_values):
-            dataframe[
-                "scenario"
-            ] = f"{parameter_key}_{list_with_parameter_values[index]}"
-        else:
-            dataframe["scenario"] = dataframe["scenario"] + f"_{index}"
-=======
     def rename_scenario_name_of_dataframe_with_parameter_key_and_value(
         self,
         dataframe: pd.DataFrame,
@@ -284,7 +268,6 @@
     ) -> Any:
         """Rename the scenario of the given dataframe adding an index."""
         dataframe["scenario"] = dataframe["scenario"] + f"_{index}"
->>>>>>> 51a57e1d
         return dataframe["scenario"]
 
     def read_csv_and_generate_pyam_dataframe(
@@ -310,15 +293,6 @@
                 dataframe = pd.read_csv(csv_file)
 
                 if rename_scenario is True:
-<<<<<<< HEAD
-                    # rename scenario according to parameter or add an index in the scenario name so that the names do not duplicate
-                    dataframe["scenario"] = self.rename_scenario_name_of_dataframe(
-                        dataframe=dataframe,
-                        parameter_key=parameter_key,
-                        list_with_parameter_values=list_with_parameter_key_values,
-                        index=index,
-                    )
-=======
                     if parameter_key is not None and list_with_parameter_key_values is not None:
                         # rename scenario adding paramter key, value pair
                         dataframe[
@@ -336,7 +310,6 @@
                         ] = self.rename_scenario_name_of_dataframe_with_index(
                             dataframe=dataframe, index=index
                         )
->>>>>>> 51a57e1d
 
                 appended_dataframe = pd.concat([appended_dataframe, dataframe])
 
