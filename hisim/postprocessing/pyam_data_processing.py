--- conflicted
+++ resolved
@@ -571,15 +571,9 @@
 
         (
             y_tick_labels,
-<<<<<<< HEAD
-            scale,  # pylint: disable=unused-variable
-            y_tick_locations,
-        ) = self.set_axis_scale(a_x, x_or_y="y")
-=======
             unit,  # pylint: disable=unused-variable
             y_tick_locations,
         ) = self.set_axis_scale(a_x, x_or_y="y", unit=filtered_data.unit[0])
->>>>>>> a1e6c75b
 
         plt.yticks(
             ticks=y_tick_locations,
@@ -694,15 +688,9 @@
         fig.subplots_adjust(right=0.55)
         fig.savefig(os.path.join(self.plot_path_complete, "stack_plot.png"))
 
-<<<<<<< HEAD
-        plt.close()
-
-    def set_axis_scale(self, a_x: Any, x_or_y: Any) -> Tuple[float, str, Any]:
-=======
     def set_axis_scale(
         self, a_x: Any, x_or_y: Any, unit: Any
     ) -> Tuple[float, str, Any]:
->>>>>>> a1e6c75b
         """Get axis and unit and scale it properly."""
 
         if x_or_y == "x":
@@ -858,41 +846,9 @@
                     f"Scenarios containing {key_scenario_to_check} were not found in the pyam dataframe."
                 )
 
-<<<<<<< HEAD
         concat_df = pd.DataFrame()
         # only take rows from dataframe which are in selected scenarios
         for key_scenario_to_check, given_scenario in aggregated_scenario_dict.items():
-=======
-        statistical_data = filtered_data.data.describe()
-        statistical_data.to_excel(
-            os.path.join(path_to_save, f"{kind_of_data_set}_statistics.xlsx")
-        )
-
-
-class PyamDataProcessingModeEnum(enum.Enum):
-
-    """PyamDataProcessingModeEnum class.
-
-    Here it is defined what kind of data processing you want to make.
-    """
-
-    PROCESS_ALL_DATA = 1
-    PROCESS_FOR_DIFFERENT_BUILDING_TYPES = 2
-    PROCESS_FOR_DIFFERENT_BUILDING_SIZES = 3
-    PROCESS_FOR_DIFFERENT_PV_POWERS = 4
-    PROCESS_FOR_DIFFERENT_PV_SIZES = 5
-    PROCESS_FOR_DIFFERENT_PV_AZIMUTH_ANGLES = 6
-    PROCESS_FOR_DIFFERENT_PV_TILT_ANGLES = 7
-
-
-def main():
-    """Main function to execute the pyam data processing."""
-    PyAmChartGenerator(
-        simulation_duration_to_check=str(1),
-        data_processing_mode=PyamDataProcessingModeEnum.PROCESS_FOR_DIFFERENT_BUILDING_TYPES,
-    )
-
->>>>>>> a1e6c75b
 
             df_filtered_for_specific_scenarios = data_frame.loc[
                 data_frame["scenario"].isin(given_scenario)
