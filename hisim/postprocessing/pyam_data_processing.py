--- conflicted
+++ resolved
@@ -200,8 +200,8 @@
         simulation_duration_key: str,
         variables_to_check: List[str],
     ) -> None:
-
         """Make plots for different kind of data."""
+
         log.information(f"Simulation duration: {simulation_duration_key} days.")
         pyam_dataframe = dict_of_data[simulation_duration_key]
 
@@ -229,19 +229,6 @@
         log.information("Pyam dataframe scenarios " + str(pyam_dataframe.scenario))
         # log.information("Pyam Variables " + str(pyam_dataframe.variable))
 
-<<<<<<< HEAD
-=======
-        log.information(f"Simulation duration: {simulation_duration_key} days.")
-        pyam_dataframe = dict_of_data[simulation_duration_key]
-
-        if pyam_dataframe.empty:
-            raise ValueError("Pyam dataframe is empty.")
-
-        log.information("Pyam dataframe columns " + str(pyam_dataframe.dimensions))
-        log.information("Pyam dataframe scenarios " + str(pyam_dataframe.scenario))
-        # log.information("Pyam Variables " + str(pyam_dataframe.variable))
-
->>>>>>> 204af038
         sub_results_folder = f"simulation_duration_of_{simulation_duration_key}_days"
         sub_sub_results_folder = f"pyam_results_{self.datetime_string}"
 
