--- conflicted
+++ resolved
@@ -1056,7 +1056,6 @@
         
 
 
-<<<<<<< HEAD
     def calculate_relative_electricity_demand(
         self, dataframe: pd.DataFrame
     ) -> pd.DataFrame:
@@ -1222,13 +1221,15 @@
             "Number of heat pump cycles",
         ]
 
-        electricity_data = [
-            # "L2EMSElectricityController|Electricity|ElectricityToOrFromGrid",
-            # "PVSystem_w0|Electricity|ElectricityOutput", # check if pv was used or not
-            "ElectricityMeter|Electricity|ElectricityToOrFromGrid",
-            "ElectricityMeter|Electricity|ElectricityConsumption",
-            # "ElectricityMeter|Electricity|ElectricityProduction"
-        ]
+electricity_data = [
+    # "L2EMSElectricityController|Electricity|ElectricityToOrFromGrid",
+    # "PVSystem_w0|Electricity|ElectricityOutput", # check if pv was used or not
+    "ElectricityMeter|Electricity|ElectricityToGrid",
+    "ElectricityMeter|Electricity|ElectricityFromGrid",
+    "ElectricityMeter|Electricity|ElectricityAvailable",
+    "ElectricityMeter|Electricity|ElectricityConsumption",
+    "ElectricityMeter|Electricity|ElectricityProduction"
+]
 
         occuancy_consumption = [
             "Occupancy|Electricity|ElectricityOutput",
@@ -1336,83 +1337,4 @@
     #         "10.Gen",
     #         "11.Gen",
     #         "12.Gen",
-    #     ]
-=======
-# examples for variables to check (check names of your variables before your evaluation, if they are correct)
-# kpi data has no time series, so only choose when you analyze yearly data
-kpi_data = [
-    "Consumption",
-    "Production",
-    "Self-consumption",
-    # "Injection",
-    "Self-consumption rate",
-    # "Cost for energy use",
-    # "CO2 emitted due energy use",
-    # "Battery losses",
-    "Autarky rate",
-    # "Annual investment cost for equipment (old version)",
-    # "Annual CO2 Footprint for equipment (old version)",
-    # "Investment cost for equipment per simulated period",
-    # "CO2 footprint for equipment per simulated period",
-    # "System operational Cost for simulated period",
-    # "System operational Emissions for simulated period",
-    "Total costs for simulated period",
-    "Total emissions for simulated period",
-    "Time of building indoor air temperature being below set temperature 19 °C",
-    "Minimum building indoor air temperature reached",
-    "Time of building indoor air temperature being above set temperature 24 °C",
-    "Maximum building indoor air temperature reached",
-]
-
-electricity_data = [
-    # "L2EMSElectricityController|Electricity|ElectricityToOrFromGrid",
-    # "PVSystem_w0|Electricity|ElectricityOutput", # check if pv was used or not
-    "ElectricityMeter|Electricity|ElectricityToGrid",
-    "ElectricityMeter|Electricity|ElectricityFromGrid",
-    "ElectricityMeter|Electricity|ElectricityAvailable",
-    "ElectricityMeter|Electricity|ElectricityConsumption",
-    "ElectricityMeter|Electricity|ElectricityProduction"
-]
-
-occuancy_consumption = [
-    "Occupancy|Electricity|ElectricityOutput",
-    "Occupancy|WarmWater|WaterConsumption",
-]
-
-heating_demand = [
-    "HeatPump|Heating|ThermalOutputPower",
-    # "HeatDistributionSystem|Heating|ThermalOutputPower",
-    # "Building|Heating|TheoreticalThermalBuildingDemand",
-    "Building|Temperature|TemperatureIndoorAir",
-]
-
-
-# examples for scenarios to filter
-building_type = [
-    "DE.N.SFH",
-    "DE.N.MFH",
-    "DE.N.TH",
-    "DE.N.AB",
-]
-
-building_refurbishment_state = [
-    "001.001",
-    "001.002",
-    "001.003",
-]
-
-building_age = [
-    "01.Gen",
-    "02.Gen",
-    "03.Gen",
-    "04.Gen",
-    "05.Gen",
-    "06.Gen",
-    "07.Gen",
-    "08.Gen",
-    "09.Gen",
-    "10.Gen",
-    "11.Gen",
-    "12.Gen",
-]
->>>>>>> 72ca4737
+    #     ]