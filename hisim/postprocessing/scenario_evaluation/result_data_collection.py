"""Data Collection for Scenario Comparison."""
# clean
import glob
import datetime
import os
from typing import Dict, Any, Optional, List, Tuple
import json
import shutil
import re
from collections import defaultdict
import pandas as pd
from hisim import log
from hisim.postprocessing.scenario_evaluation.result_data_processing import (
    ResultDataProcessingModeEnum,
    ResultDataTypeEnum,
    DataFormatEnum,
)


class ResultDataCollection:

    """ResultDataCollection class which collects and concatenate the result data from the system_setups/results."""

    def __init__(
        self,
        scenario_analysis_config_name: str,
        data_format_type: str,
        data_processing_mode: Any,
        simulation_duration_to_check: str,
        time_resolution_of_data_set: Any,
        folder_from_which_data_will_be_collected: str = os.path.join(
            os.pardir, os.pardir, os.pardir, "system_setups", "results"
        ),
        path_to_default_config: Optional[str] = None,
    ) -> None:
        """Initialize the class."""
        result_folder = folder_from_which_data_will_be_collected
        self.result_data_folder = os.path.join(
            os.getcwd(), os.pardir, os.pardir, os.pardir, "system_setups", "scenario_comparison", "data",
        )
        if not os.path.exists(self.result_data_folder):
            os.makedirs(self.result_data_folder)

        # in each system_setups/results folder should be one system setup that was executed with the default config
        self.path_of_scenario_data_executed_with_default_config: str = ""
        self.data_format_type: str = data_format_type
        self.scenario_analysis_config_name: str = scenario_analysis_config_name

        log.information(f"Checking results from folder: {result_folder}")

        list_with_result_data_folders = self.get_only_useful_data(result_path=result_folder)

        if data_processing_mode == ResultDataProcessingModeEnum.PROCESS_ALL_DATA.name:
            parameter_key = None

        elif data_processing_mode == ResultDataProcessingModeEnum.PROCESS_FOR_DIFFERENT_BUILDING_CODES.name:
            parameter_key = "building_code"

        else:
            raise ValueError("Analysis mode is not part of the ResultDataProcessingModeEnum class.")

        log.information(f"Data Collection Mode is {data_processing_mode}")

        print("parameter key ", parameter_key)
        print("##################")

        if path_to_default_config is None:
            list_with_parameter_key_values = None
            list_with_csv_files = list_with_result_data_folders
            list_with_module_config_dicts = None

        else:
            # path to default config is given (which means there should be also a module config dict in the json file in the result folder which has read the config)

            default_config_dict = self.get_default_config(path_to_default_config=path_to_default_config)

            (
                list_with_csv_files,
                list_with_parameter_key_values,
                list_with_module_config_dicts,
            ) = self.go_through_all_result_data_folders_and_collect_file_paths_according_to_parameters(
                list_with_result_data_folders=list_with_result_data_folders,
                default_config_dict=default_config_dict,
                parameter_key=parameter_key,
            )

        if not list_with_csv_files:
            raise ValueError("list_with_csv_files is empty")

        all_csv_files = self.import_data_from_file(
            paths_to_check=list_with_csv_files, analyze_yearly_or_hourly_data=time_resolution_of_data_set,
        )

        dict_of_csv_data = self.make_dictionaries_with_simulation_duration_keys(
            simulation_duration_to_check=simulation_duration_to_check, all_csv_files=all_csv_files,
        )

        self.filepath_of_aggregated_dataframe = self.alternative_read_csv_and_generate_pandas_dataframe(
            dict_of_csv_to_read=dict_of_csv_data,
            time_resolution_of_data_set=time_resolution_of_data_set,
            rename_scenario=True,
            parameter_key=parameter_key,
            list_with_parameter_key_values=list_with_parameter_key_values,
            list_with_module_config_dicts=list_with_module_config_dicts,
        )

        print("\n")

    def get_only_useful_data(self, result_path: str) -> List[str]:
        """Go through all result folders and filter only useful data and write unuseful data into txt file."""

        # go through result path and if the dirs do not contain finished.flag ask for deletion
        self.clean_result_directory_from_unfinished_results(result_path=result_path)

        # get result folders with result data folder
        list_with_all_paths_to_check = self.get_list_of_all_relevant_folders_or_files(
            result_path=result_path, folder_or_filename="result_data_for_scenario_evaluation"
        )
        print(
            "len of list with all paths to containing result data ", len(list_with_all_paths_to_check),
        )
<<<<<<< HEAD
=======
        if len(list_with_all_paths_to_check) == 0:
            raise ValueError(
                "Result paths for scenario evaluation could not be found. Please check your result folder paths."
            )
>>>>>>> 1674432c
        if len(list_with_all_paths_to_check) < 20:
            print(
                "list with all paths to containing result data ", list_with_all_paths_to_check,
            )
        # filter out results that had buildings that were too hot or too cold
        list_with_all_paths_to_check_after_filtering = self.filter_results_that_failed_to_heat_or_cool_building_sufficiently(
            list_of_result_path_that_contain_scenario_data=list_with_all_paths_to_check
        )
        print(
            "len of list with all paths after filtering ", len(list_with_all_paths_to_check),
        )
        # check if duplicates are existing and ask for deletion
        list_with_result_data_folders = self.go_through_all_scenario_data_folders_and_check_if_module_configs_are_double_somewhere(
            list_of_result_folder_paths_to_check=list_with_all_paths_to_check_after_filtering
        )
        print(
            "len of list with all paths after double checking for duplicates ", len(list_with_result_data_folders),
        )
        return list_with_result_data_folders

    def clean_result_directory_from_unfinished_results(self, result_path: str) -> None:
        """When a result folder does not contain the finished_flag, it will be removed from the system_setups/result folder."""
        list_of_unfinished_folders = []
        file_name = os.path.join(self.result_data_folder, "failed_simualtions.txt")
        mode = "a" if os.path.exists(file_name) else "w"
        with open(file_name, mode, encoding="utf-8",) as file:
            file.write(str(datetime.datetime.now()) + "\n")
            file.write("Failed simulations found in the following folders: \n")
            list_with_all_potential_finsihed_flag_files = self.get_list_of_all_relevant_folders_or_files(
                result_path=result_path, folder_or_filename="finished.flag"
            )
            for filename in list_with_all_potential_finsihed_flag_files:
                if not os.path.exists(filename):
                    file.write(os.path.join(filename) + "\n")
                    list_of_unfinished_folders.append(filename)

            file.write(
                f"Total number of failed simulations in path {result_path}: {len(list_of_unfinished_folders)}"
                + "\n"
                + "\n"
            )

        print(
            f"The following result folders do not contain the finished flag: {list_of_unfinished_folders} Number: {len(list_of_unfinished_folders)}. "
        )

        # if list of unfinished folders is not empty
        if list_of_unfinished_folders:
            answer = input("Do you want to delete them?")
            if answer.upper() in ["Y", "YES"]:
                for filename in list_of_unfinished_folders:
                    shutil.rmtree(os.path.join(result_path, filename))
                print("All folders with failed simulations deleted.")
            elif answer.upper() in ["N", "NO"]:
                print("The folders won't be deleted.")
            else:
                print("The answer must be yes or no.")

    def filter_results_that_failed_to_heat_or_cool_building_sufficiently(
        self, list_of_result_path_that_contain_scenario_data: List[str]
    ) -> List[str]:
        """When a result shows too high or too low building temperatures, it will be filtered and removed from further analysis."""
        list_of_unsuccessful_folders = []
        with open(
            os.path.join(
                self.result_data_folder, "succeeded_simulations_that_showed_too_high_or_too_low_building_temps.txt",
            ),
            "a",
            encoding="utf-8",
        ) as file:
            file.write(str(datetime.datetime.now()) + "\n")
            file.write("Simulations with unsuccessful heating or cooling found in the following folders: \n")
            file.write(
                "Building is too...,"
                "set temperature heating [°C],"
                "set temperature cooling [°C],"
                "min building air temperature [°C],"
                "max building air temperature [°C],"
                "temp deviation below set heating [°C*h],"
                "temp deviation above set cooling [°C*h], folder \n"
            )
            for folder in list_of_result_path_that_contain_scenario_data:
<<<<<<< HEAD
                scenario_data_information = os.path.join(folder, "data_for_scenario_evaluation.json")
=======

                scenario_data_information_new_version = os.path.join(folder, "data_for_scenario_evaluation.json")
                scenario_data_information_old_version = os.path.join(
                    folder, "data_information_for_scenario_evaluation.json"
                )

>>>>>>> 1674432c
                main_folder = os.path.normpath(folder + os.sep + os.pardir)
                all_kpis_json_file = os.path.join(main_folder, "all_kpis.json")

                # get set temperatures used in the simulation
                if os.path.exists(scenario_data_information_new_version):
                    with open(scenario_data_information_new_version, "r", encoding="utf-8") as data_info_file:
                        try:
                            simulation_configuration_data = json.load(data_info_file)
                        except Exception as exc:
                            content = data_info_file.read()
                            if content.strip() == "":
                                raise ValueError(
                                    "The json file is empty. Maybe run the simulation again. "
                                    f"The concerned folder is {folder}"
                                ) from exc
                        component_entries = simulation_configuration_data["componentEntries"]
                        for component in component_entries:
                            if "Building" in component["componentName"]:
                                set_heating_temperature = float(
                                    component["configuration"].get("set_heating_temperature_in_celsius")
                                )
                                set_cooling_temperature = float(
                                    component["configuration"].get("set_cooling_temperature_in_celsius")
                                )
                                break
                elif os.path.exists(scenario_data_information_old_version):
                    with open(scenario_data_information_old_version, "r", encoding="utf-8") as data_info_file:
                        try:
                            simulation_configuration_data = json.load(data_info_file)
                        except Exception as exc:
                            content = data_info_file.read()
                            if content.strip() == "":
                                raise ValueError(
                                    "The json file is empty. Maybe run the simulation again. "
                                    f"The concerned folder is {folder}"
                                ) from exc
<<<<<<< HEAD
                        component_entries = kpi_data["componentEntries"]
=======
                        component_entries = simulation_configuration_data["componentEntries"]
>>>>>>> 1674432c
                        for component in component_entries:
                            if "Building" in component["componentName"]:
                                set_heating_temperature = float(
                                    component["configuration"].get("set_heating_temperature_in_celsius")
                                )
                                set_cooling_temperature = float(
                                    component["configuration"].get("set_cooling_temperature_in_celsius")
                                )
                                break
                else:
                    raise FileNotFoundError(
                        f"Neither the file {scenario_data_information_new_version} nor the file {scenario_data_information_old_version} could not be found. "
                    )

                # open the webtool kpis and check if building got too hot or too cold
                if os.path.exists(all_kpis_json_file):
                    with open(all_kpis_json_file, "r", encoding="utf-8") as kpi_file:
<<<<<<< HEAD
                        kpi_data = json.load(kpi_file)["BUI1"]
                        print("kpi_data", kpi_data)
=======
                        # try two methods because older and newer data have different formats
                        try:
                            kpi_data = json.load(kpi_file)["BUI1"]
                        except Exception:
                            # Reset file pointer to the beginning
                            kpi_file.seek(0)
                            contents = kpi_file.read()
                            if not contents.strip():
                                print(f"Raw contents:\n{repr(contents)}")
                            try:
                                kpi_data = json.loads(contents)
                            except json.JSONDecodeError as err:
                                print("Invalid JSON syntax:", err)

>>>>>>> 1674432c
                        # check if min and max temperatures are too low or too high
                        min_temperature = float(
                            kpi_data["Building"]["Minimum building indoor air temperature reached"].get("value")
                        )
                        max_temperature = float(
                            kpi_data["Building"]["Maximum building indoor air temperature reached"].get("value")
                        )
                        temp_deviation_below_set = kpi_data["Building"][
                            f"Temperature deviation of building indoor air temperature being below set temperature {set_heating_temperature} Celsius"
                        ].get("value")
                        temp_deviation_above_set = kpi_data["Building"][
                            f"Temperature deviation of building indoor air temperature being above set temperature {set_cooling_temperature} Celsius"
                        ].get("value")
                        if (
                            min_temperature <= set_heating_temperature - 5.0
                            and max_temperature >= set_cooling_temperature + 5.0
                        ):
                            file.write(
                                "too cold and too warm,"
                                f"{set_heating_temperature},"
                                f"{set_cooling_temperature},"
                                f"{min_temperature},"
                                f"{max_temperature},"
                                f"{temp_deviation_below_set},"
                                f"{temp_deviation_above_set}, {folder}" + "\n"
                            )
                            list_of_unsuccessful_folders.append(folder)
                        elif (
                            min_temperature <= set_heating_temperature - 5.0
                            and max_temperature < set_cooling_temperature + 5.0
                        ):
                            file.write(
                                "too cold,"
                                f"{set_heating_temperature},"
                                f"{set_cooling_temperature},"
                                f"{min_temperature},"
                                f"{max_temperature},"
                                f"{temp_deviation_below_set},"
                                f"{temp_deviation_above_set}, {folder}" + "\n"
                            )
                            list_of_unsuccessful_folders.append(folder)
                        elif (
                            min_temperature > set_heating_temperature - 5.0
                            and max_temperature >= set_cooling_temperature + 5.0
                        ):
                            file.write(
                                "too warm,"
                                f"{set_heating_temperature},"
                                f"{set_cooling_temperature},"
                                f"{min_temperature},"
                                f"{max_temperature},"
                                f"{temp_deviation_below_set},"
                                f"{temp_deviation_above_set}, {folder}" + "\n"
                            )
                            list_of_unsuccessful_folders.append(folder)
                else:
                    raise FileNotFoundError(f"The file {all_kpis_json_file} could not be found. ")

            file.write(
                f"Total number of simulations that have building temperatures way below or above set temperatures: {len(list_of_unsuccessful_folders)}"
                + "\n"
                + "\n"
            )

        print(
            f"Total number of simulations that have building temperatures way below or above set temperatures: {len(list_of_unsuccessful_folders)}"
        )

        # ask if these simulation results should be analyzed
        answer = input("Do you want to take these simulation results into account for further analysis?")
        if answer.upper() in ["N", "NO"]:
            for folder in list_of_unsuccessful_folders:
                list_of_result_path_that_contain_scenario_data.remove(folder)
            print(
                "The folders with too low or too high building temperatures will be discarded from the further analysis."
            )
        elif answer.upper() in ["Y", "YES"]:
            print("The folders with too low or too high building temperatures will be kept for the further analysis.")
        else:
            print("The answer must be yes or no.")

        return list_of_result_path_that_contain_scenario_data

    def get_list_of_all_relevant_folders_or_files(self, result_path: str, folder_or_filename: str) -> List[str]:
        """Get a list of all folders or files which you want to analyze."""

        # choose which path to check
        path_to_check = os.path.join(result_path, "**", folder_or_filename)

        list_of_paths_first_order = list(glob.glob(path_to_check))

        # if in these paths no result data folder can be found check in subfolders for it
        path_to_check = os.path.join(result_path, "**", "**", folder_or_filename)  # type: ignore
        list_of_paths_second_order = list(glob.glob(path_to_check))

        path_to_check = os.path.join(result_path, "**", "**", "**", folder_or_filename)  # type: ignore
        list_of_paths_third_order = list(glob.glob(path_to_check))

        list_with_all_paths_to_check = (
            list_of_paths_first_order + list_of_paths_second_order + list_of_paths_third_order
        )

        return list_with_all_paths_to_check

    def import_data_from_file(self, paths_to_check: List[str], analyze_yearly_or_hourly_data: str) -> List:
        """Import data from result files."""
        log.information("Importing result_data_for_scenario_evaluation from csv files.")

        all_csv_files = []

        if analyze_yearly_or_hourly_data == ResultDataTypeEnum.HOURLY.name:
            kind_of_data_set = "hourly"
        elif analyze_yearly_or_hourly_data == ResultDataTypeEnum.YEARLY.name:
            kind_of_data_set = "yearly"
        elif analyze_yearly_or_hourly_data == ResultDataTypeEnum.DAILY.name:
            kind_of_data_set = "daily"
        elif analyze_yearly_or_hourly_data == ResultDataTypeEnum.MONTHLY.name:
            kind_of_data_set = "monthly"
        else:
            raise ValueError("analyze_yearly_or_hourly_data was not found in the datacollectorenum class.")

        for folder in paths_to_check:  # type: ignore
            for file in os.listdir(folder):  # type: ignore
                # get yearly or hourly data
                if kind_of_data_set in file and file.endswith(".csv"):
                    all_csv_files.append(os.path.join(folder, file))  # type: ignore

        return all_csv_files

    def make_dictionaries_with_simulation_duration_keys(
        self, simulation_duration_to_check: str, all_csv_files: List[str],
    ) -> Dict:
        """Make dictionaries containing csv files of hourly or yearly data and according to the simulation duration of the data."""

        dict_of_csv_data: Dict[str, Any] = {}

        dict_of_csv_data[f"{simulation_duration_to_check}"] = []

        # open file config and check if they have wanted simulation duration
        for file in all_csv_files:
            parent_folder = os.path.abspath(os.path.join(file, os.pardir))  # type: ignore
            for file1 in os.listdir(parent_folder):
                if ".json" in file1:
                    with open(os.path.join(parent_folder, file1), "r", encoding="utf-8") as openfile:
                        json_file = json.load(openfile)
                        simulation_duration = json_file["scenarioDataInformation"].get("duration in days")
                        if int(simulation_duration_to_check) == int(simulation_duration):
                            dict_of_csv_data[f"{simulation_duration}"].append(file)
                        else:
                            raise ValueError(
                                f"The simulation_duration_to_check of {simulation_duration_to_check} is different,"
                                f"to the simulation duration of {simulation_duration} found in the scenario data information json in the result folders."
                            )

        # raise error if dict is empty
        if bool(dict_of_csv_data) is False:
            raise ValueError(
                "The dictionary is empty. Maybe no data was collected. Please check your parameters again."
            )

        return dict_of_csv_data

    def alternative_read_csv_and_generate_pandas_dataframe(
        self,
        dict_of_csv_to_read: Dict[str, list[str]],
        time_resolution_of_data_set: Any,
        rename_scenario: bool = False,
        parameter_key: Optional[str] = None,
        list_with_parameter_key_values: Optional[List[Any]] = None,
        list_with_module_config_dicts: Optional[List[Any]] = None,
    ) -> str:
        """Read the csv files and generate the result dataframe."""
        log.information(f"Read csv files and generate result dataframes for {time_resolution_of_data_set}.")

        if not dict_of_csv_to_read:
            raise ValueError("The input dictionary dict_of_csv_to_read is empty.")

        simulation_duration_key = list(dict_of_csv_to_read.keys())[0]
        csv_data_list = dict_of_csv_to_read[simulation_duration_key]

        if not csv_data_list:
            raise ValueError("csv_data_list is empty.")

        # Initialize dictionaries to hold data
        dict_with_all_data: Dict[str, defaultdict] = {
            "Index": defaultdict(list),
            "Input": defaultdict(list),
            "Output": defaultdict(list),
        }

        for house_index, csv_file in enumerate(csv_data_list):
            log.information(f"Reading data from house number {house_index}")
            dataframe = pd.read_csv(csv_file)
            set_of_variables = dataframe["variable"].unique()

            for variable in set_of_variables:
                filtered_df = dataframe[dataframe["variable"] == variable]

                if time_resolution_of_data_set != ResultDataTypeEnum.YEARLY.name and "time" in dataframe.columns:
                    # Process time series data
                    time_values = filtered_df["time"]
                    filtered_df = filtered_df[~time_values.str.isalnum()]
                    # if in timeseries data there are also yearly data contained (like KPIs) which cause an empty filtered_df, the variable should be skipped
                    if filtered_df.empty:
                        continue
                    for time_value, value in zip(filtered_df["time"], filtered_df["value"]):
                        dict_with_all_data["Output"][time_value].append(value)
                elif time_resolution_of_data_set == ResultDataTypeEnum.YEARLY.name:
                    # Process yearly data
                    dict_with_all_data["Output"][str(dataframe["year"].iloc[0])].append(filtered_df["value"].iloc[0])

                original_scenario_name = str(filtered_df["scenario"].iloc[0])
                if not original_scenario_name:
                    raise ValueError(
                        "The scenario variable of the current dataframe is empty. Please set a scenario name for your simulations."
                    )

                try:
                    hash_number = re.findall(r"-?\d+", original_scenario_name)[-1]
                except IndexError:
                    hash_number = 1
                    rename_scenario = False

                # Add input and metadata values to the dictionary
                dict_with_all_data["Input"]["model"].append(filtered_df["model"].iloc[0])
                dict_with_all_data["Input"]["region"].append(filtered_df["region"].iloc[0])
                dict_with_all_data["Input"]["hash"].append(hash_number)

                # Add outputs to dict
                dict_with_all_data["Output"]["variable"].append(variable)
                dict_with_all_data["Output"]["unit"].append(filtered_df["unit"].tolist()[0])

                if list_with_module_config_dicts is not None:
                    module_config_dict = list_with_module_config_dicts[house_index]
                    for key, value in module_config_dict.items():
                        dict_with_all_data["Input"][key].append(value)

                dict_with_all_data["Index"]["Index"].append(house_index)

                if rename_scenario and parameter_key and list_with_parameter_key_values:
                    value = list_with_parameter_key_values[house_index]
                    final_scenario_name = f"{value if isinstance(value, str) else round(value, 1)}"
                else:
                    final_scenario_name = original_scenario_name

                dict_with_all_data["Input"]["scenario"].append(final_scenario_name)

        if not dict_with_all_data:
            raise ValueError("The dict_with_all_data is empty")

        # create multiindex columns
        multi_index_columns = pd.MultiIndex.from_tuples(
            [(key1, key2) for key1, v1_dict in dict_with_all_data.items() for key2 in v1_dict.keys()],
            names=["first", "second"],
        )
        # add everything to the dataframe
        appended_dataframe = pd.DataFrame(
            {
                (key1, key2): value_list2
                for key1, v1_dict in dict_with_all_data.items()
                for key2, value_list2 in v1_dict.items()
            },
            columns=multi_index_columns,
        )

        if self.data_format_type == DataFormatEnum.CSV.name:
            # create filename
            filename = self.store_scenario_data_with_the_right_name_and_in_the_right_path(
                result_data_folder=self.result_data_folder,
                simulation_duration_key=simulation_duration_key,
                time_resolution_of_data_set=time_resolution_of_data_set,
                parameter_key=parameter_key,
                data_format_type="csv",
                scenario_analysis_config_name=self.scenario_analysis_config_name,
            )
            # save file compressed
            # appended_dataframe.to_csv(f"{filename}.gz", compression="gzip")
            appended_dataframe.to_csv(filename)

        elif self.data_format_type == DataFormatEnum.XLSX.name:
            # create filename
            filename = self.store_scenario_data_with_the_right_name_and_in_the_right_path(
                result_data_folder=self.result_data_folder,
                simulation_duration_key=simulation_duration_key,
                time_resolution_of_data_set=time_resolution_of_data_set,
                parameter_key=parameter_key,
                data_format_type="xlsx",
                scenario_analysis_config_name=self.scenario_analysis_config_name,
            )
            # save file (use zip64 for handling large excel files)
            with pd.ExcelWriter(filename, engine="xlsxwriter") as writer:  # pylint: disable=abstract-class-instantiated
                workbook = writer.book
                workbook.use_zip64()
                appended_dataframe.to_excel(writer, sheet_name="Sheet1")

        else:
            raise ValueError(f"Only data format types xlsx or csv are implemented. Here it is {self.data_format_type}.")

        log.information(f"Saving result dataframe here: {filename}")

        del appended_dataframe
        del dict_with_all_data
        return filename

    def store_scenario_data_with_the_right_name_and_in_the_right_path(
        self,
        result_data_folder: str,
        simulation_duration_key: str,
        time_resolution_of_data_set: str,
        data_format_type: str,
        scenario_analysis_config_name: str,
        parameter_key: Optional[str] = None,
    ) -> str:
        """Store csv files in the result data folder with the right filename and path."""

        if time_resolution_of_data_set == ResultDataTypeEnum.HOURLY.name:
            kind_of_data_set = "hourly"
        elif time_resolution_of_data_set == ResultDataTypeEnum.YEARLY.name:
            kind_of_data_set = "yearly"
        elif time_resolution_of_data_set == ResultDataTypeEnum.DAILY.name:
            kind_of_data_set = "daily"
        elif time_resolution_of_data_set == ResultDataTypeEnum.MONTHLY.name:
            kind_of_data_set = "monthly"
        else:
            raise ValueError("This kind of data was not found in the datacollectorenum class.")

        if parameter_key is not None:
            path_for_file = os.path.join(
                result_data_folder, f"data_different_{parameter_key}s", f"{simulation_duration_key}_days",
            )
        else:
            path_for_file = os.path.join(result_data_folder, "data_all_parameters", f"{simulation_duration_key}_days",)
        if os.path.exists(path_for_file) is False:
            os.makedirs(path_for_file)

        filename = os.path.join(
            path_for_file, f"result_df_{kind_of_data_set}_{scenario_analysis_config_name}.{data_format_type}",
        )
        return filename

    def get_default_config(self, path_to_default_config: Optional[str]) -> Any:
        """Get default config."""

        if path_to_default_config is not None and ".json" in path_to_default_config:
            with open(path_to_default_config, "r", encoding="utf-8") as openfile:  # type: ignore
                default_config_dict = json.load(openfile)

        else:
            raise ValueError("The default config is not in .json format.")

        return default_config_dict

    def read_scenario_data_json_config_and_compare_to_default_config(
        self,
        default_config_dict: Dict[str, Any],
        path_to_scenario_data_folder: str,
        list_with_csv_files: List[Any],
        list_with_parameter_key_values: List[Any],
        list_with_module_configs: List[Any],
        parameter_key: str,
    ) -> tuple[List[Any], List[Any], List[Any]]:
        """Read json config in result_data_for_scenario_evaluation folder and compare with default config."""

        for file in os.listdir(path_to_scenario_data_folder):
            if ".json" in file:
                with open(os.path.join(path_to_scenario_data_folder, file), "r", encoding="utf-8") as openfile:  # type: ignore
                    config_dict = json.load(openfile)
                    my_module_config_dict = config_dict["myModuleConfig"]
                    scenario_name = config_dict["systemName"]

                    # for paper: reference scenario without use of pv should have a share of maximum pv power of 0
                    if "ref_" in scenario_name:
                        try:
                            my_module_config_dict["share_of_maximum_pv_power"] = 0
                        except Exception as ecx:
                            raise KeyError(
                                "The key share of maximum pv power does not exist in the module dict. Unable this function if it not needed."
                            ) from ecx

        # check if module config and default config have any keys in common
        if len(set(default_config_dict).intersection(my_module_config_dict)) == 0:
            raise KeyError(
                f"The module config of the folder {path_to_scenario_data_folder} should contain the keys of the default config,",
                "otherwise their values cannot be compared.",
            )
        # check if there is a module config which is equal to default config

        if all(item in my_module_config_dict.items() for item in default_config_dict.items()):
            self.path_of_scenario_data_executed_with_default_config = path_to_scenario_data_folder

        # for each parameter different than the default config parameter, get the respective path to the folder
        # and also create a dict with the parameter, value pairs

        list_with_csv_files.append(path_to_scenario_data_folder)
        list_with_parameter_key_values.append(my_module_config_dict[parameter_key])

        list_with_module_configs.append(my_module_config_dict)

        # add to each item in the dict also the default system setup if the default system setup exists

        if self.path_of_scenario_data_executed_with_default_config != "":
            list_with_csv_files.append(self.path_of_scenario_data_executed_with_default_config)
            list_with_parameter_key_values.append(default_config_dict[parameter_key])

            list_with_module_configs.append(default_config_dict)

        return (
            list_with_csv_files,
            list_with_parameter_key_values,
            list_with_module_configs,
        )

    def read_module_config_if_exist_and_write_in_dataframe(
        self,
        default_config_dict: Dict[str, Any],
        path_to_scenario_data_folder: str,
        list_with_module_configs: List[Any],
        list_with_csv_files: List[Any],
    ) -> Tuple[List, List]:
        """Read module config if possible and write to dataframe."""

        for file in os.listdir(path_to_scenario_data_folder):
            if ".json" in file:
                with open(os.path.join(path_to_scenario_data_folder, file), "r", encoding="utf-8") as openfile:  # type: ignore
                    config_dict = json.load(openfile)
                    my_module_config_dict = config_dict["myModuleConfig"]

        # check if module config and default config have any keys in common
        if len(set(default_config_dict).intersection(my_module_config_dict)) == 0:
            raise KeyError(
                f"The module config of the folder {path_to_scenario_data_folder} should contain the keys of the default config,",
                "otherwise their values cannot be compared.",
            )

        list_with_module_configs.append(my_module_config_dict)
        list_with_csv_files.append(path_to_scenario_data_folder)

        return (
            list_with_module_configs,
            list_with_csv_files,
        )

    def go_through_all_result_data_folders_and_collect_file_paths_according_to_parameters(
        self,
        list_with_result_data_folders: List[str],
        default_config_dict: Dict[str, Any],
        parameter_key: Optional[str],
    ) -> tuple[List[Any], List[Any], List[Any]]:
        """Order result files according to different parameters."""

        list_with_module_configs: List = []
        list_with_csv_files: List = []
        list_with_parameter_key_values: List = []

        for folder in list_with_result_data_folders:  # type: ignore
            if parameter_key is None:
                (
                    list_with_module_configs,
                    list_with_csv_files,
                ) = self.read_module_config_if_exist_and_write_in_dataframe(
                    default_config_dict=default_config_dict,
                    path_to_scenario_data_folder=folder,
                    list_with_module_configs=list_with_module_configs,
                    list_with_csv_files=list_with_csv_files,
                )
                list_with_parameter_key_values = []

            else:
                (
                    list_with_csv_files,
                    list_with_parameter_key_values,
                    list_with_module_configs,
                ) = self.read_scenario_data_json_config_and_compare_to_default_config(
                    default_config_dict=default_config_dict,
                    path_to_scenario_data_folder=folder,
                    list_with_csv_files=list_with_csv_files,
                    list_with_parameter_key_values=list_with_parameter_key_values,
                    list_with_module_configs=list_with_module_configs,
                    parameter_key=parameter_key,
                )

        return (
            list_with_csv_files,
            list_with_parameter_key_values,
            list_with_module_configs,
        )

    def check_for_duplicates_in_dict(self, dictionary_to_check: Dict[str, Any], key: str) -> List:
        """Check for duplicates and return index of where the duplicates are found."""

        indices_of_duplicates = [
            index for index, value in enumerate(dictionary_to_check[key]) if value in dictionary_to_check[key][:index]
        ]

        return indices_of_duplicates

    def go_through_all_scenario_data_folders_and_check_if_module_configs_are_double_somewhere(
        self, list_of_result_folder_paths_to_check: List[str]
    ) -> List[Any]:
        """Go through all result folders and remove the system_setups that are duplicated."""
        if list_of_result_folder_paths_to_check == []:
            raise ValueError(
                "No HiSim results could be found in the results folder. Please check if you are collecting results from the correct folder."
            )

        list_of_all_module_configs = []
        list_of_result_folders_which_have_only_unique_configs = []
        for folder in list_of_result_folder_paths_to_check:
            for file in os.listdir(folder):
                if ".json" in file:
                    filename = os.path.join(folder, file)
                    with open(filename, "r", encoding="utf-8") as openfile:  # type: ignore
                        config_dict = json.load(openfile)
                        try:
                            my_module_config_dict = config_dict["myModuleConfig"]
                            my_module_config_dict.update(
                                {"duration in days": config_dict["scenarioDataInformation"].get("duration in days")}
                            )
                            my_module_config_dict.update({"model": config_dict["scenarioDataInformation"].get("model")})
                            my_module_config_dict.update(
                                {"model": config_dict["scenarioDataInformation"].get("scenario")}
                            )
                        except Exception as exc:
                            raise KeyError(
                                f"The file {filename} does not contain any key called myModuleConfig."
                            ) from exc
                        # prevent to add modules with same module config and same simulation duration twice
                        if my_module_config_dict not in list_of_all_module_configs:
                            list_of_all_module_configs.append(my_module_config_dict)
                            list_of_result_folders_which_have_only_unique_configs.append(os.path.join(folder))

            # get folders with duplicates
            list_with_duplicates = []
            if folder not in list_of_result_folders_which_have_only_unique_configs:
                whole_parent_folder = os.path.abspath(os.path.join(folder, os.pardir))
                list_with_duplicates.append(whole_parent_folder)

        print(
            f"The following folders seem to be duplicated: {list_with_duplicates}. Number: {len(list_with_duplicates)}."
        )
        # if list is not empty
        if list_with_duplicates:
            answer = input("Do you want to delete the duplicated folders?")
            if answer.upper() in ["Y", "YES"]:
                for folder in list_with_duplicates:
                    shutil.rmtree(folder, ignore_errors=True)
                print("All folders with duplicated results are deleted.")
            elif answer.upper() in ["N", "NO"]:
                print("These folders won't be deleted.")
            else:
                print("The answer must be yes or no.")

        return list_of_result_folders_which_have_only_unique_configs<|MERGE_RESOLUTION|>--- conflicted
+++ resolved
@@ -119,13 +119,10 @@
         print(
             "len of list with all paths to containing result data ", len(list_with_all_paths_to_check),
         )
-<<<<<<< HEAD
-=======
         if len(list_with_all_paths_to_check) == 0:
             raise ValueError(
                 "Result paths for scenario evaluation could not be found. Please check your result folder paths."
             )
->>>>>>> 1674432c
         if len(list_with_all_paths_to_check) < 20:
             print(
                 "list with all paths to containing result data ", list_with_all_paths_to_check,
@@ -208,16 +205,12 @@
                 "temp deviation above set cooling [°C*h], folder \n"
             )
             for folder in list_of_result_path_that_contain_scenario_data:
-<<<<<<< HEAD
-                scenario_data_information = os.path.join(folder, "data_for_scenario_evaluation.json")
-=======
 
                 scenario_data_information_new_version = os.path.join(folder, "data_for_scenario_evaluation.json")
                 scenario_data_information_old_version = os.path.join(
                     folder, "data_information_for_scenario_evaluation.json"
                 )
 
->>>>>>> 1674432c
                 main_folder = os.path.normpath(folder + os.sep + os.pardir)
                 all_kpis_json_file = os.path.join(main_folder, "all_kpis.json")
 
@@ -254,11 +247,7 @@
                                     "The json file is empty. Maybe run the simulation again. "
                                     f"The concerned folder is {folder}"
                                 ) from exc
-<<<<<<< HEAD
-                        component_entries = kpi_data["componentEntries"]
-=======
                         component_entries = simulation_configuration_data["componentEntries"]
->>>>>>> 1674432c
                         for component in component_entries:
                             if "Building" in component["componentName"]:
                                 set_heating_temperature = float(
@@ -276,10 +265,6 @@
                 # open the webtool kpis and check if building got too hot or too cold
                 if os.path.exists(all_kpis_json_file):
                     with open(all_kpis_json_file, "r", encoding="utf-8") as kpi_file:
-<<<<<<< HEAD
-                        kpi_data = json.load(kpi_file)["BUI1"]
-                        print("kpi_data", kpi_data)
-=======
                         # try two methods because older and newer data have different formats
                         try:
                             kpi_data = json.load(kpi_file)["BUI1"]
@@ -294,7 +279,6 @@
                             except json.JSONDecodeError as err:
                                 print("Invalid JSON syntax:", err)
 
->>>>>>> 1674432c
                         # check if min and max temperatures are too low or too high
                         min_temperature = float(
                             kpi_data["Building"]["Minimum building indoor air temperature reached"].get("value")
