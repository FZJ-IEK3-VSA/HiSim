"""Data Collection for Scenario Comparison."""
# clean
import glob
import datetime
import os
from typing import Dict, Any, Optional, List, Tuple
import json
import shutil
import re
from collections import defaultdict
import pandas as pd
from ordered_set import OrderedSet
from hisim import log
from hisim.postprocessing.scenario_evaluation.result_data_processing import (
    ResultDataProcessingModeEnum,
    ResultDataTypeEnum,
    DataFormatEnum,
)


class ResultDataCollection:

    """ResultDataCollection class which collects and concatenate the result data from the system_setups/results."""

    def __init__(
        self,
        scenario_analysis_config_name: str,
        data_format_type: str,
        data_processing_mode: Any,
        simulation_duration_to_check: str,
        time_resolution_of_data_set: Any,
        folder_from_which_data_will_be_collected: str = os.path.join(
            os.pardir, os.pardir, os.pardir, "system_setups", "results"
        ),
        path_to_default_config: Optional[str] = None,
    ) -> None:
        """Initialize the class."""
        result_folder = folder_from_which_data_will_be_collected
        self.result_data_folder = os.path.join(
            os.getcwd(), os.pardir, os.pardir, os.pardir, "system_setups", "scenario_comparison", "data",
        )
        if not os.path.exists(self.result_data_folder):
            os.makedirs(self.result_data_folder)

        # in each system_setups/results folder should be one system setup that was executed with the default config
        self.path_of_scenario_data_executed_with_default_config: str = ""
        self.data_format_type: str = data_format_type
        self.scenario_analysis_config_name: str = scenario_analysis_config_name

        log.information(f"Checking results from folder: {result_folder}")

        list_with_result_data_folders = self.get_only_useful_data(result_path=result_folder)

        if data_processing_mode == ResultDataProcessingModeEnum.PROCESS_ALL_DATA.name:
            parameter_key = None

        elif data_processing_mode == ResultDataProcessingModeEnum.PROCESS_FOR_DIFFERENT_BUILDING_CODES.name:
            parameter_key = "building_code"

        else:
            raise ValueError("Analysis mode is not part of the ResultDataProcessingModeEnum class.")

        log.information(f"Data Collection Mode is {data_processing_mode}")

        print("parameter key ", parameter_key)
        print("##################")

        if path_to_default_config is None:
            list_with_parameter_key_values = None
            list_with_csv_files = list_with_result_data_folders
            list_with_module_config_dicts = None

        else:
            # path to default config is given (which means there should be also a module config dict in the json file in the result folder which has read the config)

            default_config_dict = self.get_default_config(path_to_default_config=path_to_default_config)

            (
                list_with_csv_files,
                list_with_parameter_key_values,
                list_with_module_config_dicts,
                list_building_set_heating_temperature_in_celsius,
                list_building_min_indoor_temperature_in_celsius,
                list_building_diff_min_indoor_and_set_heating_temperature_in_celsius,
                list_building_set_cooling_temperature_in_celsius,
                list_building_max_indoor_temperature_in_celsius,
                list_building_diff_max_indoor_and_set_cooling_temperature_in_celsius,
                list_building_temp_deviation_below_set_heating_in_celsius_hour,
                list_building_temp_deviation_above_set_cooling_in_celsius_hour,
            ) = self.go_through_all_result_data_folders_and_collect_file_paths_according_to_parameters(
                list_with_result_data_folders=list_with_result_data_folders,
                default_config_dict=default_config_dict,
                parameter_key=parameter_key,
            )

        if not list_with_csv_files:
            raise ValueError("list_with_csv_files is empty")

        all_csv_files = self.import_data_from_file(
            paths_to_check=list_with_csv_files, analyze_yearly_or_hourly_data=time_resolution_of_data_set,
        )

        dict_of_csv_data = self.make_dictionaries_with_simulation_duration_keys(
            simulation_duration_to_check=simulation_duration_to_check, all_csv_files=all_csv_files,
        )

        (
            self.filepath_of_aggregated_dataframe,
            dict_with_all_data,
        ) = self.alternative_read_csv_and_generate_pandas_dataframe(
            dict_of_csv_to_read=dict_of_csv_data,
            time_resolution_of_data_set=time_resolution_of_data_set,
            rename_scenario=True,
            parameter_key=parameter_key,
            list_with_parameter_key_values=list_with_parameter_key_values,
            list_with_module_config_dicts=list_with_module_config_dicts,
        )

        self.generate_pandas_dataframe_with_building_temperatures(
            dict_with_all_data=dict_with_all_data,
            list_building_set_heating_temperature_in_celsius=list_building_set_heating_temperature_in_celsius,
            list_building_set_cooling_temperature_in_celsius=list_building_set_cooling_temperature_in_celsius,
            list_building_min_indoor_temperature_in_celsius=list_building_min_indoor_temperature_in_celsius,
            list_building_max_indoor_temperature_in_celsius=list_building_max_indoor_temperature_in_celsius,
            list_building_diff_min_indoor_and_set_heating_temperature_in_celsius=list_building_diff_min_indoor_and_set_heating_temperature_in_celsius,
            list_building_diff_max_indoor_and_set_cooling_temperature_in_celsius=list_building_diff_max_indoor_and_set_cooling_temperature_in_celsius,
            list_building_temp_deviation_below_set_heating_in_celsius_hour=list_building_temp_deviation_below_set_heating_in_celsius_hour,
            list_building_temp_deviation_above_set_cooling_in_celsius_hour=list_building_temp_deviation_above_set_cooling_in_celsius_hour,
        )

        print("\n")

    def get_only_useful_data(self, result_path: str) -> List[str]:
        """Go through all result folders and filter only useful data and write unuseful data into txt file."""

        # go through result path and if the dirs do not contain finished.flag ask for deletion
        self.clean_result_directory_from_unfinished_results(result_path=result_path)

        # get result folders with result data folder
        list_with_all_paths_to_check = self.get_list_of_all_relevant_folders_or_files(
            result_path=result_path, folder_or_filename="result_data_for_scenario_evaluation"
        )
        print(
            "len of list with all paths to containing result data ", len(list_with_all_paths_to_check),
        )
        if len(list_with_all_paths_to_check) == 0:
            raise ValueError(
                "Result paths for scenario evaluation could not be found. Please check your result folder paths."
            )
        if len(list_with_all_paths_to_check) < 20:
            print(
                "list with all paths to containing result data ", list_with_all_paths_to_check,
            )
<<<<<<< HEAD
        # filter out results that had buildings that were too hot or too cold
        list_with_all_paths_to_check_after_filtering = self.filter_results_that_failed_to_heat_or_cool_building_sufficiently(
            list_of_result_path_that_contain_scenario_data=list_with_all_paths_to_check
        )
        print(
            "len of list with all paths after filtering ", len(list_with_all_paths_to_check),
        )
=======
>>>>>>> 7b1ce448
        # check if duplicates are existing and ask for deletion
        list_with_result_data_folders = self.go_through_all_scenario_data_folders_and_check_if_module_configs_are_double_somewhere(
            # list_of_result_folder_paths_to_check=list_with_all_paths_to_check_after_filtering
            list_of_result_folder_paths_to_check=list_with_all_paths_to_check
        )

        print(
            "len of list with all paths after double checking for duplicates ", len(list_with_result_data_folders),
        )
        return list_with_result_data_folders

    def clean_result_directory_from_unfinished_results(self, result_path: str) -> None:
        """When a result folder does not contain the finished_flag, it will be removed from the system_setups/result folder."""
        list_of_unfinished_folders = []
        file_name = os.path.join(self.result_data_folder, "failed_simualtions.txt")
        mode = "a" if os.path.exists(file_name) else "w"
        with open(file_name, mode, encoding="utf-8",) as file:
            file.write(str(datetime.datetime.now()) + "\n")
            file.write("Failed simulations found in the following folders: \n")
            list_with_all_potential_finsihed_flag_files = self.get_list_of_all_relevant_folders_or_files(
                result_path=result_path, folder_or_filename="finished.flag"
            )
            for filename in list_with_all_potential_finsihed_flag_files:
                if not os.path.exists(filename):
                    file.write(os.path.join(filename) + "\n")
                    list_of_unfinished_folders.append(filename)

            file.write(
                f"Total number of failed simulations in path {result_path}: {len(list_of_unfinished_folders)}"
                + "\n"
                + "\n"
            )

        print(
            f"The following result folders do not contain the finished flag: {list_of_unfinished_folders} Number: {len(list_of_unfinished_folders)}. "
        )

        # if list of unfinished folders is not empty
        if list_of_unfinished_folders:
            answer = input("Do you want to delete them?")
            if answer.upper() in ["Y", "YES"]:
                for filename in list_of_unfinished_folders:
                    shutil.rmtree(os.path.join(result_path, filename))
                print("All folders with failed simulations deleted.")
            elif answer.upper() in ["N", "NO"]:
                print("The folders won't be deleted.")
            else:
                print("The answer must be yes or no.")

<<<<<<< HEAD
    def filter_results_that_failed_to_heat_or_cool_building_sufficiently(
        self, list_of_result_path_that_contain_scenario_data: List[str]
    ) -> List[str]:
        """When a result shows too high or too low building temperatures, it will be filtered and removed from further analysis."""
        list_of_unsuccessful_folders = []
        with open(
            os.path.join(
                self.result_data_folder, "succeeded_simulations_that_showed_too_high_or_too_low_building_temps.txt",
            ),
            "a",
            encoding="utf-8",
        ) as file:
            file.write(str(datetime.datetime.now()) + "\n")
            file.write("Simulations with unsuccessful heating or cooling found in the following folders: \n")
            file.write(
                "Building is too...,"
                "set temperature heating [°C],"
                "set temperature cooling [°C],"
                "min building air temperature [°C],"
                "max building air temperature [°C],"
                "temp deviation below set heating [°C*h],"
                "temp deviation above set cooling [°C*h], folder \n"
            )
            for folder in list_of_result_path_that_contain_scenario_data:

                scenario_data_information_new_version = os.path.join(folder, "data_for_scenario_evaluation.json")
                scenario_data_information_old_version = os.path.join(
                    folder, "data_information_for_scenario_evaluation.json"
                )

                main_folder = os.path.normpath(folder + os.sep + os.pardir)
                all_kpis_json_file = os.path.join(main_folder, "all_kpis.json")

                # get set temperatures used in the simulation
                if os.path.exists(scenario_data_information_new_version):
                    with open(scenario_data_information_new_version, "r", encoding="utf-8") as data_info_file:
                        try:
                            simulation_configuration_data = json.load(data_info_file)
                        except Exception as exc:
                            content = data_info_file.read()
                            if content.strip() == "":
                                raise ValueError(
                                    "The json file is empty. Maybe run the simulation again. "
                                    f"The concerned folder is {folder}"
                                ) from exc
                        component_entries = simulation_configuration_data["componentEntries"]
                        for component in component_entries:
                            if "Building" in component["componentName"]:
                                set_heating_temperature = float(
                                    component["configuration"].get("set_heating_temperature_in_celsius")
                                )
                                set_cooling_temperature = float(
                                    component["configuration"].get("set_cooling_temperature_in_celsius")
                                )
                                break
                elif os.path.exists(scenario_data_information_old_version):
                    with open(scenario_data_information_old_version, "r", encoding="utf-8") as data_info_file:
                        try:
                            simulation_configuration_data = json.load(data_info_file)
                        except Exception as exc:
                            content = data_info_file.read()
                            if content.strip() == "":
                                raise ValueError(
                                    "The json file is empty. Maybe run the simulation again. "
                                    f"The concerned folder is {folder}"
                                ) from exc
                        component_entries = simulation_configuration_data["componentEntries"]
                        for component in component_entries:
                            if "Building" in component["componentName"]:
                                set_heating_temperature = float(
                                    component["configuration"].get("set_heating_temperature_in_celsius")
                                )
                                set_cooling_temperature = float(
                                    component["configuration"].get("set_cooling_temperature_in_celsius")
                                )
                                break
                else:
                    raise FileNotFoundError(
                        f"Neither the file {scenario_data_information_new_version} nor the file {scenario_data_information_old_version} could not be found. "
                    )

                # open the webtool kpis and check if building got too hot or too cold
                if os.path.exists(all_kpis_json_file):
                    with open(all_kpis_json_file, "r", encoding="utf-8") as kpi_file:
                        # try two methods because older and newer data have different formats
                        try:
                            kpi_data = json.load(kpi_file)["BUI1"]
                        except Exception:
                            # Reset file pointer to the beginning
                            kpi_file.seek(0)
                            contents = kpi_file.read()
                            if not contents.strip():
                                print(f"Raw contents:\n{repr(contents)}")
                            try:
                                kpi_data = json.loads(contents)
                            except json.JSONDecodeError as err:
                                print("Invalid JSON syntax:", err)

                        # check if min and max temperatures are too low or too high
                        min_temperature = float(
                            kpi_data["Building"]["Minimum building indoor air temperature reached"].get("value")
=======
    def get_indoor_air_temperatures_of_building(
        self,
        folder: str,
        list_building_set_heating_temperature_in_celsius: List,
        list_building_min_indoor_temperature_in_celsius: List,
        list_building_diff_min_indoor_and_set_heating_temperature_in_celsius: List,
        list_building_set_cooling_temperature_in_celsius: List,
        list_building_max_indoor_temperature_in_celsius: List,
        list_building_diff_max_indoor_and_set_cooling_temperature_in_celsius: List,
        list_building_temp_deviation_below_set_heating_in_celsius_hour: List,
        list_building_temp_deviation_above_set_cooling_in_celsius_hour: List,
    ) -> Tuple[List, List, List, List, List, List, List, List]:
        """Get indoor air temperatures of building."""
        scenario_data_information_new_version = os.path.join(folder, "data_for_scenario_evaluation.json")
        scenario_data_information_old_version = os.path.join(folder, "data_information_for_scenario_evaluation.json")
        main_folder = os.path.normpath(folder + os.sep + os.pardir)
        all_kpis_json_file = os.path.join(main_folder, "all_kpis.json")

        # get set temperatures used in the simulation
        if os.path.exists(scenario_data_information_new_version):
            with open(scenario_data_information_new_version, "r", encoding="utf-8") as data_info_file:
                try:
                    simulation_configuration_data = json.load(data_info_file)
                except Exception as exc:
                    content = data_info_file.read()
                    if content.strip() == "":
                        raise ValueError(
                            "The json file is empty. Maybe run the simulation again. "
                            f"The concerned folder is {folder}"
                        ) from exc
                component_entries = simulation_configuration_data["componentEntries"]
                for component in component_entries:
                    if "Building" in component["componentName"]:
                        set_heating_temperature = float(
                            component["configuration"].get("set_heating_temperature_in_celsius")
>>>>>>> 7b1ce448
                        )
                        set_cooling_temperature = float(
                            component["configuration"].get("set_cooling_temperature_in_celsius")
                        )
<<<<<<< HEAD
                        temp_deviation_below_set = kpi_data["Building"][
                            f"Temperature deviation of building indoor air temperature being below set temperature {set_heating_temperature} Celsius"
                        ].get("value")
                        temp_deviation_above_set = kpi_data["Building"][
                            f"Temperature deviation of building indoor air temperature being above set temperature {set_cooling_temperature} Celsius"
                        ].get("value")
                        if (
                            min_temperature <= set_heating_temperature - 5.0
                            and max_temperature >= set_cooling_temperature + 5.0
                        ):
                            file.write(
                                "too cold and too warm,"
                                f"{set_heating_temperature},"
                                f"{set_cooling_temperature},"
                                f"{min_temperature},"
                                f"{max_temperature},"
                                f"{temp_deviation_below_set},"
                                f"{temp_deviation_above_set}, {folder}" + "\n"
                            )
                            list_of_unsuccessful_folders.append(folder)
                        elif (
                            min_temperature <= set_heating_temperature - 5.0
                            and max_temperature < set_cooling_temperature + 5.0
                        ):
                            file.write(
                                "too cold,"
                                f"{set_heating_temperature},"
                                f"{set_cooling_temperature},"
                                f"{min_temperature},"
                                f"{max_temperature},"
                                f"{temp_deviation_below_set},"
                                f"{temp_deviation_above_set}, {folder}" + "\n"
                            )
                            list_of_unsuccessful_folders.append(folder)
                        elif (
                            min_temperature > set_heating_temperature - 5.0
                            and max_temperature >= set_cooling_temperature + 5.0
                        ):
                            file.write(
                                "too warm,"
                                f"{set_heating_temperature},"
                                f"{set_cooling_temperature},"
                                f"{min_temperature},"
                                f"{max_temperature},"
                                f"{temp_deviation_below_set},"
                                f"{temp_deviation_above_set}, {folder}" + "\n"
                            )
                            list_of_unsuccessful_folders.append(folder)
                else:
                    raise FileNotFoundError(f"The file {all_kpis_json_file} could not be found. ")

            file.write(
                f"Total number of simulations that have building temperatures way below or above set temperatures: {len(list_of_unsuccessful_folders)}"
                + "\n"
                + "\n"
            )

        print(
            f"Total number of simulations that have building temperatures way below or above set temperatures: {len(list_of_unsuccessful_folders)}"
        )

        # ask if these simulation results should be analyzed
        answer = input("Do you want to take these simulation results into account for further analysis?")
        if answer.upper() in ["N", "NO"]:
            for folder in list_of_unsuccessful_folders:
                list_of_result_path_that_contain_scenario_data.remove(folder)
            print(
                "The folders with too low or too high building temperatures will be discarded from the further analysis."
            )
        elif answer.upper() in ["Y", "YES"]:
            print("The folders with too low or too high building temperatures will be kept for the further analysis.")
=======
                        break
        elif os.path.exists(scenario_data_information_old_version):
            with open(scenario_data_information_old_version, "r", encoding="utf-8") as data_info_file:
                try:
                    simulation_configuration_data = json.load(data_info_file)
                except Exception as exc:
                    content = data_info_file.read()
                    if content.strip() == "":
                        raise ValueError(
                            "The json file is empty. Maybe run the simulation again. "
                            f"The concerned folder is {folder}"
                        ) from exc
                component_entries = simulation_configuration_data["componentEntries"]
                for component in component_entries:
                    if "Building" in component["componentName"]:
                        set_heating_temperature = float(
                            component["configuration"].get("set_heating_temperature_in_celsius")
                        )
                        set_cooling_temperature = float(
                            component["configuration"].get("set_cooling_temperature_in_celsius")
                        )
                        break
>>>>>>> 7b1ce448
        else:
            raise FileNotFoundError(
                f"Neither the file {scenario_data_information_new_version} nor the file {scenario_data_information_old_version} could not be found. "
            )

        # open the webtool kpis and check if building got too hot or too cold
        if os.path.exists(all_kpis_json_file):
            with open(all_kpis_json_file, "r", encoding="utf-8") as kpi_file:
                # try two methods because older and newer data have different formats
                try:
                    kpi_data = json.load(kpi_file)["BUI1"]
                except Exception:
                    # Reset file pointer to the beginning
                    kpi_file.seek(0)
                    contents = kpi_file.read()
                    if not contents.strip():
                        print(f"Raw contents:\n{repr(contents)}")
                    try:
                        kpi_data = json.loads(contents)
                    except json.JSONDecodeError as err:
                        print("Invalid JSON syntax:", err)

                # check if min and max temperatures are too low or too high
                min_temperature = float(
                    kpi_data["Building"]["Minimum building indoor air temperature reached"].get("value")
                )
                max_temperature = float(
                    kpi_data["Building"]["Maximum building indoor air temperature reached"].get("value")
                )
                temp_deviation_below_set = kpi_data["Building"][
                    f"Temperature deviation of building indoor air temperature being below set temperature {set_heating_temperature} Celsius"
                ].get("value")
                temp_deviation_above_set = kpi_data["Building"][
                    f"Temperature deviation of building indoor air temperature being above set temperature {set_cooling_temperature} Celsius"
                ].get("value")
                # append all to lists
                list_building_set_heating_temperature_in_celsius.append(set_heating_temperature)
                list_building_min_indoor_temperature_in_celsius.append(min_temperature)
                list_building_diff_min_indoor_and_set_heating_temperature_in_celsius.append(
                    set_heating_temperature - min_temperature
                )
                list_building_set_cooling_temperature_in_celsius.append(set_cooling_temperature)
                list_building_max_indoor_temperature_in_celsius.append(max_temperature)
                list_building_diff_max_indoor_and_set_cooling_temperature_in_celsius.append(
                    max_temperature - set_cooling_temperature
                )
                list_building_temp_deviation_below_set_heating_in_celsius_hour.append(temp_deviation_below_set)
                list_building_temp_deviation_above_set_cooling_in_celsius_hour.append(temp_deviation_above_set)
                # list_building_result_path.append(folder)
                return (
                    list_building_set_heating_temperature_in_celsius,
                    list_building_min_indoor_temperature_in_celsius,
                    list_building_diff_min_indoor_and_set_heating_temperature_in_celsius,
                    list_building_set_cooling_temperature_in_celsius,
                    list_building_max_indoor_temperature_in_celsius,
                    list_building_diff_max_indoor_and_set_cooling_temperature_in_celsius,
                    list_building_temp_deviation_below_set_heating_in_celsius_hour,
                    list_building_temp_deviation_above_set_cooling_in_celsius_hour,
                )
        raise ValueError("Lists with temperatures could not be generated. Something went wrong here.")

    def get_list_of_all_relevant_folders_or_files(self, result_path: str, folder_or_filename: str) -> List[str]:
        """Get a list of all folders or files which you want to analyze."""

        # choose which path to check
        path_to_check = os.path.join(result_path, "**", folder_or_filename)

        list_of_paths_first_order = list(glob.glob(path_to_check))

        # if in these paths no result data folder can be found check in subfolders for it
        path_to_check = os.path.join(result_path, "**", "**", folder_or_filename)  # type: ignore
        list_of_paths_second_order = list(glob.glob(path_to_check))

        path_to_check = os.path.join(result_path, "**", "**", "**", folder_or_filename)  # type: ignore
        list_of_paths_third_order = list(glob.glob(path_to_check))

        list_with_all_paths_to_check = (
            list_of_paths_first_order + list_of_paths_second_order + list_of_paths_third_order
        )

        return list_with_all_paths_to_check

    def import_data_from_file(self, paths_to_check: List[str], analyze_yearly_or_hourly_data: str) -> List:
        """Import data from result files."""
        log.information("Importing result_data_for_scenario_evaluation from csv files.")

        all_csv_files = []

        if analyze_yearly_or_hourly_data == ResultDataTypeEnum.HOURLY.name:
            kind_of_data_set = "hourly"
        elif analyze_yearly_or_hourly_data == ResultDataTypeEnum.YEARLY.name:
            kind_of_data_set = "yearly"
        elif analyze_yearly_or_hourly_data == ResultDataTypeEnum.DAILY.name:
            kind_of_data_set = "daily"
        elif analyze_yearly_or_hourly_data == ResultDataTypeEnum.MONTHLY.name:
            kind_of_data_set = "monthly"
        else:
            raise ValueError("analyze_yearly_or_hourly_data was not found in the datacollectorenum class.")

        for folder in paths_to_check:  # type: ignore
            for file in os.listdir(folder):  # type: ignore
                # get yearly or hourly data
                if kind_of_data_set in file and file.endswith(".csv"):
                    all_csv_files.append(os.path.join(folder, file))  # type: ignore

        return all_csv_files

    def make_dictionaries_with_simulation_duration_keys(
        self, simulation_duration_to_check: str, all_csv_files: List[str],
    ) -> Dict:
        """Make dictionaries containing csv files of hourly or yearly data and according to the simulation duration of the data."""

        dict_of_csv_data: Dict[str, Any] = {}

        dict_of_csv_data[f"{simulation_duration_to_check}"] = []

        # open file config and check if they have wanted simulation duration
        for file in all_csv_files:
            parent_folder = os.path.abspath(os.path.join(file, os.pardir))  # type: ignore
            for file1 in os.listdir(parent_folder):
                if ".json" in file1:
                    with open(os.path.join(parent_folder, file1), "r", encoding="utf-8") as openfile:
                        json_file = json.load(openfile)
                        simulation_duration = json_file["scenarioDataInformation"].get("duration in days")
                        if int(simulation_duration_to_check) == int(simulation_duration):
                            dict_of_csv_data[f"{simulation_duration}"].append(file)
                        else:
                            raise ValueError(
                                f"The simulation_duration_to_check of {simulation_duration_to_check} is different,"
                                f"to the simulation duration of {simulation_duration} found in the scenario data information json in the result folders."
                            )

        # raise error if dict is empty
        if bool(dict_of_csv_data) is False:
            raise ValueError(
                "The dictionary is empty. Maybe no data was collected. Please check your parameters again."
            )

        return dict_of_csv_data

    def generate_pandas_dataframe_with_building_temperatures(
        self,
        dict_with_all_data: Dict,
        list_building_set_heating_temperature_in_celsius: List,
        list_building_min_indoor_temperature_in_celsius: List,
        list_building_diff_min_indoor_and_set_heating_temperature_in_celsius: List,
        list_building_set_cooling_temperature_in_celsius: List,
        list_building_max_indoor_temperature_in_celsius: List,
        list_building_diff_max_indoor_and_set_cooling_temperature_in_celsius: List,
        list_building_temp_deviation_below_set_heating_in_celsius_hour: List,
        list_building_temp_deviation_above_set_cooling_in_celsius_hour: List,
    ) -> None:
        """Generate the result dataframe with building temperatures."""
        dict_with_no_duplicates: Dict = dict.fromkeys(dict_with_all_data, {})

        # get rows with unique house indices
        list_with_unique_house_indices = []
        for house_index in list(OrderedSet(dict_with_all_data["Index"]["Index"])):

            row_of_this_house_index = dict_with_all_data["Index"]["Index"].index(house_index)
            list_with_unique_house_indices.append(row_of_this_house_index)

        for key_1, dict_1 in dict_with_all_data.items():
            new_dict_1 = {}
            for key_2, value_list_2 in dict_1.items():
                value_list_with_unique_index = [
                    value_list_2[unique_index] for unique_index in list_with_unique_house_indices
                ]
                new_dict_1.update({key_2: value_list_with_unique_index})
            # add key, value pairs to dict_with_no_dulicates
            dict_with_no_duplicates[key_1] = new_dict_1

        if len(dict_with_no_duplicates["Index"]["Index"]) != len(list_building_set_heating_temperature_in_celsius):
            raise ValueError(
                "Dict with all data and temperature lists have differernt length: "
                + str(len(dict_with_no_duplicates["Index"]["Index"]))
                + "vs"
                + str(len(list_building_set_heating_temperature_in_celsius))
            )

        # Initialize dictionaries to hold data
        dict_with_input_data = {key: dict_with_no_duplicates[key] for key in ["Index", "Input"]}
        print(dict_with_input_data)
        dict_with_temperature_data: Dict[str, defaultdict] = {
            "Output": defaultdict(list),
        }

        for house_index, set_heating_temperature in enumerate(list_building_set_heating_temperature_in_celsius):

            # Add outputs to dict
            dict_with_temperature_data["Output"]["building_set_heating_temperature_in_celsius"].append(
                set_heating_temperature
            )
            dict_with_temperature_data["Output"]["building_min_indoor_temperature_in_celsius"].append(
                list_building_min_indoor_temperature_in_celsius[house_index]
            )
            dict_with_temperature_data["Output"][
                "difference_between_set_heating_and_min_indoor_temperature_in_celsius"
            ].append(list_building_diff_min_indoor_and_set_heating_temperature_in_celsius[house_index])
            dict_with_temperature_data["Output"]["temperature_deviation_below_set_heating_temperature_in_celsius_hour"].append(
                list_building_temp_deviation_below_set_heating_in_celsius_hour[house_index]
            )
            dict_with_temperature_data["Output"]["building_set_cooling_temperature_in_celsius"].append(
                list_building_set_cooling_temperature_in_celsius[house_index]
            )
            dict_with_temperature_data["Output"]["building_max_indoor_temperature_in_celsius"].append(
                list_building_max_indoor_temperature_in_celsius[house_index]
            )
            dict_with_temperature_data["Output"][
                "difference_between_set_cooling_and_max_indoor_temperature_in_celsius"
            ].append(list_building_diff_max_indoor_and_set_cooling_temperature_in_celsius[house_index])
            dict_with_temperature_data["Output"]["temperature_deviation_above_set_cooling_temperature_in_celsius_hour"].append(
                list_building_temp_deviation_above_set_cooling_in_celsius_hour[house_index]
            )

        # merge the two dictionaries
        dict_with_input_data.update(dict_with_temperature_data)

        # create multiindex columns
        multi_index_columns = pd.MultiIndex.from_tuples(
            [(key1, key2) for key1, v1_dict in dict_with_input_data.items() for key2 in v1_dict.keys()],
            names=["first", "second"],
        )
        # add everything to the dataframe
        appended_dataframe = pd.DataFrame(
            {
                (key1, key2): value_list2
                for key1, v1_dict in dict_with_input_data.items()
                for key2, value_list2 in v1_dict.items()
            },
            columns=multi_index_columns,
        )

        appended_dataframe.to_csv(os.path.join(self.result_data_folder, "building_indoor_temperature_analysis.csv",))

        del appended_dataframe
        del dict_with_all_data
        del dict_with_input_data
        del dict_with_temperature_data

    def alternative_read_csv_and_generate_pandas_dataframe(
        self,
        dict_of_csv_to_read: Dict[str, list[str]],
        time_resolution_of_data_set: Any,
        rename_scenario: bool = False,
        parameter_key: Optional[str] = None,
        list_with_parameter_key_values: Optional[List[Any]] = None,
        list_with_module_config_dicts: Optional[List[Any]] = None,
    ) -> Tuple[str, Dict]:
        """Read the csv files and generate the result dataframe."""
        log.information(f"Read csv files and generate result dataframes for {time_resolution_of_data_set}.")

        if not dict_of_csv_to_read:
            raise ValueError("The input dictionary dict_of_csv_to_read is empty.")

        simulation_duration_key = list(dict_of_csv_to_read.keys())[0]
        csv_data_list = dict_of_csv_to_read[simulation_duration_key]

        if not csv_data_list:
            raise ValueError("csv_data_list is empty.")

        # Initialize dictionaries to hold data
        dict_with_all_data: Dict[str, defaultdict] = {
            "Index": defaultdict(list),
            "Input": defaultdict(list),
            "Output": defaultdict(list),
        }

        for house_index, csv_file in enumerate(csv_data_list):
            log.information(f"Reading data from house number {house_index}")
            dataframe = pd.read_csv(csv_file)
            set_of_variables = dataframe["variable"].unique()

            for variable in set_of_variables:
                filtered_df = dataframe[dataframe["variable"] == variable]

                if time_resolution_of_data_set != ResultDataTypeEnum.YEARLY.name and "time" in dataframe.columns:
                    # Process time series data
                    time_values = filtered_df["time"]
                    filtered_df = filtered_df[~time_values.str.isalnum()]
                    # if in timeseries data there are also yearly data contained (like KPIs) which cause an empty filtered_df, the variable should be skipped
                    if filtered_df.empty:
                        continue
                    for time_value, value in zip(filtered_df["time"], filtered_df["value"]):
                        dict_with_all_data["Output"][time_value].append(value)
                elif time_resolution_of_data_set == ResultDataTypeEnum.YEARLY.name:
                    # Process yearly data
                    dict_with_all_data["Output"][str(dataframe["year"].iloc[0])].append(filtered_df["value"].iloc[0])

                original_scenario_name = str(filtered_df["scenario"].iloc[0])
                if not original_scenario_name:
                    raise ValueError(
                        "The scenario variable of the current dataframe is empty. Please set a scenario name for your simulations."
                    )

                try:
                    hash_number = re.findall(r"-?\d+", original_scenario_name)[-1]
                except IndexError:
                    hash_number = 1
                    rename_scenario = False

                # Add input and metadata values to the dictionary
                dict_with_all_data["Input"]["model"].append(filtered_df["model"].iloc[0])
                dict_with_all_data["Input"]["region"].append(filtered_df["region"].iloc[0])
                dict_with_all_data["Input"]["hash"].append(hash_number)

                # Add outputs to dict
                dict_with_all_data["Output"]["variable"].append(variable)
                dict_with_all_data["Output"]["unit"].append(filtered_df["unit"].tolist()[0])

                if list_with_module_config_dicts is not None:
                    module_config_dict = list_with_module_config_dicts[house_index]
                    for key, value in module_config_dict.items():
                        if not isinstance(value, Dict):
                            dict_with_all_data["Input"][key].append(value)
                        else:
                            for key_2, value_2 in value.items():
                                dict_with_all_data["Input"][key_2].append(value_2)

                dict_with_all_data["Index"]["Index"].append(house_index)

                if rename_scenario and parameter_key and list_with_parameter_key_values:
                    value = list_with_parameter_key_values[house_index]
                    final_scenario_name = f"{value if isinstance(value, str) else round(value, 1)}"
                else:
                    final_scenario_name = original_scenario_name

                dict_with_all_data["Input"]["scenario"].append(final_scenario_name)

        if not dict_with_all_data:
            raise ValueError("The dict_with_all_data is empty")

        # create multiindex columns
        multi_index_columns = pd.MultiIndex.from_tuples(
            [(key1, key2) for key1, v1_dict in dict_with_all_data.items() for key2 in v1_dict.keys()],
            names=["first", "second"],
        )
        # add everything to the dataframe
        appended_dataframe = pd.DataFrame(
            {
                (key1, key2): value_list2
                for key1, v1_dict in dict_with_all_data.items()
                for key2, value_list2 in v1_dict.items()
            },
            columns=multi_index_columns,
        )

        if self.data_format_type == DataFormatEnum.CSV.name:
            # create filename
            filename = self.store_scenario_data_with_the_right_name_and_in_the_right_path(
                result_data_folder=self.result_data_folder,
                simulation_duration_key=simulation_duration_key,
                time_resolution_of_data_set=time_resolution_of_data_set,
                parameter_key=parameter_key,
                data_format_type="csv",
                scenario_analysis_config_name=self.scenario_analysis_config_name,
            )
            # save file compressed
            # appended_dataframe.to_csv(f"{filename}.gz", compression="gzip")
            appended_dataframe.to_csv(filename)

        elif self.data_format_type == DataFormatEnum.XLSX.name:
            # create filename
            filename = self.store_scenario_data_with_the_right_name_and_in_the_right_path(
                result_data_folder=self.result_data_folder,
                simulation_duration_key=simulation_duration_key,
                time_resolution_of_data_set=time_resolution_of_data_set,
                parameter_key=parameter_key,
                data_format_type="xlsx",
                scenario_analysis_config_name=self.scenario_analysis_config_name,
            )
            # save file (use zip64 for handling large excel files)
            with pd.ExcelWriter(filename, engine="xlsxwriter") as writer:  # pylint: disable=abstract-class-instantiated
                workbook = writer.book
                workbook.use_zip64()
                appended_dataframe.to_excel(writer, sheet_name="Sheet1")

        else:
            raise ValueError(f"Only data format types xlsx or csv are implemented. Here it is {self.data_format_type}.")

        log.information(f"Saving result dataframe here: {filename}")

        del appended_dataframe
        # del dict_with_all_data
        return filename, dict_with_all_data

    def store_scenario_data_with_the_right_name_and_in_the_right_path(
        self,
        result_data_folder: str,
        simulation_duration_key: str,
        time_resolution_of_data_set: str,
        data_format_type: str,
        scenario_analysis_config_name: str,
        parameter_key: Optional[str] = None,
    ) -> str:
        """Store csv files in the result data folder with the right filename and path."""

        if time_resolution_of_data_set == ResultDataTypeEnum.HOURLY.name:
            kind_of_data_set = "hourly"
        elif time_resolution_of_data_set == ResultDataTypeEnum.YEARLY.name:
            kind_of_data_set = "yearly"
        elif time_resolution_of_data_set == ResultDataTypeEnum.DAILY.name:
            kind_of_data_set = "daily"
        elif time_resolution_of_data_set == ResultDataTypeEnum.MONTHLY.name:
            kind_of_data_set = "monthly"
        else:
            raise ValueError("This kind of data was not found in the datacollectorenum class.")

        if parameter_key is not None:
            path_for_file = os.path.join(
                result_data_folder, f"data_different_{parameter_key}s", f"{simulation_duration_key}_days",
            )
        else:
            path_for_file = os.path.join(result_data_folder, "data_all_parameters", f"{simulation_duration_key}_days",)
        if os.path.exists(path_for_file) is False:
            os.makedirs(path_for_file)

        filename = os.path.join(
            path_for_file, f"result_df_{kind_of_data_set}_{scenario_analysis_config_name}.{data_format_type}",
        )
        return filename

    def get_default_config(self, path_to_default_config: Optional[str]) -> Any:
        """Get default config."""

        if path_to_default_config is not None and ".json" in path_to_default_config:
            with open(path_to_default_config, "r", encoding="utf-8") as openfile:  # type: ignore
                default_config_dict = json.load(openfile)

        else:
            raise ValueError("The default config is not in .json format.")

        return default_config_dict

    def read_scenario_data_json_config_and_compare_to_default_config(
        self,
        default_config_dict: Dict[str, Any],
        path_to_scenario_data_folder: str,
        list_with_csv_files: List[Any],
        list_with_parameter_key_values: List[Any],
        list_with_module_configs: List[Any],
        parameter_key: str,
    ) -> tuple[List[Any], List[Any], List[Any]]:
        """Read json config in result_data_for_scenario_evaluation folder and compare with default config."""

        for file in os.listdir(path_to_scenario_data_folder):
            if ".json" in file:
                with open(os.path.join(path_to_scenario_data_folder, file), "r", encoding="utf-8") as openfile:  # type: ignore
                    config_dict = json.load(openfile)
                    my_module_config_dict = config_dict["myModuleConfig"]
                    scenario_name = config_dict["systemName"]

                    # for paper: reference scenario without use of pv should have a share of maximum pv power of 0
                    if "ref_" in scenario_name:
                        try:
                            my_module_config_dict["share_of_maximum_pv_power"] = 0
                        except Exception as ecx:
                            raise KeyError(
                                "The key share of maximum pv power does not exist in the module dict. Unable this function if it not needed."
                            ) from ecx

        # check if module config and default config have any keys in common
        if len(set(default_config_dict).intersection(my_module_config_dict)) == 0:
            raise KeyError(
                f"The module config of the folder {path_to_scenario_data_folder} should contain the keys of the default config,",
                "otherwise their values cannot be compared.",
            )
        # check if there is a module config which is equal to default config

        if all(item in my_module_config_dict.items() for item in default_config_dict.items()):
            self.path_of_scenario_data_executed_with_default_config = path_to_scenario_data_folder

        # for each parameter different than the default config parameter, get the respective path to the folder
        # and also create a dict with the parameter, value pairs

        list_with_csv_files.append(path_to_scenario_data_folder)
        list_with_parameter_key_values.append(my_module_config_dict[parameter_key])

        list_with_module_configs.append(my_module_config_dict)

        # add to each item in the dict also the default system setup if the default system setup exists

        if self.path_of_scenario_data_executed_with_default_config != "":
            list_with_csv_files.append(self.path_of_scenario_data_executed_with_default_config)
            list_with_parameter_key_values.append(default_config_dict[parameter_key])

            list_with_module_configs.append(default_config_dict)

        return (
            list_with_csv_files,
            list_with_parameter_key_values,
            list_with_module_configs,
        )

    def read_module_config_if_exist_and_write_in_dataframe(
        self,
        default_config_dict: Dict[str, Any],
        path_to_scenario_data_folder: str,
        list_with_module_configs: List[Any],
        list_with_csv_files: List[Any],
    ) -> Tuple[List, List]:
        """Read module config if possible and write to dataframe."""

        for file in os.listdir(path_to_scenario_data_folder):
            if ".json" in file:
                with open(os.path.join(path_to_scenario_data_folder, file), "r", encoding="utf-8") as openfile:  # type: ignore
                    config_dict = json.load(openfile)
                    my_module_config_dict = config_dict["myModuleConfig"]

        # check if module config and default config have any keys in common
        if len(set(default_config_dict).intersection(my_module_config_dict)) == 0:
            raise KeyError(
                f"The module config of the folder {path_to_scenario_data_folder} should contain the keys of the default config,",
                "otherwise their values cannot be compared.",
            )

        list_with_module_configs.append(my_module_config_dict)
        list_with_csv_files.append(path_to_scenario_data_folder)

        return (
            list_with_module_configs,
            list_with_csv_files,
        )

    def go_through_all_result_data_folders_and_collect_file_paths_according_to_parameters(
        self,
        list_with_result_data_folders: List[str],
        default_config_dict: Dict[str, Any],
        parameter_key: Optional[str],
    ) -> Tuple[List[Any], List[Any], List[Any], List[Any], List[Any], List[Any], List[Any], List[Any], List[Any], List[Any], List[Any]]:
        """Order result files according to different parameters."""

        list_with_module_configs: List = []
        list_with_csv_files: List = []
        list_with_parameter_key_values: List = []
        list_building_set_heating_temperature_in_celsius: List = []
        list_building_set_cooling_temperature_in_celsius: List = []
        list_building_min_indoor_temperature_in_celsius: List = []
        list_building_max_indoor_temperature_in_celsius: List = []
        list_building_diff_min_indoor_and_set_heating_temperature_in_celsius: List = []
        list_building_diff_max_indoor_and_set_cooling_temperature_in_celsius: List = []
        list_building_temp_deviation_below_set_heating_in_celsius_hour: List = []
        list_building_temp_deviation_above_set_cooling_in_celsius_hour: List = []

        for folder in list_with_result_data_folders:  # type: ignore
            if parameter_key is None:
                (
                    list_with_module_configs,
                    list_with_csv_files,
                ) = self.read_module_config_if_exist_and_write_in_dataframe(
                    default_config_dict=default_config_dict,
                    path_to_scenario_data_folder=folder,
                    list_with_module_configs=list_with_module_configs,
                    list_with_csv_files=list_with_csv_files,
                )
                list_with_parameter_key_values = []

            else:
                (
                    list_with_csv_files,
                    list_with_parameter_key_values,
                    list_with_module_configs,
                ) = self.read_scenario_data_json_config_and_compare_to_default_config(
                    default_config_dict=default_config_dict,
                    path_to_scenario_data_folder=folder,
                    list_with_csv_files=list_with_csv_files,
                    list_with_parameter_key_values=list_with_parameter_key_values,
                    list_with_module_configs=list_with_module_configs,
                    parameter_key=parameter_key,
                )
            (
                list_building_set_heating_temperature_in_celsius,
                list_building_min_indoor_temperature_in_celsius,
                list_building_diff_min_indoor_and_set_heating_temperature_in_celsius,
                list_building_set_cooling_temperature_in_celsius,
                list_building_max_indoor_temperature_in_celsius,
                list_building_diff_max_indoor_and_set_cooling_temperature_in_celsius,
                list_building_temp_deviation_below_set_heating_in_celsius_hour,
                list_building_temp_deviation_above_set_cooling_in_celsius_hour,
            ) = self.get_indoor_air_temperatures_of_building(
                folder=folder,
                list_building_set_heating_temperature_in_celsius=list_building_set_heating_temperature_in_celsius,
                list_building_min_indoor_temperature_in_celsius=list_building_min_indoor_temperature_in_celsius,
                list_building_diff_min_indoor_and_set_heating_temperature_in_celsius=list_building_diff_min_indoor_and_set_heating_temperature_in_celsius,
                list_building_set_cooling_temperature_in_celsius=list_building_set_cooling_temperature_in_celsius,
                list_building_max_indoor_temperature_in_celsius=list_building_max_indoor_temperature_in_celsius,
                list_building_diff_max_indoor_and_set_cooling_temperature_in_celsius=list_building_diff_max_indoor_and_set_cooling_temperature_in_celsius,
                list_building_temp_deviation_below_set_heating_in_celsius_hour=list_building_temp_deviation_below_set_heating_in_celsius_hour,
                list_building_temp_deviation_above_set_cooling_in_celsius_hour=list_building_temp_deviation_above_set_cooling_in_celsius_hour,
            )

        return (
            list_with_csv_files,
            list_with_parameter_key_values,
            list_with_module_configs,
            list_building_set_heating_temperature_in_celsius,
            list_building_min_indoor_temperature_in_celsius,
            list_building_diff_min_indoor_and_set_heating_temperature_in_celsius,
            list_building_set_cooling_temperature_in_celsius,
            list_building_max_indoor_temperature_in_celsius,
            list_building_diff_max_indoor_and_set_cooling_temperature_in_celsius,
            list_building_temp_deviation_below_set_heating_in_celsius_hour,
            list_building_temp_deviation_above_set_cooling_in_celsius_hour,
        )

    def check_for_duplicates_in_dict(self, dictionary_to_check: Dict[str, Any], key: str) -> List:
        """Check for duplicates and return index of where the duplicates are found."""

        indices_of_duplicates = [
            index for index, value in enumerate(dictionary_to_check[key]) if value in dictionary_to_check[key][:index]
        ]

        return indices_of_duplicates

    def go_through_all_scenario_data_folders_and_check_if_module_configs_are_double_somewhere(
        self, list_of_result_folder_paths_to_check: List[str]
    ) -> List[Any]:
        """Go through all result folders and remove the system_setups that are duplicated."""
        if list_of_result_folder_paths_to_check == []:
            raise ValueError(
                "No HiSim results could be found in the results folder. Please check if you are collecting results from the correct folder."
            )

        list_of_all_module_configs = []
        list_of_result_folders_which_have_only_unique_configs = []
        for folder in list_of_result_folder_paths_to_check:
            for file in os.listdir(folder):
                if ".json" in file:
                    filename = os.path.join(folder, file)
                    with open(filename, "r", encoding="utf-8") as openfile:  # type: ignore
                        config_dict = json.load(openfile)
                        try:
                            my_module_config_dict = config_dict["myModuleConfig"]
                            my_module_config_dict.update(
                                {"duration in days": config_dict["scenarioDataInformation"].get("duration in days")}
                            )
                            my_module_config_dict.update({"model": config_dict["scenarioDataInformation"].get("model")})
                            my_module_config_dict.update(
                                {"model": config_dict["scenarioDataInformation"].get("scenario")}
                            )
                        except Exception as exc:
                            raise KeyError(
                                f"The file {filename} does not contain any key called myModuleConfig."
                            ) from exc
                        # prevent to add modules with same module config and same simulation duration twice
                        if my_module_config_dict not in list_of_all_module_configs:
                            list_of_all_module_configs.append(my_module_config_dict)
                            list_of_result_folders_which_have_only_unique_configs.append(os.path.join(folder))

            # get folders with duplicates
            list_with_duplicates = []
            if folder not in list_of_result_folders_which_have_only_unique_configs:
                whole_parent_folder = os.path.abspath(os.path.join(folder, os.pardir))
                list_with_duplicates.append(whole_parent_folder)

        print(
            f"The following folders seem to be duplicated: {list_with_duplicates}. Number: {len(list_with_duplicates)}."
        )
        # if list is not empty
        if list_with_duplicates:
            answer = input("Do you want to delete the duplicated folders?")
            if answer.upper() in ["Y", "YES"]:
                for folder in list_with_duplicates:
                    shutil.rmtree(folder, ignore_errors=True)
                print("All folders with duplicated results are deleted.")
            elif answer.upper() in ["N", "NO"]:
                print("These folders won't be deleted.")
            else:
                print("The answer must be yes or no.")

        return list_of_result_folders_which_have_only_unique_configs<|MERGE_RESOLUTION|>--- conflicted
+++ resolved
@@ -151,16 +151,6 @@
             print(
                 "list with all paths to containing result data ", list_with_all_paths_to_check,
             )
-<<<<<<< HEAD
-        # filter out results that had buildings that were too hot or too cold
-        list_with_all_paths_to_check_after_filtering = self.filter_results_that_failed_to_heat_or_cool_building_sufficiently(
-            list_of_result_path_that_contain_scenario_data=list_with_all_paths_to_check
-        )
-        print(
-            "len of list with all paths after filtering ", len(list_with_all_paths_to_check),
-        )
-=======
->>>>>>> 7b1ce448
         # check if duplicates are existing and ask for deletion
         list_with_result_data_folders = self.go_through_all_scenario_data_folders_and_check_if_module_configs_are_double_somewhere(
             # list_of_result_folder_paths_to_check=list_with_all_paths_to_check_after_filtering
@@ -210,109 +200,6 @@
             else:
                 print("The answer must be yes or no.")
 
-<<<<<<< HEAD
-    def filter_results_that_failed_to_heat_or_cool_building_sufficiently(
-        self, list_of_result_path_that_contain_scenario_data: List[str]
-    ) -> List[str]:
-        """When a result shows too high or too low building temperatures, it will be filtered and removed from further analysis."""
-        list_of_unsuccessful_folders = []
-        with open(
-            os.path.join(
-                self.result_data_folder, "succeeded_simulations_that_showed_too_high_or_too_low_building_temps.txt",
-            ),
-            "a",
-            encoding="utf-8",
-        ) as file:
-            file.write(str(datetime.datetime.now()) + "\n")
-            file.write("Simulations with unsuccessful heating or cooling found in the following folders: \n")
-            file.write(
-                "Building is too...,"
-                "set temperature heating [°C],"
-                "set temperature cooling [°C],"
-                "min building air temperature [°C],"
-                "max building air temperature [°C],"
-                "temp deviation below set heating [°C*h],"
-                "temp deviation above set cooling [°C*h], folder \n"
-            )
-            for folder in list_of_result_path_that_contain_scenario_data:
-
-                scenario_data_information_new_version = os.path.join(folder, "data_for_scenario_evaluation.json")
-                scenario_data_information_old_version = os.path.join(
-                    folder, "data_information_for_scenario_evaluation.json"
-                )
-
-                main_folder = os.path.normpath(folder + os.sep + os.pardir)
-                all_kpis_json_file = os.path.join(main_folder, "all_kpis.json")
-
-                # get set temperatures used in the simulation
-                if os.path.exists(scenario_data_information_new_version):
-                    with open(scenario_data_information_new_version, "r", encoding="utf-8") as data_info_file:
-                        try:
-                            simulation_configuration_data = json.load(data_info_file)
-                        except Exception as exc:
-                            content = data_info_file.read()
-                            if content.strip() == "":
-                                raise ValueError(
-                                    "The json file is empty. Maybe run the simulation again. "
-                                    f"The concerned folder is {folder}"
-                                ) from exc
-                        component_entries = simulation_configuration_data["componentEntries"]
-                        for component in component_entries:
-                            if "Building" in component["componentName"]:
-                                set_heating_temperature = float(
-                                    component["configuration"].get("set_heating_temperature_in_celsius")
-                                )
-                                set_cooling_temperature = float(
-                                    component["configuration"].get("set_cooling_temperature_in_celsius")
-                                )
-                                break
-                elif os.path.exists(scenario_data_information_old_version):
-                    with open(scenario_data_information_old_version, "r", encoding="utf-8") as data_info_file:
-                        try:
-                            simulation_configuration_data = json.load(data_info_file)
-                        except Exception as exc:
-                            content = data_info_file.read()
-                            if content.strip() == "":
-                                raise ValueError(
-                                    "The json file is empty. Maybe run the simulation again. "
-                                    f"The concerned folder is {folder}"
-                                ) from exc
-                        component_entries = simulation_configuration_data["componentEntries"]
-                        for component in component_entries:
-                            if "Building" in component["componentName"]:
-                                set_heating_temperature = float(
-                                    component["configuration"].get("set_heating_temperature_in_celsius")
-                                )
-                                set_cooling_temperature = float(
-                                    component["configuration"].get("set_cooling_temperature_in_celsius")
-                                )
-                                break
-                else:
-                    raise FileNotFoundError(
-                        f"Neither the file {scenario_data_information_new_version} nor the file {scenario_data_information_old_version} could not be found. "
-                    )
-
-                # open the webtool kpis and check if building got too hot or too cold
-                if os.path.exists(all_kpis_json_file):
-                    with open(all_kpis_json_file, "r", encoding="utf-8") as kpi_file:
-                        # try two methods because older and newer data have different formats
-                        try:
-                            kpi_data = json.load(kpi_file)["BUI1"]
-                        except Exception:
-                            # Reset file pointer to the beginning
-                            kpi_file.seek(0)
-                            contents = kpi_file.read()
-                            if not contents.strip():
-                                print(f"Raw contents:\n{repr(contents)}")
-                            try:
-                                kpi_data = json.loads(contents)
-                            except json.JSONDecodeError as err:
-                                print("Invalid JSON syntax:", err)
-
-                        # check if min and max temperatures are too low or too high
-                        min_temperature = float(
-                            kpi_data["Building"]["Minimum building indoor air temperature reached"].get("value")
-=======
     def get_indoor_air_temperatures_of_building(
         self,
         folder: str,
@@ -348,84 +235,10 @@
                     if "Building" in component["componentName"]:
                         set_heating_temperature = float(
                             component["configuration"].get("set_heating_temperature_in_celsius")
->>>>>>> 7b1ce448
                         )
                         set_cooling_temperature = float(
                             component["configuration"].get("set_cooling_temperature_in_celsius")
                         )
-<<<<<<< HEAD
-                        temp_deviation_below_set = kpi_data["Building"][
-                            f"Temperature deviation of building indoor air temperature being below set temperature {set_heating_temperature} Celsius"
-                        ].get("value")
-                        temp_deviation_above_set = kpi_data["Building"][
-                            f"Temperature deviation of building indoor air temperature being above set temperature {set_cooling_temperature} Celsius"
-                        ].get("value")
-                        if (
-                            min_temperature <= set_heating_temperature - 5.0
-                            and max_temperature >= set_cooling_temperature + 5.0
-                        ):
-                            file.write(
-                                "too cold and too warm,"
-                                f"{set_heating_temperature},"
-                                f"{set_cooling_temperature},"
-                                f"{min_temperature},"
-                                f"{max_temperature},"
-                                f"{temp_deviation_below_set},"
-                                f"{temp_deviation_above_set}, {folder}" + "\n"
-                            )
-                            list_of_unsuccessful_folders.append(folder)
-                        elif (
-                            min_temperature <= set_heating_temperature - 5.0
-                            and max_temperature < set_cooling_temperature + 5.0
-                        ):
-                            file.write(
-                                "too cold,"
-                                f"{set_heating_temperature},"
-                                f"{set_cooling_temperature},"
-                                f"{min_temperature},"
-                                f"{max_temperature},"
-                                f"{temp_deviation_below_set},"
-                                f"{temp_deviation_above_set}, {folder}" + "\n"
-                            )
-                            list_of_unsuccessful_folders.append(folder)
-                        elif (
-                            min_temperature > set_heating_temperature - 5.0
-                            and max_temperature >= set_cooling_temperature + 5.0
-                        ):
-                            file.write(
-                                "too warm,"
-                                f"{set_heating_temperature},"
-                                f"{set_cooling_temperature},"
-                                f"{min_temperature},"
-                                f"{max_temperature},"
-                                f"{temp_deviation_below_set},"
-                                f"{temp_deviation_above_set}, {folder}" + "\n"
-                            )
-                            list_of_unsuccessful_folders.append(folder)
-                else:
-                    raise FileNotFoundError(f"The file {all_kpis_json_file} could not be found. ")
-
-            file.write(
-                f"Total number of simulations that have building temperatures way below or above set temperatures: {len(list_of_unsuccessful_folders)}"
-                + "\n"
-                + "\n"
-            )
-
-        print(
-            f"Total number of simulations that have building temperatures way below or above set temperatures: {len(list_of_unsuccessful_folders)}"
-        )
-
-        # ask if these simulation results should be analyzed
-        answer = input("Do you want to take these simulation results into account for further analysis?")
-        if answer.upper() in ["N", "NO"]:
-            for folder in list_of_unsuccessful_folders:
-                list_of_result_path_that_contain_scenario_data.remove(folder)
-            print(
-                "The folders with too low or too high building temperatures will be discarded from the further analysis."
-            )
-        elif answer.upper() in ["Y", "YES"]:
-            print("The folders with too low or too high building temperatures will be kept for the further analysis.")
-=======
                         break
         elif os.path.exists(scenario_data_information_old_version):
             with open(scenario_data_information_old_version, "r", encoding="utf-8") as data_info_file:
@@ -448,7 +261,6 @@
                             component["configuration"].get("set_cooling_temperature_in_celsius")
                         )
                         break
->>>>>>> 7b1ce448
         else:
             raise FileNotFoundError(
                 f"Neither the file {scenario_data_information_new_version} nor the file {scenario_data_information_old_version} could not be found. "
