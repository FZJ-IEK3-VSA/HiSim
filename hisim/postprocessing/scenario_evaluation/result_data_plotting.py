"""Data Processing and Plotting for Scenario Comparison."""


import datetime
import os
from typing import Dict, Any, Tuple, Optional, List, Union
import string
import warnings
import numpy as np
import pandas as pd
import matplotlib.pyplot as plt
import matplotlib.colors as mcolors

# import plotly
# from html2image import Html2Image
from ordered_set import OrderedSet
import seaborn as sns

from hisim.postprocessing.scenario_evaluation.result_data_collection import (
    ResultDataTypeEnum,
    ResultDataProcessingModeEnum,
)
from hisim.postprocessing.scenario_evaluation.result_data_processing import ScenarioDataProcessing
from hisim.postprocessing.chartbase import ChartFontsAndSize
from hisim import log


class ScenarioChartGeneration:

    """ScenarioChartGeneration class."""

    def __init__(
        self,
        simulation_duration_to_check: str,
        data_processing_mode: Any,
        time_resolution_of_data_set: Any,
        dict_with_extra_information_for_specific_plot: Dict[str, Dict],
        variables_to_check: Optional[List[str]] = None,
        dict_of_scenarios_to_check: Optional[Dict[str, List[str]]] = None,
    ) -> None:
        """Initialize the class."""

        warnings.filterwarnings("ignore")

        self.datetime_string = datetime.datetime.now().strftime("%Y%m%d_%H%M")
        self.show_plot_legend: bool = True
        self.data_processing_mode = data_processing_mode

        if self.data_processing_mode == ResultDataProcessingModeEnum.PROCESS_ALL_DATA:
            data_path_strip = "data_with_all_parameters"
            result_path_strip = "results_for_all_parameters"
            self.show_plot_legend = False

        elif self.data_processing_mode == ResultDataProcessingModeEnum.PROCESS_FOR_DIFFERENT_BUILDING_CODES:
            data_path_strip = "data_with_different_building_codes"
            result_path_strip = "results_different_building_codes"

        elif self.data_processing_mode == ResultDataProcessingModeEnum.PROCESS_FOR_DIFFERENT_BUILDING_SIZES:
            data_path_strip = "data_with_different_conditioned_floor_area_in_m2s"
            result_path_strip = "results_different_conditioned_floor_area_in_m2s"

        elif self.data_processing_mode == ResultDataProcessingModeEnum.PROCESS_FOR_DIFFERENT_PV_AZIMUTH_ANGLES:
            data_path_strip = "data_with_different_pv_azimuths"
            result_path_strip = "results_different_pv_azimuths"

        elif self.data_processing_mode == ResultDataProcessingModeEnum.PROCESS_FOR_DIFFERENT_PV_TILT_ANGLES:
            data_path_strip = "data_with_different_pv_tilts"
            result_path_strip = "results_different_pv_tilts"

        elif self.data_processing_mode == ResultDataProcessingModeEnum.PROCESS_FOR_DIFFERENT_SHARE_OF_MAXIMUM_PV:
            data_path_strip = "data_with_different_share_of_maximum_pv_powers"
            result_path_strip = "results_different_share_of_maximum_pv_powers"

        elif self.data_processing_mode == ResultDataProcessingModeEnum.PROCESS_FOR_DIFFERENT_NUMBER_OF_DWELLINGS:
            data_path_strip = "data_with_different_number_of_dwellings_per_buildings"
            result_path_strip = "results_different_number_of_dwellings_per_buildings"

        else:
            raise ValueError("DataProcessingMode not known.")

        self.data_folder_path = os.path.join(
            os.getcwd(),
            os.pardir,
            os.pardir,
            os.pardir,
            "system_setups",
            "results_for_scenario_comparison",
            "data",
            data_path_strip,
        )

        self.result_folder = os.path.join(
            os.getcwd(),
            os.pardir,
            os.pardir,
            os.pardir,
            "system_setups",
            "results_for_scenario_comparison",
            "results",
            result_path_strip,
        )

        self.hisim_chartbase = ChartFontsAndSize()
        self.hisim_chartbase.figsize = (10, 6)
        self.hisim_chartbase.dpi = 100

        if variables_to_check != [] and variables_to_check is not None:
            # read data, sort data according to scenarios if wanted, and create pandas dataframe
            (
                pandas_dataframe,
                key_for_scenario_one,
                key_for_current_scenario,
                variables_to_check,
            ) = ScenarioDataProcessing.get_dataframe_and_create_pandas_dataframe_for_all_data(
                data_folder_path=self.data_folder_path,
                time_resolution_of_data_set=time_resolution_of_data_set,
                dict_of_scenarios_to_check=dict_of_scenarios_to_check,
                variables_to_check=variables_to_check,
            )

            log.information("key for scenario one " + key_for_scenario_one)
            log.information("key for current scenario " + key_for_current_scenario)

            self.make_plots_with_specific_kind_of_data(
                time_resolution_of_data_set=time_resolution_of_data_set,
                pandas_dataframe=pandas_dataframe,
                simulation_duration_key=simulation_duration_to_check,
                variables_to_check=variables_to_check,
                dict_with_extra_information_for_specific_plot=dict_with_extra_information_for_specific_plot,
            )

        else:
            log.information("Variable list for data is not given and will not be plotted or anaylzed.")

    def make_plots_with_specific_kind_of_data(
        self,
        time_resolution_of_data_set: Any,
        pandas_dataframe: pd.DataFrame,
        simulation_duration_key: str,
        variables_to_check: List[str],
        dict_with_extra_information_for_specific_plot: Dict[str, Dict],
    ) -> None:
        """Make plots for different kind of data."""

        log.information(f"Simulation duration: {simulation_duration_key} days.")

        if pandas_dataframe.empty:
            raise ValueError("Dataframe is empty.")

        sub_results_folder = f"simulation_duration_of_{simulation_duration_key}_days"
        sub_sub_results_folder = f"scenario_comparison_{time_resolution_of_data_set.value}_{self.datetime_string}"

        self.path_for_plots = os.path.join(self.result_folder, sub_results_folder, sub_sub_results_folder)

        for variable_to_check in variables_to_check:
            log.information("Check variable " + str(variable_to_check))

            # prepare path for plots
            self.path_addition = "".join(
                [x for x in variable_to_check if x in string.ascii_letters or x.isspace() or x == "2"]
            )

            self.plot_path_complete = os.path.join(self.path_for_plots, self.path_addition)
            if os.path.exists(self.plot_path_complete) is False:
                os.makedirs(self.plot_path_complete)

            # filter the dataframe according to variable
            filtered_data = ScenarioDataProcessing.filter_pandas_dataframe(
                dataframe=pandas_dataframe, variable_to_check=variable_to_check
            )
            # get unit of variable
            try:
                unit = str(filtered_data.unit.values[0])
                unit = str(filtered_data.unit.values[0])
            except Exception:
                if "Temperature deviation" in variable_to_check:
                    unit = "°C*h"
                else:
                    unit = "-"

            if time_resolution_of_data_set == ResultDataTypeEnum.YEARLY:
                kind_of_data_set = "yearly"

                # get statistical data
                ScenarioDataProcessing.get_statistics_of_data_and_write_to_excel(
                    filtered_data=filtered_data,
                    path_to_save=self.plot_path_complete,
                    kind_of_data_set=kind_of_data_set,
                )

                # try:
                self.make_box_plot_for_pandas_dataframe(
                    filtered_data=filtered_data, title=self.path_addition,
                )
                # except Exception:
                #     log.information(f"{variable_to_check} could not be plotted as box plot.")

                # try:
                self.make_bar_plot_for_pandas_dataframe(
                    filtered_data=filtered_data, title=self.path_addition, unit=unit
                )
                # except Exception:
                #     log.information(f"{variable_to_check} could not be plotted as bar plot.")

                try:
                    x_data_variable = dict_with_extra_information_for_specific_plot["scatter"]["x_data_variable"]
                    self.make_scatter_plot_for_pandas_dataframe_for_yearly_data(
                        full_pandas_dataframe=pandas_dataframe,
                        filtered_data=filtered_data,
                        y_data_variable=self.path_addition,
                        x_data_variable=x_data_variable,
                    )
                except Exception:
                    log.information(f"{variable_to_check} could not be plotted as scatter plot.")

                try:
                    self.make_histogram_plot_for_pandas_dataframe(
                        filtered_data=filtered_data, title=self.path_addition, unit=unit
                    )
                except Exception:
                    log.information(f"{variable_to_check} could not be plotted as histogram.")

                if variable_to_check in [
                    dict_with_extra_information_for_specific_plot["stacked_bar"]["y1_data_variable"],
                    dict_with_extra_information_for_specific_plot["stacked_bar"]["y2_data_variable"],
                ]:
                    y1_data_variable = dict_with_extra_information_for_specific_plot["stacked_bar"]["y1_data_variable"]
                    y2_data_variable = dict_with_extra_information_for_specific_plot["stacked_bar"]["y2_data_variable"]
                    use_y1_as_bottom_for_y2 = dict_with_extra_information_for_specific_plot["stacked_bar"][
                        "use_y1_as_bottom_for_y2"
                    ]
                    sort_according_to_y1_or_y2_data = dict_with_extra_information_for_specific_plot["stacked_bar"][
                        "sort_according_to_y1_or_y2_data"
                    ]
                    self.make_stacked_bar_plot_for_pandas_dataframe(
                        full_pandas_dataframe=pandas_dataframe,
                        y1_data_variable=y1_data_variable,
                        y2_data_variable=y2_data_variable,
                        use_y1_as_bottom_for_y2=use_y1_as_bottom_for_y2,
                        sort_according_to_y1_or_y2_data=sort_according_to_y1_or_y2_data,
                    )

                if variable_to_check in [
                    dict_with_extra_information_for_specific_plot["stacked_bar"]["y1_data_variable"],
                    dict_with_extra_information_for_specific_plot["stacked_bar"]["y2_data_variable"],
                ]:
                    y1_data_variable = dict_with_extra_information_for_specific_plot["stacked_bar"]["y1_data_variable"]
                    y2_data_variable = dict_with_extra_information_for_specific_plot["stacked_bar"]["y2_data_variable"]
                    use_y1_as_bottom_for_y2 = dict_with_extra_information_for_specific_plot["stacked_bar"][
                        "use_y1_as_bottom_for_y2"
                    ]
                    sort_according_to_y1_or_y2_data = dict_with_extra_information_for_specific_plot["stacked_bar"][
                        "sort_according_to_y1_or_y2_data"
                    ]
                    self.make_stacked_bar_plot_for_pandas_dataframe(
                        full_pandas_dataframe=pandas_dataframe,
                        y1_data_variable=y1_data_variable,
                        y2_data_variable=y2_data_variable,
                        use_y1_as_bottom_for_y2=use_y1_as_bottom_for_y2,
                        sort_according_to_y1_or_y2_data=sort_according_to_y1_or_y2_data,
                    )

            elif time_resolution_of_data_set in (
                ResultDataTypeEnum.HOURLY,
                ResultDataTypeEnum.DAILY,
                ResultDataTypeEnum.MONTHLY,
            ):
                if time_resolution_of_data_set == ResultDataTypeEnum.HOURLY:
                    kind_of_data_set = "hourly"
                    line_plot_marker_size = 2
                elif time_resolution_of_data_set == ResultDataTypeEnum.DAILY:
                    kind_of_data_set = "daily"
                    line_plot_marker_size = 3
                elif time_resolution_of_data_set == ResultDataTypeEnum.MONTHLY:
                    kind_of_data_set = "monthly"
                    line_plot_marker_size = 5

                # get statistical data
                ScenarioDataProcessing.get_statistics_of_data_and_write_to_excel(
                    filtered_data=filtered_data,
                    path_to_save=self.plot_path_complete,
                    kind_of_data_set=kind_of_data_set,
                )

                # try:
                self.make_line_plot_for_pandas_dataframe(
                    filtered_data=filtered_data, title=self.path_addition, line_plot_marker_size=line_plot_marker_size,
                )
                # except Exception:
                #     log.information(f"{variable_to_check} could not be plotted as line plot.")
                try:
                    self.make_box_plot_for_pandas_dataframe(filtered_data=filtered_data, title=self.path_addition)

                except Exception:
                    log.information(f"{variable_to_check} could not be plotted as box plot.")

                try:
                    x_data_variable = dict_with_extra_information_for_specific_plot["scatter"]["x_data_variable"]
                    self.make_line_scatter_plot_for_pandas_dataframe(
                        full_pandas_dataframe=pandas_dataframe,
                        filtered_data=filtered_data,
                        y_data_variable=self.path_addition,
                        x_data_variable=x_data_variable,
                        line_plot_marker_size=line_plot_marker_size,
                    )
                except Exception:
                    log.information(f"{variable_to_check} could not be plotted as line scatter plot.")

                try:
                    x_data_variable = dict_with_extra_information_for_specific_plot["scatter"]["x_data_variable"]
                    self.make_line_scatter_plot_for_pandas_dataframe(
                        full_pandas_dataframe=pandas_dataframe,
                        filtered_data=filtered_data,
                        y_data_variable=self.path_addition,
                        x_data_variable=x_data_variable,
                        line_plot_marker_size=line_plot_marker_size,
                    )
                except Exception:
                    log.information(f"{variable_to_check} could not be plotted as line scatter plot.")

            else:
                raise ValueError("This kind of data was not found in the datacollectorenum class.")

    def make_line_plot_for_pandas_dataframe(
        self, filtered_data: pd.DataFrame, title: str, line_plot_marker_size: int
    ) -> None:
        """Make line plot."""
        log.information("Make line plot with data.")

        fig, a_x = plt.subplots(figsize=self.hisim_chartbase.figsize, dpi=self.hisim_chartbase.dpi)
        x_data = list(OrderedSet(list(filtered_data.time)))
        if filtered_data.time.values[0] is not None:
            year = filtered_data.time.values[0].split("-")[0]
        else:
            raise ValueError("year could not be determined because time value of filtered data was None.")

        x_data_transformed = np.asarray(x_data, dtype="datetime64[D]")
        color, edgecolor = self.set_plot_colors_according_to_data_processing_mode(
            number_of_scenarios=len(list(OrderedSet(list(filtered_data.scenario)))),
            data_processing_mode=self.data_processing_mode,
        )
        del edgecolor
        y_data = []
        for index, scenario in enumerate(list(OrderedSet(list(filtered_data.scenario)))):
            filtered_data_per_scenario = filtered_data.loc[filtered_data["scenario"] == scenario]
            mean_values_aggregated_according_to_scenarios = []
            for time_value in x_data:
                mean_value_per_scenario_per_timestep = np.mean(
                    filtered_data_per_scenario.loc[filtered_data_per_scenario["time"] == time_value]["value"]
                )

                mean_values_aggregated_according_to_scenarios.append(mean_value_per_scenario_per_timestep)

            y_data = mean_values_aggregated_according_to_scenarios

            plt.plot(
                x_data_transformed, y_data, "-o", markersize=line_plot_marker_size, label=scenario, color=color[index]
            )

        self.set_ticks_labels_legend_and_save_fig(
            fig=fig,
            a_x=a_x,
            x_axis_label=year,
            y_axis_unit=filtered_data.unit.values[0],
            show_legend=self.show_plot_legend,
            title=title,
            plot_type_name="line_plot",
            rotate_x_ticks=True,
        )
        self.set_ticks_labels_legend_and_save_fig(
            fig=fig,
            a_x=a_x,
            x_axis_label=year,
            y_axis_unit=filtered_data.unit.values[0],
            show_legend=self.show_plot_legend,
            title=title,
            plot_type_name="line_plot",
            rotate_x_ticks=True,
        )

    def make_bar_plot_for_pandas_dataframe(
        self, filtered_data: pd.DataFrame, title: str, unit: str, alternative_bar_labels: Optional[List[str]] = None,
    ) -> None:
        """Make bar plot."""
        log.information("Make bar plot.")

        fig, a_x = plt.subplots(figsize=self.hisim_chartbase.figsize, dpi=self.hisim_chartbase.dpi)

        y_data = []
        bar_labels = []
        x_data: Any

        for scenario in list(OrderedSet(list(filtered_data.scenario))):
            filtered_data_per_scenario = filtered_data.loc[filtered_data["scenario"] == scenario]

            mean_value_per_scenario = np.mean(filtered_data_per_scenario.value.values)

            y_data.append(mean_value_per_scenario)
            bar_labels.append(scenario)

        # choose bar labels
        if alternative_bar_labels is not None:
            bar_labels = alternative_bar_labels

        # sort y_data and labels
        y_data_sorted, bar_labels_sorted = self.sort_y_values_according_to_data_processing_mode(
            data_processing_mode=self.data_processing_mode, zip_list_one=y_data, zip_list_two=bar_labels
        )
<<<<<<< HEAD
        # if no scenarios chosen, make artificial x ticks
        if self.data_processing_mode == ResultDataProcessingModeEnum.PROCESS_ALL_DATA:
            x_data = np.arange(0, len(y_data) * 2, step=2)
            rotate_x_ticks = False
            x_axis_label = ""
            show_x_ticks = False
        # otherwise choose scenarios as x-ticks
        else:
            x_data = bar_labels_sorted
            rotate_x_ticks = True
            x_axis_label = ""
            show_x_ticks = True

        color, edgecolor = self.set_plot_colors_according_to_data_processing_mode(
            number_of_scenarios=len(bar_labels), data_processing_mode=self.data_processing_mode
        )
        a_x.bar(x_data, y_data_sorted, label=bar_labels_sorted, color=color, edgecolor=edgecolor)
=======

        color = self.set_plot_colors_according_to_data_processing_mode(
            number_of_scenarios=len(bar_labels), data_processing_mode=self.data_processing_mode
        )
        a_x.bar(x_data, y_data_sorted, label=bar_labels_sorted, color=color)
>>>>>>> 9f60a252

        self.set_ticks_labels_legend_and_save_fig(
            fig=fig,
            a_x=a_x,
            title=title,
            show_legend=False,
            plot_type_name="bar_plot",
            y_axis_unit=unit,
            x_axis_label=x_axis_label,
            show_x_ticks=show_x_ticks,
            rotate_x_ticks=rotate_x_ticks,
            x_ticks=np.arange(len(bar_labels)),
            x_tick_labels=bar_labels_sorted,
        )

    def make_box_plot_for_pandas_dataframe(
        self, filtered_data: pd.DataFrame, title: str, scenario_set: Optional[List[str]] = None,
    ) -> None:
        """Make box plot."""
        log.information("Make box plot.")

        fig, a_x = plt.subplots(figsize=self.hisim_chartbase.figsize, dpi=self.hisim_chartbase.dpi)
        if scenario_set is None:
            scenario_set = list(OrderedSet(filtered_data.scenario))

<<<<<<< HEAD
        sns.boxplot(data=filtered_data, x="scenario", y="value", palette="Spectral")
=======
        if self.show_plot_legend:
            hue = "scenario"
        else:
            hue = None
        sns.boxplot(data=filtered_data, x="scenario", y="value", hue=hue)
        plt.legend(bbox_to_anchor=(1, 1), loc="upper left")

        try:
            # this works for yearly data
            x_axis_label = filtered_data.year.values[0]

            x_axis_label = filtered_data.year.values[0]

        except Exception:
            # take year from time colum
            year = str(filtered_data.time.values[0]).split("-", maxsplit=1)[0]
            x_axis_label = year
>>>>>>> 9f60a252

        self.set_ticks_labels_legend_and_save_fig(
            fig=fig,
            a_x=a_x,
            x_axis_label="",
            y_axis_unit=filtered_data.unit.values[0],
            show_legend=False,
            legend_labels=scenario_set,
            title=title,
            plot_type_name="box_plot",
            show_x_ticks=True,
            x_ticks=np.arange(len(scenario_set)),
            x_tick_labels=scenario_set,
            rotate_x_ticks=True,
        )

    def make_histogram_plot_for_pandas_dataframe(
        self, filtered_data: pd.DataFrame, title: str, unit: str, scenario_set: Optional[List[str]] = None,
    ) -> None:
        """Make histogram plot."""
        log.information("Make histogram plot.")

        fig, a_x = plt.subplots(  # pylint: disable=unused-variable
            figsize=self.hisim_chartbase.figsize, dpi=self.hisim_chartbase.dpi
        )
        if scenario_set is None:
            scenario_set = list(OrderedSet(filtered_data.scenario))

        plt.hist(x=np.array(filtered_data.value.values), bins="auto")

        self.set_ticks_labels_legend_and_save_fig(
            fig=fig,
            a_x=a_x,
            x_axis_label=title,
            y_axis_label="Count",
            x_axis_unit=unit,
            show_legend=False,
            plot_type_name="histogram_plot",
        )

    def make_scatter_plot_for_pandas_dataframe_for_yearly_data(
        self,
        full_pandas_dataframe: pd.DataFrame,
        filtered_data: pd.DataFrame,
        y_data_variable: str,
        x_data_variable: str = "Specific heating demand according to TABULA",
    ) -> None:
        """Make scatter plot."""
        log.information("Make scatter plot with data.")

        fig, a_x = plt.subplots(figsize=self.hisim_chartbase.figsize, dpi=self.hisim_chartbase.dpi)

        # iterate over all scenarios
        x_data_mean_value_list_for_all_scenarios = []
        y_data_mean_value_list_for_all_scenarios = []
        for scenario in list(OrderedSet(list(full_pandas_dataframe.scenario))):
            full_data_per_scenario = full_pandas_dataframe.loc[full_pandas_dataframe["scenario"] == scenario]
            filtered_data_per_scenario = filtered_data.loc[filtered_data["scenario"] == scenario]

            # get x_data_list by filtering the df according to x_data_variable and then by taking values from "value" column
            x_data_list = list(
                full_data_per_scenario.loc[full_data_per_scenario["variable"] == x_data_variable]["value"].values
            )
            x_data_unit = full_data_per_scenario.loc[full_data_per_scenario["variable"] == x_data_variable][
                "unit"
            ].values[0]

            # if x_data_list has more than 1 value (because more values for this scenario exist), then take mean value
            if len(x_data_list) > 1:
                # for each scenario take the mean value
                x_data_mean_value_per_scenario = np.mean(x_data_list)
            elif len(x_data_list) == 1:
                x_data_mean_value_per_scenario = x_data_list[0]
            else:
                raise ValueError(
                    "The x_data_list is empty. Probably the full dataframe did not contain the x_data_variable in the column variable."
                )

            # append to x_data_mean_value_list
            x_data_mean_value_list_for_all_scenarios.append(x_data_mean_value_per_scenario)

            # get y values from filtered data per scenario (already filtered according to variable to check and scenario)
            y_data_list = list(filtered_data_per_scenario["value"].values)
            y_data_unit = filtered_data_per_scenario["unit"].values[0]
            # if y_data_list has more than 1 value (because more values for this scenario exist), then take mean value
            if len(y_data_list) > 1:
                # for each scenario take the mean value
                y_data_mean_value_per_scenario = np.mean(y_data_list)
            elif len(y_data_list) == 1:
                y_data_mean_value_per_scenario = y_data_list[0]
            else:
                raise ValueError(
                    "The y_data_list is empty. Something went wrong with the filtering in the functions before."
                )

            # append to y_data_mean_value_list
            y_data_mean_value_list_for_all_scenarios.append(y_data_mean_value_per_scenario)

        # identify marker size accroding to data length
        scatter_plot_marker_size = self.get_scatter_marker_size(
            data_length=len(x_data_mean_value_list_for_all_scenarios)
        )

        # make scatter plot
        plt.scatter(
            x_data_mean_value_list_for_all_scenarios,
            y_data_mean_value_list_for_all_scenarios,
            s=scatter_plot_marker_size,
        )

        self.set_ticks_labels_legend_and_save_fig(
            fig=fig,
            a_x=a_x,
            x_axis_label=x_data_variable,
            y_axis_label=y_data_variable,
            x_axis_unit=x_data_unit,
            y_axis_unit=y_data_unit,
            show_legend=self.show_plot_legend,
            plot_type_name="scatter_plot",
        )

    def make_line_scatter_plot_for_pandas_dataframe(
        self,
        full_pandas_dataframe: pd.DataFrame,
        filtered_data: pd.DataFrame,
        line_plot_marker_size: int,
        y_data_variable: str,
        x_data_variable: str = "Specific heating demand according to TABULA",
    ) -> None:
        """Make line scatter plot."""
        log.information("Make line scatter plot.")

        fig, a_x = plt.subplots(figsize=self.hisim_chartbase.figsize, dpi=self.hisim_chartbase.dpi)

        # iterate over all scenarios
        for scenario in list(OrderedSet(list(full_pandas_dataframe.scenario))):
            full_data_per_scenario = full_pandas_dataframe.loc[full_pandas_dataframe["scenario"] == scenario]
            filtered_data_per_scenario = filtered_data.loc[filtered_data["scenario"] == scenario]

            # get x_data_list by filtering the df according to x_data_variable and then by taking values from "value" column
            x_data_list = list(
                full_data_per_scenario.loc[full_data_per_scenario["variable"] == x_data_variable]["value"].values
            )
            x_data_unit = full_data_per_scenario.loc[full_data_per_scenario["variable"] == x_data_variable][
                "unit"
            ].values[0]

            # get y values from filtered data per scenario (already filtered according to variable to check and scenario)
            y_data_list = list(filtered_data_per_scenario["value"].values)
            y_data_unit = filtered_data_per_scenario["unit"].values[0]

            # make scatter plot
            plt.plot(x_data_list, y_data_list, "-o", markersize=line_plot_marker_size)

        self.set_ticks_labels_legend_and_save_fig(
            fig=fig,
            a_x=a_x,
            x_axis_label=x_data_variable,
            y_axis_label=y_data_variable,
            x_axis_unit=x_data_unit,
            y_axis_unit=y_data_unit,
            show_legend=self.show_plot_legend,
            plot_type_name="line_scatter_plot",
        )

    def make_stacked_bar_plot_for_pandas_dataframe(
        self,
        full_pandas_dataframe: pd.DataFrame,
        y1_data_variable: str,
        y2_data_variable: str,
        use_y1_as_bottom_for_y2: Optional[bool] = True,
        sort_according_to_y1_or_y2_data: Optional[str] = None,
    ) -> None:
        """Make stacked bar plot."""
        log.information("Make stacked bar plot.")

        fig, a_x = plt.subplots(figsize=self.hisim_chartbase.figsize, dpi=self.hisim_chartbase.dpi)

        # iterate over all scenarios
        y1_data_mean_value_list_for_all_scenarios = []
        y2_data_mean_value_list_for_all_scenarios = []

        for scenario in list(OrderedSet(list(full_pandas_dataframe.scenario))):
            full_data_per_scenario = full_pandas_dataframe.loc[full_pandas_dataframe["scenario"] == scenario]

            # get y1_data_list by filtering the df according to y1_data_variable and then by taking values from "value" column
            y1_data_list = list(
                full_data_per_scenario.loc[full_data_per_scenario["variable"] == y1_data_variable]["value"].values
            )
            y1_data_unit = full_data_per_scenario.loc[full_data_per_scenario["variable"] == y1_data_variable][
                "unit"
            ].values[0]
            # get y2_data_list by filtering the df according to y2_data_variable and then by taking values from "value" column
            y2_data_list = list(
                full_data_per_scenario.loc[full_data_per_scenario["variable"] == y2_data_variable]["value"].values
            )
            y2_data_unit = full_data_per_scenario.loc[full_data_per_scenario["variable"] == y2_data_variable][
                "unit"
            ].values[0]
            if y1_data_unit != y2_data_unit:
                raise ValueError("The units of y1 and y2 data variables must be the same for the stacked bar plot.")

            # if y1_data_list has more than 1 value (because more values for this scenario exist), then take mean value
            if len(y1_data_list) > 1:
                # for each scenario take the mean value
                y1_data_mean_value_per_scenario = np.mean(y1_data_list)
            elif len(y1_data_list) == 1:
                y1_data_mean_value_per_scenario = y1_data_list[0]
            else:
                raise ValueError(
                    "The y1_data_list is empty. Probably the full dataframe did not contain the y1_data_variable in the column variable."
                )
            # if y2_data_list has more than 1 value (because more values for this scenario exist), then take mean value
            if len(y2_data_list) > 1:
                # for each scenario take the mean value
                y2_data_mean_value_per_scenario = np.mean(y2_data_list)
            elif len(y2_data_list) == 1:
                y2_data_mean_value_per_scenario = y2_data_list[0]
            else:
                raise ValueError(
                    "The y2_data_list is empty. Probably the full dataframe did not contain the y2_data_variable in the column variable."
                )

            # append to y1_data_mean_value_list
            y1_data_mean_value_list_for_all_scenarios.append(y1_data_mean_value_per_scenario)

            # append to y2_data_mean_value_list
            y2_data_mean_value_list_for_all_scenarios.append(y2_data_mean_value_per_scenario)

        x_data = np.arange(0, len(y1_data_mean_value_list_for_all_scenarios) * 2, step=2)
        # x_data = list(OrderedSet(list(full_pandas_dataframe.scenario)))

        # sort values if demanded
        if sort_according_to_y1_or_y2_data == "y1":
            (
                y1_data_mean_value_list_for_all_scenarios_sorted,
                y2_data_mean_value_list_for_all_scenarios_sorted,
            ) = self.sort_y_values_according_to_data_processing_mode(
                data_processing_mode=self.data_processing_mode,
                zip_list_one=y1_data_mean_value_list_for_all_scenarios,
                zip_list_two=y2_data_mean_value_list_for_all_scenarios,
            )

        elif sort_according_to_y1_or_y2_data == "y2":
            (
                y2_data_mean_value_list_for_all_scenarios_sorted,
                y1_data_mean_value_list_for_all_scenarios_sorted,
            ) = self.sort_y_values_according_to_data_processing_mode(
                data_processing_mode=self.data_processing_mode,
                zip_list_one=y2_data_mean_value_list_for_all_scenarios,
                zip_list_two=y1_data_mean_value_list_for_all_scenarios,
            )
        else:
            y1_data_mean_value_list_for_all_scenarios_sorted = y1_data_mean_value_list_for_all_scenarios
            y2_data_mean_value_list_for_all_scenarios_sorted = y2_data_mean_value_list_for_all_scenarios

        a_x.bar(x_data, y1_data_mean_value_list_for_all_scenarios_sorted, color="r")
        if use_y1_as_bottom_for_y2 is True:
            a_x.bar(
                x_data,
                y2_data_mean_value_list_for_all_scenarios_sorted,
                bottom=y1_data_mean_value_list_for_all_scenarios_sorted,
                color="b",
            )
        else:
            a_x.bar(x_data, y2_data_mean_value_list_for_all_scenarios_sorted, color="b")

        self.set_ticks_labels_legend_and_save_fig(
            fig=fig,
            a_x=a_x,
            show_legend=True,
            plot_type_name="stacked_bar_plot",
            y_axis_unit=y1_data_unit,
            x_axis_label=full_pandas_dataframe.year.values[0],
            show_x_ticks=False,
            legend_labels=[y1_data_variable, y2_data_variable],
        )

    def get_scatter_marker_size(self, data_length: int) -> int:
        """Get scatter marker size."""
        if data_length < 10:
            scatter_plot_marker_size = 20
        elif 10 < data_length < 50:
            scatter_plot_marker_size = 16
        elif 50 < data_length < 100:
            scatter_plot_marker_size = 8
        elif 100 < data_length < 300:
            scatter_plot_marker_size = 6
        elif 300 < data_length < 500:
            scatter_plot_marker_size = 4
        elif 500 < data_length < 1000:
            scatter_plot_marker_size = 2
        else:
            scatter_plot_marker_size = 1
        return scatter_plot_marker_size

    def set_axis_scale(self, a_x: Any, x_or_y: Any, unit: Any) -> Tuple[float, str, Any]:
        """Get axis and unit and scale it properly."""

        if x_or_y == "x":
            tick_values = a_x.get_xticks()
        elif x_or_y == "y":
            tick_values = a_x.get_yticks()
        else:
            raise ValueError("x_or_y must be either 'x' or 'y'")

        max_ticks = max(tick_values)
        min_ticks = min(tick_values)

        max_scale = max(abs(max_ticks), abs(min_ticks))

        new_tick_values = tick_values
        scale = ""

        if unit not in ["-", "%", "m2"]:
            if max_scale >= 1e12:
                new_tick_values = tick_values * 1e-12
                scale = "T"
            elif 1e9 <= max_scale < 1e12:
                new_tick_values = tick_values * 1e-9
                scale = "G"
            elif 1e6 <= max_scale < 1e9:
                new_tick_values = tick_values * 1e-6
                scale = "M"
            elif 1e3 <= max_scale < 1e6:
                new_tick_values = tick_values * 1e-3
                scale = "k"
            elif -1e3 <= max_scale < 1e3:
                new_tick_values = tick_values
                scale = ""

        tick_locations = tick_values
        tick_labels = np.round(new_tick_values, 1)
        unit = f"{scale}{unit}"

        # if k already in unit, remove k and replace with "M"
        if unit in ["kkWh", "kkW"]:
            unit = "M" + unit[2:]
        elif unit in ["kkg", "kkg/s"]:
            unit = "t" + unit[3:]

        return tick_labels, unit, tick_locations

    def set_ticks_labels_legend_and_save_fig(
        self,
        fig: Any,
        a_x: Any,
        show_legend: bool,
        plot_type_name: str,
        y_axis_label: str = "",
        y_axis_unit: str = "",
        x_axis_label: str = "",
        x_axis_unit: str = "",
        title: str = "",
        legend_labels: Optional[Any] = None,
        x_ticks: Any = None,
        x_tick_labels: Any = None,
        show_x_ticks: bool = True,
        rotate_x_ticks: bool = False,
    ) -> None:
        """Set ticks, labels and legend for plot and save."""

        # y-ticks
        y_tick_labels, y_axis_unit, y_tick_locations = self.set_axis_scale(a_x=a_x, x_or_y="y", unit=y_axis_unit)
        plt.yticks(
            ticks=y_tick_locations, labels=y_tick_labels, fontsize=self.hisim_chartbase.fontsize_ticks,
        )

        # y-label
        if y_axis_label != "" and y_axis_unit != "":
            plt.ylabel(
                ylabel=f"{y_axis_label} \n [{y_axis_unit}]", fontsize=self.hisim_chartbase.fontsize_label,
            )
        elif y_axis_label != "" and y_axis_unit == "":
            plt.ylabel(
                ylabel=f"{y_axis_label}", fontsize=self.hisim_chartbase.fontsize_label,
            )
        else:
            plt.ylabel(
                ylabel=f"[{y_axis_unit}]", fontsize=self.hisim_chartbase.fontsize_label,
            )

        # x-label
        if x_axis_label != "" and x_axis_unit != "":
            plt.xlabel(
                xlabel=f"{x_axis_label} \n [{x_axis_unit}]", fontsize=self.hisim_chartbase.fontsize_label,
            )
        elif x_axis_label != "" and x_axis_unit == "":
            plt.xlabel(
                xlabel=f"{x_axis_label}", fontsize=self.hisim_chartbase.fontsize_label,
            )
        elif x_axis_label == "" and x_axis_unit != "":
            plt.xlabel(
                xlabel=f"[{x_axis_unit}]", fontsize=self.hisim_chartbase.fontsize_label,
            )
        else:
            pass

        # title
        if title != "":
            plt.title(label=title, fontsize=self.hisim_chartbase.fontsize_title)

        # x-ticks
        if rotate_x_ticks:
            if x_ticks is None and x_tick_labels is None:
                a_x.tick_params(axis="x", labelrotation=45)
            else:
                a_x.set_xticks(x_ticks, x_tick_labels, rotation=45, ha="right", rotation_mode="anchor")

        if show_x_ticks:
            pass
        else:
            a_x.xaxis.set_tick_params(labelbottom=False)
            a_x.set_xticks([])

        plt.tick_params(labelsize=self.hisim_chartbase.fontsize_ticks)

        # legend
        if show_legend:
            if legend_labels is None:
                plt.legend(bbox_to_anchor=(1, 1), loc="upper left")
            else:
                plt.legend(legend_labels,)

        # save and close
        fig.savefig(
            os.path.join(self.plot_path_complete, f"{plot_type_name}.png"), bbox_inches="tight",
        )
        plt.close()

    def set_plot_colors_according_to_data_processing_mode(
        self, data_processing_mode: ResultDataProcessingModeEnum, number_of_scenarios: int
<<<<<<< HEAD
    ) -> Tuple[List[str], Optional[str]]:
        """Set plot colors according to data processing mode."""
        # color_palette = list(mcolors.TABLEAU_COLORS.values())
        color_palette = sns.color_palette("Spectral", n_colors=number_of_scenarios)  #

        color: List[str] = []
        edgecolor: Optional[str] = None
        if data_processing_mode == ResultDataProcessingModeEnum.PROCESS_ALL_DATA:
            for i in range(0, number_of_scenarios):
                color.append("blue")
        else:
            for i in range(0, number_of_scenarios):
                color.append(color_palette[i])
            edgecolor = "black"
        return color, edgecolor
=======
    ) -> Union[str, List[str]]:
        """Set plot colors according to data processing mode."""
        color_palette = list(mcolors.TABLEAU_COLORS.values())

        color: Union[str, List[str]] = []
        if data_processing_mode == ResultDataProcessingModeEnum.PROCESS_ALL_DATA:
            color = "b"
        else:
            color = []
            for i in range(0, number_of_scenarios):
                color.append(color_palette[i])
        return color
>>>>>>> 9f60a252

    def sort_y_values_according_to_data_processing_mode(
        self, data_processing_mode: ResultDataProcessingModeEnum, zip_list_one: List, zip_list_two: List
    ) -> Tuple[List, List]:
        """Decide whether to sort y values or not."""
        # if all data is processed and no scenario is chosen, the y values for plots should be sorted
        if data_processing_mode == ResultDataProcessingModeEnum.PROCESS_ALL_DATA:
            sorted_zip_lists = sorted(zip(zip_list_one, zip_list_two), reverse=True)
            list_one_sorted = [y1 for y1, y2 in sorted_zip_lists]
            list_two_sorted = [y2 for y1, y2 in sorted_zip_lists]
            return list_one_sorted, list_two_sorted
        # otherwise the order of the scenarios should be maintained
        return zip_list_one, zip_list_two

    # def make_sankey_plot_for_pyam_dataframe(
    #     self,
    #     pyam_dataframe: pyam.IamDataFrame,
    #     filter_model: Optional[str],
    #     filter_scenario: Optional[str],
    #     filter_variables: Optional[str],
    #     filter_region: Optional[str],
    #     filter_unit: Optional[str],
    #     filter_year: Optional[str],
    # ) -> None:
    #     """Make sankey plot."""
    #     log.information("Make sankey plot.")

    #     filtered_data = self.filter_pyam_dataframe(
    #         pyam_dataframe=pyam_dataframe,
    #         filter_model=filter_model,
    #         filter_scenario=filter_scenario,
    #         filter_region=filter_region,
    #         filter_variables=filter_variables,
    #         filter_unit=filter_unit,
    #         filter_year=filter_year,
    #     )

    #     sankey_mapping = {
    #         "ElectrcityGridBaseLoad|Electricity|ElectricityOutput": (
    #             "PV",
    #             "Occupancy",
    #         ),
    #         "PVSystemw-|Electricity|ElectricityOutput": ("PV", "Grid"),
    #         "Occupancy|Electricity|ElectricityOutput": ("Grid", "Occupancy"),
    #     }
    #     fig = filtered_data.plot.sankey(mapping=sankey_mapping)

    #     # save figure as html first
    #     plotly.offline.plot(
    #         fig,
    #         filename=os.path.join(self.plot_path_complete, "sankey_plot.html"),
    #         auto_open=False,
    #     )

    #     # convert html file to png
    #     hti = Html2Image()
    #     with open(
    #         os.path.join(self.plot_path_complete, "sankey_plot.html"), encoding="utf8",
    #     ) as file:
    #         hti.screenshot(
    #             file.read(), save_as="sankey_plot.png",
    #         )

    #     # change directory of sankey output file
    #     try:
    #         os.rename(
    #             "sankey_plot.png",
    #             os.path.join(self.plot_path_complete, "sankey_plot.png"),
    #         )
    #     except Exception as exc:
    #         raise Exception("Cannot save current sankey. Try again.") from exc<|MERGE_RESOLUTION|>--- conflicted
+++ resolved
@@ -406,7 +406,6 @@
         y_data_sorted, bar_labels_sorted = self.sort_y_values_according_to_data_processing_mode(
             data_processing_mode=self.data_processing_mode, zip_list_one=y_data, zip_list_two=bar_labels
         )
-<<<<<<< HEAD
         # if no scenarios chosen, make artificial x ticks
         if self.data_processing_mode == ResultDataProcessingModeEnum.PROCESS_ALL_DATA:
             x_data = np.arange(0, len(y_data) * 2, step=2)
@@ -424,13 +423,6 @@
             number_of_scenarios=len(bar_labels), data_processing_mode=self.data_processing_mode
         )
         a_x.bar(x_data, y_data_sorted, label=bar_labels_sorted, color=color, edgecolor=edgecolor)
-=======
-
-        color = self.set_plot_colors_according_to_data_processing_mode(
-            number_of_scenarios=len(bar_labels), data_processing_mode=self.data_processing_mode
-        )
-        a_x.bar(x_data, y_data_sorted, label=bar_labels_sorted, color=color)
->>>>>>> 9f60a252
 
         self.set_ticks_labels_legend_and_save_fig(
             fig=fig,
@@ -456,27 +448,7 @@
         if scenario_set is None:
             scenario_set = list(OrderedSet(filtered_data.scenario))
 
-<<<<<<< HEAD
         sns.boxplot(data=filtered_data, x="scenario", y="value", palette="Spectral")
-=======
-        if self.show_plot_legend:
-            hue = "scenario"
-        else:
-            hue = None
-        sns.boxplot(data=filtered_data, x="scenario", y="value", hue=hue)
-        plt.legend(bbox_to_anchor=(1, 1), loc="upper left")
-
-        try:
-            # this works for yearly data
-            x_axis_label = filtered_data.year.values[0]
-
-            x_axis_label = filtered_data.year.values[0]
-
-        except Exception:
-            # take year from time colum
-            year = str(filtered_data.time.values[0]).split("-", maxsplit=1)[0]
-            x_axis_label = year
->>>>>>> 9f60a252
 
         self.set_ticks_labels_legend_and_save_fig(
             fig=fig,
@@ -909,7 +881,6 @@
 
     def set_plot_colors_according_to_data_processing_mode(
         self, data_processing_mode: ResultDataProcessingModeEnum, number_of_scenarios: int
-<<<<<<< HEAD
     ) -> Tuple[List[str], Optional[str]]:
         """Set plot colors according to data processing mode."""
         # color_palette = list(mcolors.TABLEAU_COLORS.values())
@@ -925,20 +896,6 @@
                 color.append(color_palette[i])
             edgecolor = "black"
         return color, edgecolor
-=======
-    ) -> Union[str, List[str]]:
-        """Set plot colors according to data processing mode."""
-        color_palette = list(mcolors.TABLEAU_COLORS.values())
-
-        color: Union[str, List[str]] = []
-        if data_processing_mode == ResultDataProcessingModeEnum.PROCESS_ALL_DATA:
-            color = "b"
-        else:
-            color = []
-            for i in range(0, number_of_scenarios):
-                color.append(color_palette[i])
-        return color
->>>>>>> 9f60a252
 
     def sort_y_values_according_to_data_processing_mode(
         self, data_processing_mode: ResultDataProcessingModeEnum, zip_list_one: List, zip_list_two: List
