"""Data Processing and Plotting for Scenario Comparison."""


import datetime
import os
from typing import Dict, Any, Tuple, Optional, List
import string
import warnings
import numpy as np
import pandas as pd
import matplotlib.pyplot as plt

# import plotly
# from html2image import Html2Image
from ordered_set import OrderedSet
import seaborn as sns

from hisim.postprocessing.scenario_evaluation.result_data_collection import (
    ResultDataTypeEnum,
    ResultDataProcessingModeEnum,
)
from hisim.postprocessing.scenario_evaluation.result_data_processing import ScenarioDataProcessing
from hisim.postprocessing.chartbase import ChartFontsAndSize
from hisim import log


class ScenarioChartGeneration:

    """ScenarioChartGeneration class."""

    def __init__(
        self,
        simulation_duration_to_check: str,
        data_processing_mode: Any,
        time_resolution_of_data_set: Any,
        dict_with_extra_information_for_specific_plot: Dict[str, Dict],
        variables_to_check: Optional[List[str]] = None,
        dict_of_scenarios_to_check: Optional[Dict[str, List[str]]] = None,
        result_folder_description: Optional[str] = None,
    ) -> None:
        """Initialize the class."""

        warnings.filterwarnings("ignore")

        self.datetime_string = datetime.datetime.now().strftime("%Y%m%d_%H%M")
        self.show_plot_legend: bool = True
        self.data_processing_mode = data_processing_mode

        if self.data_processing_mode == ResultDataProcessingModeEnum.PROCESS_ALL_DATA:
            data_path_strip = "data_with_all_parameters"
            result_path_strip = "results_for_all_parameters"
            self.show_plot_legend = False

        elif self.data_processing_mode == ResultDataProcessingModeEnum.PROCESS_FOR_DIFFERENT_BUILDING_CODES:
            data_path_strip = "data_with_different_building_codes"
            result_path_strip = "results_different_building_codes"

        elif self.data_processing_mode == ResultDataProcessingModeEnum.PROCESS_FOR_DIFFERENT_BUILDING_SIZES:
            data_path_strip = "data_with_different_conditioned_floor_area_in_m2s"
            result_path_strip = "results_different_conditioned_floor_area_in_m2s"

        elif self.data_processing_mode == ResultDataProcessingModeEnum.PROCESS_FOR_DIFFERENT_PV_AZIMUTH_ANGLES:
            data_path_strip = "data_with_different_pv_azimuths"
            result_path_strip = "results_different_pv_azimuths"

        elif self.data_processing_mode == ResultDataProcessingModeEnum.PROCESS_FOR_DIFFERENT_PV_TILT_ANGLES:
            data_path_strip = "data_with_different_pv_tilts"
            result_path_strip = "results_different_pv_tilts"

        elif self.data_processing_mode == ResultDataProcessingModeEnum.PROCESS_FOR_DIFFERENT_SHARE_OF_MAXIMUM_PV:
            data_path_strip = "data_with_different_share_of_maximum_pv_powers"
            result_path_strip = "results_different_share_of_maximum_pv_powers"

        elif self.data_processing_mode == ResultDataProcessingModeEnum.PROCESS_FOR_DIFFERENT_NUMBER_OF_DWELLINGS:
            data_path_strip = "data_with_different_number_of_dwellings_per_buildings"
            result_path_strip = "results_different_number_of_dwellings_per_buildings"

        else:
            raise ValueError("DataProcessingMode not known.")

        self.data_folder_path = os.path.join(
            os.getcwd(),
            os.pardir,
            os.pardir,
            os.pardir,
            "system_setups",
            "results_for_scenario_comparison",
            "data",
            data_path_strip,
            f"{simulation_duration_to_check}_days",
        )

        self.result_folder = os.path.join(
            os.getcwd(),
            os.pardir,
            os.pardir,
            os.pardir,
            "system_setups",
            "results_for_scenario_comparison",
            "results",
            result_path_strip,
            f"{simulation_duration_to_check}_days",
        )

        self.hisim_chartbase = ChartFontsAndSize()
        self.hisim_chartbase.figsize = (10, 6)
        self.hisim_chartbase.dpi = 100

        if variables_to_check != [] and variables_to_check is not None:
            # read data, sort data according to scenarios if wanted, and create pandas dataframe
            (
                pandas_dataframe,
                key_for_scenario_one,
                key_for_current_scenario,
                variables_to_check,
            ) = ScenarioDataProcessing.get_dataframe_and_create_pandas_dataframe_for_all_data(
                data_folder_path=self.data_folder_path,
                time_resolution_of_data_set=time_resolution_of_data_set,
                dict_of_scenarios_to_check=dict_of_scenarios_to_check,
                variables_to_check=variables_to_check,
            )

            log.information("key for scenario one " + key_for_scenario_one)
            log.information("key for current scenario " + key_for_current_scenario)

            self.make_plots_with_specific_kind_of_data(
                time_resolution_of_data_set=time_resolution_of_data_set,
                pandas_dataframe=pandas_dataframe,
                simulation_duration_key=simulation_duration_to_check,
                variables_to_check=variables_to_check,
                dict_with_extra_information_for_specific_plot=dict_with_extra_information_for_specific_plot,
                result_folder_description=result_folder_description,
            )

        else:
            log.information("Variable list for data is not given and will not be plotted or anaylzed.")

    def make_plots_with_specific_kind_of_data(
        self,
        time_resolution_of_data_set: Any,
        pandas_dataframe: pd.DataFrame,
        simulation_duration_key: str,
        variables_to_check: List[str],
        dict_with_extra_information_for_specific_plot: Dict[str, Dict],
        result_folder_description: Optional[str],
    ) -> None:
        """Make plots for different kind of data."""

        log.information(f"Simulation duration: {simulation_duration_key} days.")

        if pandas_dataframe.empty:
            raise ValueError("Dataframe is empty.")

        sub_results_folder = f"{time_resolution_of_data_set.value}_{self.datetime_string}"
        if result_folder_description is not None:
            sub_results_folder = sub_results_folder + f"_{result_folder_description}"

        self.path_for_plots = os.path.join(self.result_folder, sub_results_folder)

        for variable_to_check in variables_to_check:
            log.information("Check variable " + str(variable_to_check))

            # prepare path for plots
            self.path_addition = "".join(
                [x for x in variable_to_check if x in string.ascii_letters or x.isspace() or x == "2"]
            )

            self.plot_path_complete = os.path.join(self.path_for_plots, self.path_addition)
            if os.path.exists(self.plot_path_complete) is False:
                os.makedirs(self.plot_path_complete)

            # filter the dataframe according to variable
            filtered_data = ScenarioDataProcessing.filter_pandas_dataframe(
                dataframe=pandas_dataframe, variable_to_check=variable_to_check
            )
            # get unit of variable
            try:
                unit = str(filtered_data.unit.values[0])
                unit = str(filtered_data.unit.values[0])
            except Exception:
                if "Temperature deviation" in variable_to_check:
                    unit = "°C*h"
                else:
                    unit = "-"

            if time_resolution_of_data_set == ResultDataTypeEnum.YEARLY:
                kind_of_data_set = "yearly"

                # get statistical data
                x_and_y_plot_data = ScenarioDataProcessing.take_mean_values_of_scenarios(filtered_data=filtered_data)
                ScenarioDataProcessing.get_statistics_of_data_and_write_to_excel(
                    filtered_data=filtered_data,
                    path_to_save=self.plot_path_complete,
                    kind_of_data_set=kind_of_data_set,
                    x_and_y_plot_data=x_and_y_plot_data,
                )

                self.make_box_plot_for_pandas_dataframe(filtered_data=filtered_data)

                self.make_bar_plot_for_pandas_dataframe(unit=unit, x_and_y_plot_data=x_and_y_plot_data)

                try:
                    x_data_variable = dict_with_extra_information_for_specific_plot["scatter"]["x_data_variable"]
                    self.make_scatter_plot_for_pandas_dataframe_for_yearly_data(
                        full_pandas_dataframe=pandas_dataframe,
                        filtered_data=filtered_data,
                        y_data_variable=self.path_addition,
                        x_data_variable=x_data_variable,
                    )
                except Exception:
                    log.information(f"{variable_to_check} could not be plotted as scatter plot.")
                try:
                    self.make_histogram_plot_for_pandas_dataframe(
                        filtered_data=filtered_data, unit=unit, x_axis_label=self.path_addition
                    )
                except Exception:
                    log.information(f"{variable_to_check} could not be plotted as histogram plot.")

                if variable_to_check in [
                    dict_with_extra_information_for_specific_plot["stacked_bar"]["y1_data_variable"],
                    dict_with_extra_information_for_specific_plot["stacked_bar"]["y2_data_variable"],
                ]:
                    y1_data_variable = dict_with_extra_information_for_specific_plot["stacked_bar"]["y1_data_variable"]
                    y2_data_variable = dict_with_extra_information_for_specific_plot["stacked_bar"]["y2_data_variable"]
                    use_y1_as_bottom_for_y2 = dict_with_extra_information_for_specific_plot["stacked_bar"][
                        "use_y1_as_bottom_for_y2"
                    ]
                    sort_according_to_y1_or_y2_data = dict_with_extra_information_for_specific_plot["stacked_bar"][
                        "sort_according_to_y1_or_y2_data"
                    ]
                self.make_stacked_bar_plot_for_pandas_dataframe(
                    full_pandas_dataframe=pandas_dataframe,
                    y1_data_variable=y1_data_variable,
                    y2_data_variable=y2_data_variable,
                    use_y1_as_bottom_for_y2=use_y1_as_bottom_for_y2,
                    sort_according_to_y1_or_y2_data=sort_according_to_y1_or_y2_data,
                )

            elif time_resolution_of_data_set in (
                ResultDataTypeEnum.HOURLY,
                ResultDataTypeEnum.DAILY,
                ResultDataTypeEnum.MONTHLY,
            ):
                if time_resolution_of_data_set == ResultDataTypeEnum.HOURLY:
                    kind_of_data_set = "hourly"
                    line_plot_marker_size = 2
                elif time_resolution_of_data_set == ResultDataTypeEnum.DAILY:
                    kind_of_data_set = "daily"
                    line_plot_marker_size = 3
                elif time_resolution_of_data_set == ResultDataTypeEnum.MONTHLY:
                    kind_of_data_set = "monthly"
                    line_plot_marker_size = 5

                # get statistical data
                x_and_y_plot_data = ScenarioDataProcessing.take_mean_values_of_scenarios(filtered_data=filtered_data)
                ScenarioDataProcessing.get_statistics_of_data_and_write_to_excel(
                    filtered_data=filtered_data,
                    path_to_save=self.plot_path_complete,
                    kind_of_data_set=kind_of_data_set,
                    x_and_y_plot_data=x_and_y_plot_data,
                )

                self.make_line_plot_for_pandas_dataframe(
                    filtered_data=filtered_data,
                    x_and_y_plot_data=x_and_y_plot_data,
                    line_plot_marker_size=line_plot_marker_size,
                )
<<<<<<< HEAD

                self.make_box_plot_for_pandas_dataframe(filtered_data=filtered_data)
=======
>>>>>>> 357e7c84

                self.make_box_plot_for_pandas_dataframe(filtered_data=filtered_data)

                try:
                    x_data_variable = dict_with_extra_information_for_specific_plot["scatter"]["x_data_variable"]
                    self.make_line_scatter_plot_for_pandas_dataframe(
                        full_pandas_dataframe=pandas_dataframe,
                        filtered_data=filtered_data,
                        y_data_variable=self.path_addition,
                        x_data_variable=x_data_variable,
                        line_plot_marker_size=line_plot_marker_size,
                    )
                except Exception:
                    log.information(f"{variable_to_check} could not be plotted as line scatter plot.")

            else:
                raise ValueError("This kind of data was not found in the datacollectorenum class.")

    def make_line_plot_for_pandas_dataframe(
        self, filtered_data: pd.DataFrame, x_and_y_plot_data: pd.DataFrame, line_plot_marker_size: int
    ) -> None:
        """Make line plot."""
        log.information("Make line plot with data.")

        fig, a_x = plt.subplots(figsize=self.hisim_chartbase.figsize, dpi=self.hisim_chartbase.dpi)
        x_data = x_and_y_plot_data["time"]
        x_data_transformed = np.asarray(x_data, dtype="datetime64[D]")

        color, edgecolor = self.set_plot_colors_according_to_data_processing_mode(
            number_of_scenarios=len(x_and_y_plot_data.columns[1:]), data_processing_mode=self.data_processing_mode,
        )
        del edgecolor
        # make one line for each scenario
        for index, scenario in enumerate(x_and_y_plot_data.columns[1:]):
            plt.plot(
                x_data_transformed,
                x_and_y_plot_data[scenario],
                "-o",
                markersize=line_plot_marker_size,
                label=scenario,
                color=color[index],
            )

        self.set_ticks_labels_legend_and_save_fig(
            fig=fig,
            a_x=a_x,
            y_axis_unit=filtered_data.unit.values[0],
            show_legend=self.show_plot_legend,
            plot_type_name="line_plot",
            rotate_x_ticks=True,
        )

<<<<<<< HEAD
    def make_bar_plot_for_pandas_dataframe(
        self, x_and_y_plot_data: pd.DataFrame, unit: str
    ) -> None:
=======
    def make_bar_plot_for_pandas_dataframe(self, x_and_y_plot_data: pd.DataFrame, unit: str) -> None:
>>>>>>> 357e7c84
        """Make bar plot."""
        log.information("Make bar plot.")

        fig, a_x = plt.subplots(figsize=self.hisim_chartbase.figsize, dpi=self.hisim_chartbase.dpi)
        x_data: Any
        y_data = x_and_y_plot_data.iloc[0, 1:]
        bar_labels = x_and_y_plot_data.columns[1:]

        # sort y_data and labels
        y_data_sorted, bar_labels_sorted = self.sort_y_values_according_to_data_processing_mode(
            data_processing_mode=self.data_processing_mode, zip_list_one=list(y_data), zip_list_two=list(bar_labels)
        )
        # if no scenarios chosen, make artificial x ticks
        if self.data_processing_mode == ResultDataProcessingModeEnum.PROCESS_ALL_DATA:
            x_data = np.arange(0, len(y_data) * 2, step=2)
            rotate_x_ticks = False
            x_axis_label = ""
            show_x_ticks = False
        # otherwise choose scenarios as x-ticks
        else:
            x_data = bar_labels_sorted
            rotate_x_ticks = True
            x_axis_label = ""
            show_x_ticks = True

        color, edgecolor = self.set_plot_colors_according_to_data_processing_mode(
            number_of_scenarios=len(bar_labels), data_processing_mode=self.data_processing_mode
        )
        a_x.bar(x_data, y_data_sorted, label=bar_labels_sorted, color=color, edgecolor=edgecolor)

        self.set_ticks_labels_legend_and_save_fig(
            fig=fig,
            a_x=a_x,
            show_legend=False,
            plot_type_name="bar_plot",
            y_axis_unit=unit,
            x_axis_label=x_axis_label,
            show_x_ticks=show_x_ticks,
            rotate_x_ticks=rotate_x_ticks,
            x_ticks=np.arange(len(bar_labels)),
            x_tick_labels=bar_labels_sorted,
        )

    def make_box_plot_for_pandas_dataframe(
        self, filtered_data: pd.DataFrame, scenario_set: Optional[List[str]] = None,
    ) -> None:
        """Make box plot."""
        log.information("Make box plot.")

        fig, a_x = plt.subplots(figsize=self.hisim_chartbase.figsize, dpi=self.hisim_chartbase.dpi)
        if scenario_set is None:
            scenario_set = list(OrderedSet(filtered_data.scenario))

        sns.boxplot(data=filtered_data, x="scenario", y="value", palette="Spectral")

        self.set_ticks_labels_legend_and_save_fig(
            fig=fig,
            a_x=a_x,
            x_axis_label="",
            y_axis_unit=filtered_data.unit.values[0],
            show_legend=False,
            legend_labels=scenario_set,
            plot_type_name="box_plot",
            show_x_ticks=True,
            x_ticks=np.arange(len(scenario_set)),
            x_tick_labels=scenario_set,
            rotate_x_ticks=True,
        )

    def make_histogram_plot_for_pandas_dataframe(
        self, filtered_data: pd.DataFrame, unit: str, x_axis_label: str, scenario_set: Optional[List[str]] = None,
    ) -> None:
        """Make histogram plot."""
        log.information("Make histogram plot.")

        fig, a_x = plt.subplots(  # pylint: disable=unused-variable
            figsize=self.hisim_chartbase.figsize, dpi=self.hisim_chartbase.dpi
        )
        if scenario_set is None:
            scenario_set = list(OrderedSet(filtered_data.scenario))

        plt.hist(x=np.array(filtered_data.value.values), bins="auto")

        self.set_ticks_labels_legend_and_save_fig(
            fig=fig,
            a_x=a_x,
            x_axis_label=x_axis_label,
            y_axis_label="Count",
            x_axis_unit=unit,
            show_legend=False,
            plot_type_name="histogram_plot",
        )

    def make_scatter_plot_for_pandas_dataframe_for_yearly_data(
        self,
        full_pandas_dataframe: pd.DataFrame,
        filtered_data: pd.DataFrame,
        y_data_variable: str,
        x_data_variable: str = "Specific heating demand according to TABULA",
    ) -> None:
        """Make scatter plot."""
        log.information("Make scatter plot with data.")

        fig, a_x = plt.subplots(figsize=self.hisim_chartbase.figsize, dpi=self.hisim_chartbase.dpi)

        # iterate over all scenarios
        x_data_mean_value_list_for_all_scenarios = []
        y_data_mean_value_list_for_all_scenarios = []
        for scenario in list(OrderedSet(list(full_pandas_dataframe.scenario))):
            full_data_per_scenario = full_pandas_dataframe.loc[full_pandas_dataframe["scenario"] == scenario]
            filtered_data_per_scenario = filtered_data.loc[filtered_data["scenario"] == scenario]

            # get x_data_list by filtering the df according to x_data_variable and then by taking values from "value" column
            x_data_list = list(
                full_data_per_scenario.loc[full_data_per_scenario["variable"] == x_data_variable]["value"].values
            )
            x_data_unit = full_data_per_scenario.loc[full_data_per_scenario["variable"] == x_data_variable][
                "unit"
            ].values[0]

            # if x_data_list has more than 1 value (because more values for this scenario exist), then take mean value
            if len(x_data_list) > 1:
                # for each scenario take the mean value
                x_data_mean_value_per_scenario = np.mean(x_data_list)
            elif len(x_data_list) == 1:
                x_data_mean_value_per_scenario = x_data_list[0]
            else:
                raise ValueError(
                    "The x_data_list is empty. Probably the full dataframe did not contain the x_data_variable in the column variable."
                )

            # append to x_data_mean_value_list
            x_data_mean_value_list_for_all_scenarios.append(x_data_mean_value_per_scenario)

            # get y values from filtered data per scenario (already filtered according to variable to check and scenario)
            y_data_list = list(filtered_data_per_scenario["value"].values)
            y_data_unit = filtered_data_per_scenario["unit"].values[0]
            # if y_data_list has more than 1 value (because more values for this scenario exist), then take mean value
            if len(y_data_list) > 1:
                # for each scenario take the mean value
                y_data_mean_value_per_scenario = np.mean(y_data_list)
            elif len(y_data_list) == 1:
                y_data_mean_value_per_scenario = y_data_list[0]
            else:
                raise ValueError(
                    "The y_data_list is empty. Something went wrong with the filtering in the functions before."
                )

            # append to y_data_mean_value_list
            y_data_mean_value_list_for_all_scenarios.append(y_data_mean_value_per_scenario)

        # identify marker size accroding to data length
        scatter_plot_marker_size = self.get_scatter_marker_size(
            data_length=len(x_data_mean_value_list_for_all_scenarios)
        )

        # make scatter plot
        plt.scatter(
            x_data_mean_value_list_for_all_scenarios,
            y_data_mean_value_list_for_all_scenarios,
            s=scatter_plot_marker_size,
        )

        self.set_ticks_labels_legend_and_save_fig(
            fig=fig,
            a_x=a_x,
            x_axis_label=x_data_variable,
            y_axis_label=y_data_variable,
            x_axis_unit=x_data_unit,
            y_axis_unit=y_data_unit,
            show_legend=self.show_plot_legend,
            plot_type_name="scatter_plot",
        )

    def make_line_scatter_plot_for_pandas_dataframe(
        self,
        full_pandas_dataframe: pd.DataFrame,
        filtered_data: pd.DataFrame,
        line_plot_marker_size: int,
        y_data_variable: str,
        x_data_variable: str = "Specific heating demand according to TABULA",
    ) -> None:
        """Make line scatter plot."""
        log.information("Make line scatter plot.")

        fig, a_x = plt.subplots(figsize=self.hisim_chartbase.figsize, dpi=self.hisim_chartbase.dpi)

        # iterate over all scenarios
        for scenario in list(OrderedSet(list(full_pandas_dataframe.scenario))):
            full_data_per_scenario = full_pandas_dataframe.loc[full_pandas_dataframe["scenario"] == scenario]
            filtered_data_per_scenario = filtered_data.loc[filtered_data["scenario"] == scenario]

            # get x_data_list by filtering the df according to x_data_variable and then by taking values from "value" column
            x_data_list = list(
                full_data_per_scenario.loc[full_data_per_scenario["variable"] == x_data_variable]["value"].values
            )
            x_data_unit = full_data_per_scenario.loc[full_data_per_scenario["variable"] == x_data_variable][
                "unit"
            ].values[0]

            # get y values from filtered data per scenario (already filtered according to variable to check and scenario)
            y_data_list = list(filtered_data_per_scenario["value"].values)
            y_data_unit = filtered_data_per_scenario["unit"].values[0]

            # make scatter plot
            plt.plot(x_data_list, y_data_list, "-o", markersize=line_plot_marker_size)

        self.set_ticks_labels_legend_and_save_fig(
            fig=fig,
            a_x=a_x,
            x_axis_label=x_data_variable,
            y_axis_label=y_data_variable,
            x_axis_unit=x_data_unit,
            y_axis_unit=y_data_unit,
            show_legend=self.show_plot_legend,
            plot_type_name="line_scatter_plot",
        )

    def make_stacked_bar_plot_for_pandas_dataframe(
        self,
        full_pandas_dataframe: pd.DataFrame,
        y1_data_variable: str,
        y2_data_variable: str,
        use_y1_as_bottom_for_y2: Optional[bool] = True,
        sort_according_to_y1_or_y2_data: Optional[str] = None,
    ) -> None:
        """Make stacked bar plot."""
        log.information("Make stacked bar plot.")

        fig, a_x = plt.subplots(figsize=self.hisim_chartbase.figsize, dpi=self.hisim_chartbase.dpi)

        # iterate over all scenarios
        y1_data_mean_value_list_for_all_scenarios = []
        y2_data_mean_value_list_for_all_scenarios = []

        for scenario in list(OrderedSet(list(full_pandas_dataframe.scenario))):
            full_data_per_scenario = full_pandas_dataframe.loc[full_pandas_dataframe["scenario"] == scenario]

            # get y1_data_list by filtering the df according to y1_data_variable and then by taking values from "value" column
            y1_data_list = list(
                full_data_per_scenario.loc[full_data_per_scenario["variable"] == y1_data_variable]["value"].values
            )
            y1_data_unit = full_data_per_scenario.loc[full_data_per_scenario["variable"] == y1_data_variable][
                "unit"
            ].values[0]
            # get y2_data_list by filtering the df according to y2_data_variable and then by taking values from "value" column
            y2_data_list = list(
                full_data_per_scenario.loc[full_data_per_scenario["variable"] == y2_data_variable]["value"].values
            )
            y2_data_unit = full_data_per_scenario.loc[full_data_per_scenario["variable"] == y2_data_variable][
                "unit"
            ].values[0]
            if y1_data_unit != y2_data_unit:
                raise ValueError("The units of y1 and y2 data variables must be the same for the stacked bar plot.")

            # if y1_data_list has more than 1 value (because more values for this scenario exist), then take mean value
            if len(y1_data_list) > 1:
                # for each scenario take the mean value
                y1_data_mean_value_per_scenario = np.mean(y1_data_list)
            elif len(y1_data_list) == 1:
                y1_data_mean_value_per_scenario = y1_data_list[0]
            else:
                raise ValueError(
                    "The y1_data_list is empty. Probably the full dataframe did not contain the y1_data_variable in the column variable."
                )
            # if y2_data_list has more than 1 value (because more values for this scenario exist), then take mean value
            if len(y2_data_list) > 1:
                # for each scenario take the mean value
                y2_data_mean_value_per_scenario = np.mean(y2_data_list)
            elif len(y2_data_list) == 1:
                y2_data_mean_value_per_scenario = y2_data_list[0]
            else:
                raise ValueError(
                    "The y2_data_list is empty. Probably the full dataframe did not contain the y2_data_variable in the column variable."
                )

            # append to y1_data_mean_value_list
            y1_data_mean_value_list_for_all_scenarios.append(y1_data_mean_value_per_scenario)

            # append to y2_data_mean_value_list
            y2_data_mean_value_list_for_all_scenarios.append(y2_data_mean_value_per_scenario)

        x_data = np.arange(0, len(y1_data_mean_value_list_for_all_scenarios) * 2, step=2)
        # x_data = list(OrderedSet(list(full_pandas_dataframe.scenario)))

        # sort values if demanded
        if sort_according_to_y1_or_y2_data == "y1":
            (
                y1_data_mean_value_list_for_all_scenarios_sorted,
                y2_data_mean_value_list_for_all_scenarios_sorted,
            ) = self.sort_y_values_according_to_data_processing_mode(
                data_processing_mode=self.data_processing_mode,
                zip_list_one=y1_data_mean_value_list_for_all_scenarios,
                zip_list_two=y2_data_mean_value_list_for_all_scenarios,
            )

        elif sort_according_to_y1_or_y2_data == "y2":
            (
                y2_data_mean_value_list_for_all_scenarios_sorted,
                y1_data_mean_value_list_for_all_scenarios_sorted,
            ) = self.sort_y_values_according_to_data_processing_mode(
                data_processing_mode=self.data_processing_mode,
                zip_list_one=y2_data_mean_value_list_for_all_scenarios,
                zip_list_two=y1_data_mean_value_list_for_all_scenarios,
            )
        else:
            y1_data_mean_value_list_for_all_scenarios_sorted = y1_data_mean_value_list_for_all_scenarios
            y2_data_mean_value_list_for_all_scenarios_sorted = y2_data_mean_value_list_for_all_scenarios

        a_x.bar(x_data, y1_data_mean_value_list_for_all_scenarios_sorted, color="r")
        if use_y1_as_bottom_for_y2 is True:
            a_x.bar(
                x_data,
                y2_data_mean_value_list_for_all_scenarios_sorted,
                bottom=y1_data_mean_value_list_for_all_scenarios_sorted,
                color="b",
            )
        else:
            a_x.bar(x_data, y2_data_mean_value_list_for_all_scenarios_sorted, color="b")

        self.set_ticks_labels_legend_and_save_fig(
            fig=fig,
            a_x=a_x,
            show_legend=True,
            plot_type_name="stacked_bar_plot",
            y_axis_unit=y1_data_unit,
            x_axis_label=full_pandas_dataframe.year.values[0],
            show_x_ticks=False,
            legend_labels=[y1_data_variable, y2_data_variable],
        )

    def get_scatter_marker_size(self, data_length: int) -> int:
        """Get scatter marker size."""
        if data_length < 10:
            scatter_plot_marker_size = 20
        elif 10 < data_length < 50:
            scatter_plot_marker_size = 16
        elif 50 < data_length < 100:
            scatter_plot_marker_size = 8
        elif 100 < data_length < 300:
            scatter_plot_marker_size = 6
        elif 300 < data_length < 500:
            scatter_plot_marker_size = 4
        elif 500 < data_length < 1000:
            scatter_plot_marker_size = 2
        else:
            scatter_plot_marker_size = 1
        return scatter_plot_marker_size

    def set_axis_scale(self, a_x: Any, x_or_y: Any, unit: Any) -> Tuple[Any, str, Any]:
        """Get axis and unit and scale it properly."""

        if x_or_y == "x":
            tick_values = a_x.get_xticks()
        elif x_or_y == "y":
            tick_values = a_x.get_yticks()
        else:
            raise ValueError("x_or_y must be either 'x' or 'y'")

        max_ticks = max(tick_values)
        min_ticks = min(tick_values)

        max_scale = max(abs(max_ticks), abs(min_ticks))

        new_tick_values = tick_values
        scale = ""

        if unit not in ["-", "%", "m2"]:
            if max_scale >= 1e12:
                new_tick_values = tick_values * 1e-12
                scale = "T"
            elif 1e9 <= max_scale < 1e12:
                new_tick_values = tick_values * 1e-9
                scale = "G"
            elif 1e6 <= max_scale < 1e9:
                new_tick_values = tick_values * 1e-6
                scale = "M"
            elif 1e3 <= max_scale < 1e6:
                new_tick_values = tick_values * 1e-3
                scale = "k"
            elif -1e3 <= max_scale < 1e3:
                new_tick_values = tick_values
                scale = ""

        tick_locations = tick_values
        tick_labels = np.round(new_tick_values, 1)
        unit = f"{scale}{unit}"

        # if k already in unit, remove k and replace with "M"
        if unit in ["kkWh", "kkW"]:
            unit = "M" + unit[2:]
        elif unit in ["kkg", "kkg/s"]:
            unit = "t" + unit[3:]

        return tick_labels, unit, tick_locations

    def set_ticks_labels_legend_and_save_fig(
        self,
        fig: Any,
        a_x: Any,
        show_legend: bool,
        plot_type_name: str,
        y_axis_label: str = "",
        y_axis_unit: str = "",
        x_axis_label: str = "",
        x_axis_unit: str = "",
        legend_labels: Optional[Any] = None,
        x_ticks: Any = None,
        x_tick_labels: Any = None,
        show_x_ticks: bool = True,
        rotate_x_ticks: bool = False,
    ) -> None:
        """Set ticks, labels and legend for plot and save."""

        # y-ticks
        y_tick_labels, y_axis_unit, y_tick_locations = self.set_axis_scale(a_x=a_x, x_or_y="y", unit=y_axis_unit)
        plt.yticks(
            ticks=y_tick_locations, labels=y_tick_labels, fontsize=self.hisim_chartbase.fontsize_ticks,
        )

        # y-label
        if y_axis_label != "" and y_axis_unit != "":
            plt.ylabel(
                ylabel=f"{y_axis_label} \n [{y_axis_unit}]", fontsize=self.hisim_chartbase.fontsize_label,
            )
        elif y_axis_label != "" and y_axis_unit == "":
            plt.ylabel(
                ylabel=f"{y_axis_label}", fontsize=self.hisim_chartbase.fontsize_label,
            )
        else:
            plt.ylabel(
                ylabel=f"[{y_axis_unit}]", fontsize=self.hisim_chartbase.fontsize_label,
            )

        # x-label
        if x_axis_label != "" and x_axis_unit != "":
            plt.xlabel(
                xlabel=f"{x_axis_label} \n [{x_axis_unit}]", fontsize=self.hisim_chartbase.fontsize_label,
            )
        elif x_axis_label != "" and x_axis_unit == "":
            plt.xlabel(
                xlabel=f"{x_axis_label}", fontsize=self.hisim_chartbase.fontsize_label,
            )
        elif x_axis_label == "" and x_axis_unit != "":
            plt.xlabel(
                xlabel=f"[{x_axis_unit}]", fontsize=self.hisim_chartbase.fontsize_label,
            )
        else:
            pass

        # x-ticks
        if rotate_x_ticks:
            if x_ticks is None and x_tick_labels is None:
                a_x.tick_params(axis="x", labelrotation=45)
            else:
                a_x.set_xticks(x_ticks, x_tick_labels, rotation=45, ha="right", rotation_mode="anchor")

        if show_x_ticks:
            pass
        else:
            a_x.xaxis.set_tick_params(labelbottom=False)
            a_x.set_xticks([])

        plt.tick_params(labelsize=self.hisim_chartbase.fontsize_ticks)

        # legend
        if show_legend:
            if legend_labels is None:
                plt.legend(bbox_to_anchor=(1, 1), loc="upper left")
            else:
                plt.legend(legend_labels,)

        # save and close
        fig.savefig(
            os.path.join(self.plot_path_complete, f"{plot_type_name}.png"), bbox_inches="tight",
        )
        plt.close()

    def set_plot_colors_according_to_data_processing_mode(
        self, data_processing_mode: ResultDataProcessingModeEnum, number_of_scenarios: int
    ) -> Tuple[List[str], Optional[str]]:
        """Set plot colors according to data processing mode."""
        # color_palette = list(mcolors.TABLEAU_COLORS.values())
        color_palette = sns.color_palette("Spectral", n_colors=number_of_scenarios)  #

        color: List[str] = []
        edgecolor: Optional[str] = None
        if data_processing_mode == ResultDataProcessingModeEnum.PROCESS_ALL_DATA:
            for i in range(0, number_of_scenarios):
                color.append("blue")
        else:
            for i in range(0, number_of_scenarios):
                color.append(color_palette[i])
            edgecolor = "black"
        return color, edgecolor

    def sort_y_values_according_to_data_processing_mode(
        self, data_processing_mode: ResultDataProcessingModeEnum, zip_list_one: List, zip_list_two: List
    ) -> Tuple[List, List]:
        """Decide whether to sort y values or not."""
        # if all data is processed and no scenario is chosen, the y values for plots should be sorted
        if data_processing_mode == ResultDataProcessingModeEnum.PROCESS_ALL_DATA:
            sorted_zip_lists = sorted(zip(zip_list_one, zip_list_two), reverse=True)
            list_one_sorted = [y1 for y1, y2 in sorted_zip_lists]
            list_two_sorted = [y2 for y1, y2 in sorted_zip_lists]
            return list_one_sorted, list_two_sorted
        # otherwise the order of the scenarios should be maintained
        return zip_list_one, zip_list_two

    # def make_sankey_plot_for_pyam_dataframe(
    #     self,
    #     pyam_dataframe: pyam.IamDataFrame,
    #     filter_model: Optional[str],
    #     filter_scenario: Optional[str],
    #     filter_variables: Optional[str],
    #     filter_region: Optional[str],
    #     filter_unit: Optional[str],
    #     filter_year: Optional[str],
    # ) -> None:
    #     """Make sankey plot."""
    #     log.information("Make sankey plot.")

    #     filtered_data = self.filter_pyam_dataframe(
    #         pyam_dataframe=pyam_dataframe,
    #         filter_model=filter_model,
    #         filter_scenario=filter_scenario,
    #         filter_region=filter_region,
    #         filter_variables=filter_variables,
    #         filter_unit=filter_unit,
    #         filter_year=filter_year,
    #     )

    #     sankey_mapping = {
    #         "ElectrcityGridBaseLoad|Electricity|ElectricityOutput": (
    #             "PV",
    #             "Occupancy",
    #         ),
    #         "PVSystemw-|Electricity|ElectricityOutput": ("PV", "Grid"),
    #         "Occupancy|Electricity|ElectricityOutput": ("Grid", "Occupancy"),
    #     }
    #     fig = filtered_data.plot.sankey(mapping=sankey_mapping)

    #     # save figure as html first
    #     plotly.offline.plot(
    #         fig,
    #         filename=os.path.join(self.plot_path_complete, "sankey_plot.html"),
    #         auto_open=False,
    #     )

    #     # convert html file to png
    #     hti = Html2Image()
    #     with open(
    #         os.path.join(self.plot_path_complete, "sankey_plot.html"), encoding="utf8",
    #     ) as file:
    #         hti.screenshot(
    #             file.read(), save_as="sankey_plot.png",
    #         )

    #     # change directory of sankey output file
    #     try:
    #         os.rename(
    #             "sankey_plot.png",
    #             os.path.join(self.plot_path_complete, "sankey_plot.png"),
    #         )
    #     except Exception as exc:
    #         raise Exception("Cannot save current sankey. Try again.") from exc<|MERGE_RESOLUTION|>--- conflicted
+++ resolved
@@ -265,11 +265,6 @@
                     x_and_y_plot_data=x_and_y_plot_data,
                     line_plot_marker_size=line_plot_marker_size,
                 )
-<<<<<<< HEAD
-
-                self.make_box_plot_for_pandas_dataframe(filtered_data=filtered_data)
-=======
->>>>>>> 357e7c84
 
                 self.make_box_plot_for_pandas_dataframe(filtered_data=filtered_data)
 
@@ -322,13 +317,7 @@
             rotate_x_ticks=True,
         )
 
-<<<<<<< HEAD
-    def make_bar_plot_for_pandas_dataframe(
-        self, x_and_y_plot_data: pd.DataFrame, unit: str
-    ) -> None:
-=======
     def make_bar_plot_for_pandas_dataframe(self, x_and_y_plot_data: pd.DataFrame, unit: str) -> None:
->>>>>>> 357e7c84
         """Make bar plot."""
         log.information("Make bar plot.")
 
