--- conflicted
+++ resolved
@@ -309,121 +309,6 @@
                 sort_according_to_y1_or_y2_data=sort_according_to_y1_or_y2_data,
             )
 
-<<<<<<< HEAD
-            filtered_data.to_excel(os.path.join(self.path_for_plots, self.path_addition, "results.xlsx"))
-            # # get unit of variable
-            # try:
-            #     unit = str(filtered_data.unit.values[0])
-            #     unit = str(filtered_data.unit.values[0])
-            # except Exception:
-            #     if "Temperature deviation" in variable_to_check:
-            #         unit = "°C*h"
-            #     else:
-            #         unit = "-"
-
-            # if time_resolution_of_data_set == ResultDataTypeEnum.YEARLY:
-            #     kind_of_data_set = "yearly"
-
-            #     # get statistical data
-            #     x_and_y_plot_data = ScenarioDataProcessing.take_mean_values_of_scenarios(filtered_data=filtered_data)
-            #     ScenarioDataProcessing.get_statistics_of_data_and_write_to_excel(
-            #         filtered_data=filtered_data,
-            #         path_to_save=self.plot_path_complete,
-            #         kind_of_data_set=kind_of_data_set,
-            #         x_and_y_plot_data=x_and_y_plot_data,
-            #     )
-
-            #     self.make_box_plot_for_pandas_dataframe(filtered_data=filtered_data)
-
-            #     self.make_bar_plot_for_pandas_dataframe(unit=unit, x_and_y_plot_data=x_and_y_plot_data)
-
-            #     try:
-            #         x_data_variable = dict_with_extra_information_for_specific_plot["scatter"]["x_data_variable"]
-            #         self.make_scatter_plot_for_pandas_dataframe_for_yearly_data(
-            #             full_pandas_dataframe=pandas_dataframe,
-            #             filtered_data=filtered_data,
-            #             y_data_variable=self.path_addition,
-            #             x_data_variable=x_data_variable,
-            #         )
-            #     except Exception:
-            #         log.information(f"{variable_to_check} could not be plotted as scatter plot.")
-            #     try:
-            #         self.make_histogram_plot_for_pandas_dataframe(
-            #             filtered_data=filtered_data, unit=unit, x_axis_label=self.path_addition
-            #         )
-            #     except Exception:
-            #         log.information(f"{variable_to_check} could not be plotted as histogram plot.")
-
-                if variable_to_check in [
-                    dict_with_extra_information_for_specific_plot["stacked_bar"]["y1_data_variable"],
-                    dict_with_extra_information_for_specific_plot["stacked_bar"]["y2_data_variable"],
-                ]:
-                    y1_data_variable = dict_with_extra_information_for_specific_plot["stacked_bar"]["y1_data_variable"]
-                    y2_data_variable = dict_with_extra_information_for_specific_plot["stacked_bar"]["y2_data_variable"]
-                    use_y1_as_bottom_for_y2 = dict_with_extra_information_for_specific_plot["stacked_bar"][
-                        "use_y1_as_bottom_for_y2"
-                    ]
-                    sort_according_to_y1_or_y2_data = dict_with_extra_information_for_specific_plot["stacked_bar"][
-                        "sort_according_to_y1_or_y2_data"
-                    ]
-                    self.make_stacked_bar_plot_for_pandas_dataframe(
-                        full_pandas_dataframe=pandas_dataframe,
-                        y1_data_variable=y1_data_variable,
-                        y2_data_variable=y2_data_variable,
-                        use_y1_as_bottom_for_y2=use_y1_as_bottom_for_y2,
-                        sort_according_to_y1_or_y2_data=sort_according_to_y1_or_y2_data,
-                    )
-
-            # elif time_resolution_of_data_set in (
-            #     ResultDataTypeEnum.HOURLY,
-            #     ResultDataTypeEnum.DAILY,
-            #     ResultDataTypeEnum.MONTHLY,
-            # ):
-            #     if time_resolution_of_data_set == ResultDataTypeEnum.HOURLY:
-            #         kind_of_data_set = "hourly"
-            #         line_plot_marker_size = 2
-            #     elif time_resolution_of_data_set == ResultDataTypeEnum.DAILY:
-            #         kind_of_data_set = "daily"
-            #         line_plot_marker_size = 3
-            #     elif time_resolution_of_data_set == ResultDataTypeEnum.MONTHLY:
-            #         kind_of_data_set = "monthly"
-            #         line_plot_marker_size = 5
-
-            #     # get statistical data
-            #     x_and_y_plot_data = ScenarioDataProcessing.take_mean_values_of_scenarios(filtered_data=filtered_data)
-            #     ScenarioDataProcessing.get_statistics_of_data_and_write_to_excel(
-            #         filtered_data=filtered_data,
-            #         path_to_save=self.plot_path_complete,
-            #         kind_of_data_set=kind_of_data_set,
-            #         x_and_y_plot_data=x_and_y_plot_data,
-            #     )
-
-            #     self.make_line_plot_for_pandas_dataframe(
-            #         filtered_data=filtered_data,
-            #         x_and_y_plot_data=x_and_y_plot_data,
-            #         line_plot_marker_size=line_plot_marker_size,
-            #     )
-
-            #     self.make_box_plot_for_pandas_dataframe(filtered_data=filtered_data)
-
-            #     try:
-            #         x_data_variable = dict_with_extra_information_for_specific_plot["scatter"]["x_data_variable"]
-            #         self.make_line_scatter_plot_for_pandas_dataframe(
-            #             full_pandas_dataframe=pandas_dataframe,
-            #             filtered_data=filtered_data,
-            #             y_data_variable=self.path_addition,
-            #             x_data_variable=x_data_variable,
-            #             line_plot_marker_size=line_plot_marker_size,
-            #         )
-            #     except Exception:
-            #         log.information(f"{variable_to_check} could not be plotted as line scatter plot.")
-
-            # else:
-            #     raise ValueError("This kind of data was not found in the datacollectorenum class.")
-
-    def make_line_plot_for_pandas_dataframe(
-        self, filtered_data: pd.DataFrame, x_and_y_plot_data: pd.DataFrame, line_plot_marker_size: int
-=======
     def process_time_series_data(
         self,
         filtered_data: pd.DataFrame,
@@ -485,7 +370,6 @@
         line_plot_marker_size: int,
         y_axis_label: str,
         unit: str
->>>>>>> 7eccf18b
     ) -> None:
         """Make line plot."""
         log.information("Make line plot with data.")
