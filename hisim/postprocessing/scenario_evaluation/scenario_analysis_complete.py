--- conflicted
+++ resolved
@@ -64,11 +64,7 @@
     )
     simulation_duration_to_check = str(365)
 
-<<<<<<< HEAD
-    data_processing_mode = result_data_collection.ResultDataProcessingModeEnum.PROCESS_FOR_DIFFERENT_SHARE_OF_MAXIMUM_PV
-=======
     data_processing_mode = result_data_collection.ResultDataProcessingModeEnum.PROCESS_ALL_DATA
->>>>>>> 46fdf750
 
     filterclass = result_data_processing.FilterClass()
     list_with_variables_to_check = (
@@ -76,7 +72,7 @@
     )  # filterclass.flow_and_return_temperatures  # +filterclass.kpi_data  #
 
     # TODO: filter several scenario parameters (eg pv and building code together) not working yet, need to be fixed
-    dict_with_scenarios_to_check = {"share_of_maximum_pv_power": filterclass.pv_share}
+    # dict_with_scenarios_to_check = {"share_of_maximum_pv_power": filterclass.pv_share}
     # dict_with_scenarios_to_check = {
     #     "building_code": [
     #         "DE.N.SFH",
@@ -86,23 +82,7 @@
     #     ]
     # }
 
-<<<<<<< HEAD
-    # dict_with_scenarios_to_check = None
-=======
     dict_with_scenarios_to_check = None
-
-    dict_with_extra_information_for_specific_plot: Dict[str, Dict] = {
-        "scatter": {
-            "x_data_variable": "Specific heating demand according to TABULA"
-        },  # "SimpleHotWaterStorage|Water|WaterTemperatureToHeatGenerator" "Weather|Temperature|DailyAverageOutsideTemperatures"
-        "stacked_bar": {
-            "y1_data_variable": "Mean flow temperature of heat pump",
-            "y2_data_variable": "Mean return temperature of heat pump",
-            "use_y1_as_bottom_for_y2": False,
-            "sort_according_to_y1_or_y2_data": "y2",
-        },
-    }
->>>>>>> 46fdf750
 
     dict_with_extra_information_for_specific_plot: Dict[str, Dict] = {
         "scatter": {
