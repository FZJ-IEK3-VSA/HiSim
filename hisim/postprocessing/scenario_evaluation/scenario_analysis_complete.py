--- conflicted
+++ resolved
@@ -57,12 +57,7 @@
     result_folder_description_one = "06-03-2024-floor-with-cooling-pv-share-0"
     result_folder_description_two = "monte_carlo_20240306_1451"
     folder_from_which_data_will_be_collected = os.path.join(
-<<<<<<< HEAD
-        cluster_storage_path,
-        "repositories/HiSim/system_setups/results/household_cluster_advanced_hp_pv_battery_ems/06-03-2024-floor-without-cooling-pv-share-0/monte_carlo_20240306_1451",
-=======
         *[cluster_storage_path, module_results_directory, result_folder_description_one, result_folder_description_two]
->>>>>>> ab71e56c
     )
     print(folder_from_which_data_will_be_collected)
 
@@ -77,11 +72,7 @@
     # list_with_variables_to_check = (
     #     filterclass.electricity_data + filterclass.variables_for_debugging_purposes
     # )  # filterclass.flow_and_return_temperatures  # +filterclass.kpi_data  #
-<<<<<<< HEAD
-    list_with_variables_to_check = filterclass.kpi_data
-=======
     list_with_variables_to_check = filterclass.variables_for_debugging_purposes
->>>>>>> ab71e56c
 
     # TODO: filter several scenario parameters (eg pv and building code together) not working yet, need to be fixed
     # dict_with_scenarios_to_check = {"share_of_maximum_pv_power": filterclass.pv_share}
