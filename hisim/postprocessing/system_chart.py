""" Module for visualizing the entire system as a flow chart. """
# clean

from typing import Optional
from typing import List

import os
import pydot

from hisim import log
from hisim.postprocessing.postprocessing_datatransfer import PostProcessingDataTransfer
from hisim.postprocessing.report_image_entries import SystemChartEntry


class SystemChart:

    """Class for generating charts that show all the components."""

    def __init__(self, ppdt: PostProcessingDataTransfer) -> None:
        """Initizalizes the class."""
        self.ppdt: PostProcessingDataTransfer = ppdt
        self.figure_format_system_chart = ppdt.simulation_parameters.figure_format

    def make_chart(self) -> List[SystemChartEntry]:
        """Makes different charts. Entry point for the class."""
<<<<<<< HEAD
        self.make_graphviz_chart(
            with_labels=False,
            with_class_names=True,
            filename=f"System_no_Edge_with_class_labels{self.figure_format_system_chart}",
        )
        self.make_graphviz_chart(
            with_labels=False,
            with_class_names=False,
            filename=f"System_no_Edge_labels{self.figure_format_system_chart}",
        )
        self.make_graphviz_chart(
            with_labels=True,
            with_class_names=False,
            filename=f"System_with_Edge_labels{self.figure_format_system_chart}",
        )
=======
        files: List[SystemChartEntry] = []
        file1 = self.make_graphviz_chart(with_labels=False, with_class_names=True, filename="System_no_Edge_with_class_labels.png",
            caption="System Chart of all components")
        if file1 is not None:
            files.append(file1)
        file2 = self.make_graphviz_chart(with_labels=False, with_class_names=False, filename="System_no_Edge_labels.png",
            caption="System Chart of all components and all outputs.")
        if file2 is not None:
            files.append(file2)
        file3 = self.make_graphviz_chart(with_labels=True, with_class_names=False, filename="System_with_Edge_labels.png",
            caption="System Chart with labels on all edges.")
        if file3 is not None:
            files.append(file3)
        return files
>>>>>>> 274c5b4c

    def make_graphviz_chart(self, with_labels: bool, with_class_names: bool, filename: str, caption: str) -> Optional[SystemChartEntry]:
        """ Generates the system charts with graphviz. """

        system_chart_entry:  Optional[SystemChartEntry] = SystemChartEntry(filename, caption)

        try:
            """Visualizes the entire system with graphviz."""
            graph = pydot.Dot(graph_type="digraph")
            graph.set_node_defaults(color="lightgray", style="filled", shape="box", fontname="Arial", fontsize="10", )
            node_dict = {}
            for component in self.ppdt.wrapped_components:
                node_name = component.my_component.component_name
                if with_class_names:
                    node_name = node_name + "\n" + component.my_component.__class__.__name__
                my_node = pydot.Node(node_name)
                node_dict[component.my_component.component_name] = my_node
                graph.add_node(my_node)
            edge_labels = {}
            for component in self.ppdt.wrapped_components:
                for component_input in component.component_inputs:
                    if component_input.src_object_name is None:
                        continue
                    node_a = node_dict[component_input.src_object_name]
                    node_b = node_dict[component.my_component.component_name]
                    key = (node_a, node_b)
                    this_edge_label = str(component_input.src_field_name) + " -> " + component_input.field_name + " in " + component_input.unit
                    this_edge_label = this_edge_label.replace("°C", "&#8451;")
                    if key not in edge_labels:
                        edge_labels[key] = this_edge_label
                    else:
                        edge_labels[key] = edge_labels[key] + "\\n" + this_edge_label

            for node_key, label in edge_labels.items():
                if with_labels:
                    graph.add_edge(pydot.Edge(node_key[0], node_key[1], label=label))
                else:
                    graph.add_edge(pydot.Edge(node_key[0], node_key[1]))
            fullpath = os.path.join(self.ppdt.simulation_parameters.result_directory, filename)
            graph.write_png(fullpath)  # noqa: no-member
        except Exception as exc:  # noqa
            log.error("Failed to generate network charts. Probably Graphviz is missing on your system. The python error was: " + str(exc))
            system_chart_entry = None
        return system_chart_entry<|MERGE_RESOLUTION|>--- conflicted
+++ resolved
@@ -23,23 +23,6 @@
 
     def make_chart(self) -> List[SystemChartEntry]:
         """Makes different charts. Entry point for the class."""
-<<<<<<< HEAD
-        self.make_graphviz_chart(
-            with_labels=False,
-            with_class_names=True,
-            filename=f"System_no_Edge_with_class_labels{self.figure_format_system_chart}",
-        )
-        self.make_graphviz_chart(
-            with_labels=False,
-            with_class_names=False,
-            filename=f"System_no_Edge_labels{self.figure_format_system_chart}",
-        )
-        self.make_graphviz_chart(
-            with_labels=True,
-            with_class_names=False,
-            filename=f"System_with_Edge_labels{self.figure_format_system_chart}",
-        )
-=======
         files: List[SystemChartEntry] = []
         file1 = self.make_graphviz_chart(with_labels=False, with_class_names=True, filename="System_no_Edge_with_class_labels.png",
             caption="System Chart of all components")
@@ -54,7 +37,6 @@
         if file3 is not None:
             files.append(file3)
         return files
->>>>>>> 274c5b4c
 
     def make_graphviz_chart(self, with_labels: bool, with_class_names: bool, filename: str, caption: str) -> Optional[SystemChartEntry]:
         """ Generates the system charts with graphviz. """
