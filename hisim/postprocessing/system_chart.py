""" Module for visualizing the entire system as a flow chart. """
# clean

import os
import pydot

from hisim.postprocessing.postprocessing_datatransfer import PostProcessingDataTransfer
from hisim import log
from wrappedcallgraph.callgraphwrap import MethodChart
class SystemChart:

    """Class for generating charts that show all the components."""

<<<<<<< HEAD
    def __init__(self, ppdt: PostProcessingDataTransfer) -> None: # , wrapped_method_nodes: MethodChart
        """ Initizalizes the class. """
=======
    def __init__(self, ppdt: PostProcessingDataTransfer) -> None:
        """Initizalizes the class."""
>>>>>>> fc2d44fe
        self.ppdt: PostProcessingDataTransfer = ppdt
        # self.wrapped_method_nodes: MethodChart = wrapped_method_nodes

    def make_chart(self) -> None:
        """Makes different charts. Entry point for the class."""
        self.make_graphviz_chart(
            with_labels=False,
            with_class_names=True,
            filename="System_no_Edge_with_class_labels.png",
        )
        self.make_graphviz_chart(
            with_labels=False,
            with_class_names=False,
            filename="System_no_Edge_labels.png",
        )
        self.make_graphviz_chart(
            with_labels=True,
            with_class_names=False,
            filename="System_with_Edge_labels.png",
        )

    def make_graphviz_chart(
        self, with_labels: bool, with_class_names: bool, filename: str
    ) -> None:
        """Visualizes the entire system with graphviz."""
        graph = pydot.Dot(graph_type="digraph")
        graph.set_node_defaults(
            color="lightgray",
            style="filled",
            shape="box",
            fontname="Arial",
            fontsize="10",
        )
        node_dict = {}
        for component in self.ppdt.wrapped_components:
            node_name = component.my_component.component_name
            if with_class_names:
                node_name = node_name + "\n" + component.my_component.__class__.__name__
            my_node = pydot.Node(node_name)
            node_dict[component.my_component.component_name] = my_node
            graph.add_node(my_node)
            log.information("graph system chart " + str(graph.to_string()))
        edge_labels = {}
        for component in self.ppdt.wrapped_components:
            for component_input in component.component_inputs:
                if component_input.src_object_name is None:
                    continue
                node_a = node_dict[component_input.src_object_name]
                node_b = node_dict[component.my_component.component_name]
                key = (node_a, node_b)
                this_edge_label = (
                    str(component_input.src_field_name)
                    + " -> "
                    + component_input.field_name
                    + " in "
                    + component_input.unit
                )
                this_edge_label = this_edge_label.replace("°C", "&#8451;")
                if key not in edge_labels:
                    edge_labels[key] = this_edge_label
                else:
                    edge_labels[key] = edge_labels[key] + "\\n" + this_edge_label

        for node_key, label in edge_labels.items():
            if with_labels:
                graph.add_edge(pydot.Edge(node_key[0], node_key[1], label=label))
            else:
                graph.add_edge(pydot.Edge(node_key[0], node_key[1]))
        fullpath = os.path.join(
            self.ppdt.simulation_parameters.result_directory, filename
        )
        graph.write_png(fullpath)  # noqa: no-member<|MERGE_RESOLUTION|>--- conflicted
+++ resolved
@@ -11,13 +11,8 @@
 
     """Class for generating charts that show all the components."""
 
-<<<<<<< HEAD
-    def __init__(self, ppdt: PostProcessingDataTransfer) -> None: # , wrapped_method_nodes: MethodChart
-        """ Initizalizes the class. """
-=======
     def __init__(self, ppdt: PostProcessingDataTransfer) -> None:
         """Initizalizes the class."""
->>>>>>> fc2d44fe
         self.ppdt: PostProcessingDataTransfer = ppdt
         # self.wrapped_method_nodes: MethodChart = wrapped_method_nodes
 
