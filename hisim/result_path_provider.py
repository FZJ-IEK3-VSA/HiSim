--- conflicted
+++ resolved
@@ -58,17 +58,9 @@
         if variant_name is None:
             variant_name = ""
         self.variant_name = variant_name
-        
-    def set_hash_number(self, hash_number: Optional[int]) -> None:
-        """Set variant name."""
-        if hash_number is None:
-            hash_number_str = ""
-        else:
-            hash_number_str = str(hash_number)
-        self.hash_number = hash_number_str
 
     def set_hash_number(self, hash_number: Optional[int]) -> None:
-        """Set variant name."""
+        """Set hash number."""
         if hash_number is None:
             hash_number_str = ""
         else:
@@ -89,28 +81,6 @@
 
     def get_result_directory_name(self) -> Any:
         """Get the result directory path."""
-<<<<<<< HEAD
-        if None in (
-            self.base_path,
-            self.model_name,
-            self.variant_name,
-            self.hash_number,
-        ):
-            # The variables must be given a str-value, otherwise a result path can not be created.
-            return None
-
-
-        if [
-            isinstance(x, str)
-            for x in [
-                self.base_path,
-                self.model_name,
-                self.variant_name,
-                self.datetime_string,
-                self.hash_number,
-            ]
-        ]:
-=======
 
         if (
             self.base_path is not None
@@ -118,7 +88,6 @@
             and self.variant_name is not None
             and self.datetime_string is not None
         ):
->>>>>>> 51a57e1d
             if self.sorting_option == SortingOptionEnum.DEEP:
                 path = os.path.join(
                     self.base_path,
@@ -126,14 +95,10 @@
                     self.variant_name,
                     self.datetime_string,
                 )
-<<<<<<< HEAD
-            elif self.sorting_option == SortingOptionEnum.MASS_SIMULATION_WITH_INDEX_ENUMERATION:
-=======
             elif (
                 self.sorting_option
                 == SortingOptionEnum.MASS_SIMULATION_WITH_INDEX_ENUMERATION
             ):
->>>>>>> 51a57e1d
                 # schauen ob verzeichnis schon da und aufsteigende nummer anängen
                 idx = 1
                 path = os.path.join(
@@ -146,11 +111,6 @@
                         self.model_name,
                         self.variant_name + "_" + str(idx),
                     )
-            elif self.sorting_option == SortingOptionEnum.MASS_SIMULATION_WITH_HASH_ENUMERATION:
-                # schauen ob verzeichnis schon da und hash nummer anängen
-                path = os.path.join(
-                    self.base_path, self.model_name, self.variant_name + "_" + self.hash_number  # type: ignore
-                )
             elif self.sorting_option == SortingOptionEnum.FLAT:
                 path = os.path.join(
                     self.base_path,
@@ -180,10 +140,6 @@
     """A SortingOptionEnum class."""
 
     DEEP = 1
-<<<<<<< HEAD
-    MASS_SIMULATION_WITH_INDEX_ENUMERATION = 2  
-=======
     MASS_SIMULATION_WITH_INDEX_ENUMERATION = 2
->>>>>>> 51a57e1d
     MASS_SIMULATION_WITH_HASH_ENUMERATION = 3
     FLAT = 4