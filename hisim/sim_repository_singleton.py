--- conflicted
+++ resolved
@@ -104,23 +104,6 @@
 
     """Class for setting dictionary keys in the singleton sim repository."""
 
-<<<<<<< HEAD
-    SETHEATINGTEMPERATUREFORBUILDING = 1
-    SETCOOLINGTEMPERATUREFORBUILDING = 2
-    WATERMASSFLOWRATEOFHEATINGDISTRIBUTIONSYSTEM = 3
-    WATERMASSFLOWRATEOFHEATGENERATOR = 4
-    SETHEATINGTEMPERATUREFORWATERSTORAGE = 5
-    SETCOOLINGTEMPERATUREFORWATERSTORAGE = 6
-    HEATINGSYSTEM = 7
-    LOCATION = 8
-    RESULT_SCENARIO_NAME = 9
-    Thermal_transmission_coefficient_glazing = 19
-    Thermal_transmission_Surface_IndoorAir = 11
-    Thermal_transmission_coefficient_opaque_em = 12
-    Thermal_transmission_coefficient_opaque_ms = 13
-    Thermal_transmission_coefficient_ventillation = 14
-    Thermal_capacity_envelope = 15
-=======
     NUMBEROFAPARTMENTS = 1
     SETHEATINGTEMPERATUREFORBUILDING = 2
     SETCOOLINGTEMPERATUREFORBUILDING = 3
@@ -168,5 +151,4 @@
     Weather_Azimuth_yearly_forecast = 45
     Weather_ApparentZenith_yearly_forecast = 46
     heating_by_residents_yearly_forecast = 47
-    Weather_WindSpeed_yearly_forecast = 48
->>>>>>> 9ca2c0c3
+    Weather_WindSpeed_yearly_forecast = 48