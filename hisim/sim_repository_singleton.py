--- conflicted
+++ resolved
@@ -105,7 +105,6 @@
     """Class for setting dictionary keys in the singleton sim repository."""
 
     NUMBEROFAPARTMENTS = 1
-<<<<<<< HEAD
     SETHEATINGTEMPERATUREFORBUILDING = 2
     SETCOOLINGTEMPERATUREFORBUILDING = 3
     WATERMASSFLOWRATEOFHEATINGDISTRIBUTIONSYSTEM = 4
@@ -114,6 +113,4 @@
     SETHEATINGTEMPERATUREFORWATERSTORAGE = 7
     SETCOOLINGTEMPERATUREFORWATERSTORAGE = 8
     HEATINGSYSTEM = 9
-=======
-    LOCATION = 2
->>>>>>> 1a38a5d3
+    LOCATION = 10