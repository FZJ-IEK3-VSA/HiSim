--- conflicted
+++ resolved
@@ -114,14 +114,10 @@
     SETCOOLINGTEMPERATUREFORWATERSTORAGE = 8
     HEATINGSYSTEM = 9
     LOCATION = 10
-<<<<<<< HEAD
-    RESULT_SCENARIO_NAME = 11
-=======
     RESULT_SCENARIO_NAME = 11
     Thermal_transmission_coefficient_glazing = 12
     Thermal_transmission_Surface_IndoorAir = 13
     Thermal_transmission_coefficient_opaque_em = 14
     Thermal_transmission_coefficient_opaque_ms = 15
     Thermal_transmission_coefficient_ventillation = 16
-    Thermal_capacity_envelope = 17
->>>>>>> 51a57e1d
+    Thermal_capacity_envelope = 17