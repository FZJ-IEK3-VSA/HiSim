--- conflicted
+++ resolved
@@ -399,11 +399,7 @@
 
     def get_std_results(
         self, results_data_frame: pd.DataFrame
-<<<<<<< HEAD
     ) -> pd.DataFrame:
-=======
-    ) -> tuple[pd.DataFrame, pd.DataFrame, pd.DataFrame]:
->>>>>>> 957c96c4
         """Converts results into a pretty dataframe for post processing."""
         pd_timeline = pd.date_range(
             start=self._simulation_parameters.start_date,
