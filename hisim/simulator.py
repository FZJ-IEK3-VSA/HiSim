"""The Simulator class forms the framework for all HiSim simulations.

It iterates over all components in each timestep until convergence and loops over all time steps.
"""
# clean
import os
import datetime
from typing import List, Tuple, Optional, Dict, Any
import time
import pandas as pd

from hisim.postprocessing.postprocessing_datatransfer import PostProcessingDataTransfer
from hisim.component_wrapper import ComponentWrapper
from hisim import sim_repository
from hisim.postprocessing import postprocessing_main as pp
import hisim.component as cp
from hisim import log
from hisim.simulationparameters import SimulationParameters
from hisim import utils
from hisim import postprocessingoptions
from hisim.loadtypes import Units
from hisim.result_path_provider import ResultPathProviderSingleton, SortingOptionEnum


__authors__ = "Noah Pflugradt, Vitor Hugo Bellotto Zago, Maximillian Hillen"
__copyright__ = "Copyright 2020-2022, FZJ-IEK-3"
__license__ = "MIT"
__maintainer__ = "Noah Pflugradt"
__email__ = "n.pflugradt@fz-juelich.de"
__status__ = "production"


class Simulator:

    """Core class of HiSim: Runs the main loop."""

    @utils.measure_execution_time
    def __init__(
        self,
        module_directory: str,
        module_filename: str,
        setup_function: str,
        my_simulation_parameters: Optional[SimulationParameters],
    ) -> None:
        """Initializes the simulator class and creates the result directory."""

        self._simulation_parameters: SimulationParameters
        if my_simulation_parameters is not None:
            self._simulation_parameters = my_simulation_parameters
            log.LOGGING_LEVEL = self._simulation_parameters.logging_level
        self.wrapped_components: List[ComponentWrapper] = []
        self.all_outputs: List[cp.ComponentOutput] = []
        if setup_function is None:
            raise ValueError("No setup function was set")
        self.setup_function = setup_function
        self.module_filename = module_filename
        self.module_directory = module_directory
        self.simulation_repository = sim_repository.SimRepository()
        self.results_data_frame: pd.DataFrame
        self.iteration_logging_path: str = ""
        self.config_dictionary: Dict[str, Any] = {}

    def set_simulation_parameters(
        self, my_simulation_parameters: SimulationParameters
    ) -> None:
        """Sets the simulation parameters and the logging level at the same time."""
        self._simulation_parameters = my_simulation_parameters
        if self._simulation_parameters is not None:
            log.LOGGING_LEVEL = self._simulation_parameters.logging_level

    def add_component(self, component: cp.Component, is_cachable: bool = False) -> None:
        """Adds component to simulator and wraps it up the output in the register."""
        if self._simulation_parameters is None:
            raise ValueError("Simulation Parameters were not initialized")
        # set the repository
        component.set_sim_repo(self.simulation_repository)

        # set the wrapper
        wrap = ComponentWrapper(component, is_cachable)
        wrap.register_component_outputs(self.all_outputs)
        self.wrapped_components.append(wrap)
        if component.component_name in self.config_dictionary:
            raise ValueError("duplicate component name : " + component.component_name)
        self.config_dictionary[component.component_name] = component.config

    @utils.measure_execution_time
    def connect_all_components(self) -> None:
        """Connects the inputs from every component to the corresponding outputs."""
        for wrapped_component in self.wrapped_components:
            wrapped_component.connect_inputs(self.all_outputs)

    @utils.measure_execution_time
    def prepare_calculation(self) -> None:
        """Connects the inputs from every component to the corresponding outputs."""
        for wrapped_component in self.wrapped_components:
            wrapped_component.prepare_calculation()

    def process_one_timestep(
        self, timestep: int, previous_stsv: cp.SingleTimeStepValues
    ) -> Tuple[cp.SingleTimeStepValues, int, bool]:
        """Executes one simulation timestep.

        Some components can be connected in a circle.
        To solve the circular dependency, all components have their states restored
        and simulated until their values converge.

        Firstly, their previously converged state is saved as the current timestep state.
        Following up, all components have their states restored and simulated respectively.
        Convergence is dependent on the i_restore and i_simulate of the components and how they
        are connected to each other.
        """

        # Save states of all components
        # Executes save state in the component
        for wrapped_component in self.wrapped_components:
            wrapped_component.save_state()

        continue_calculation = True

        # Verifies data existence
        if (len(self.all_outputs)) == 0:
            raise ValueError("Not a single column was defined.")

        # Creates List with values
        stsv = previous_stsv.clone()
        # Creates a buffer List with values
        previous_values = previous_stsv.clone()
        iterative_tries = 0
        force_convergence = False

        # Starts loop
        while continue_calculation:
            # Loops through components
            for wrapped_component in self.wrapped_components:
                # Executes restore state for each component
                wrapped_component.restore_state()
                # Executes i_simulate for component
                wrapped_component.calculate_component(timestep, stsv, force_convergence)

            # Stops simulation for too small difference between
            # actual values and previous values
            if stsv.is_close_enough_to_previous(previous_values):
                continue_calculation = False
            if (
                iterative_tries > 2
                and postprocessingoptions.PostProcessingOptions.PROVIDE_DETAILED_ITERATION_LOGGING
                in self._simulation_parameters.post_processing_options
            ):
                myerr = stsv.get_differences_for_error_msg(
                    previous_values, self.all_outputs
                )
                with open(
                    self.iteration_logging_path, "a", encoding="utf-8"
                ) as filestream:
                    filestream.write(myerr + "\n")
            if iterative_tries > 10:
                force_convergence = True
            if iterative_tries > 100:
                list_of_changed_values = stsv.get_differences_for_error_msg(
                    previous_values, self.all_outputs
                )
                raise ValueError(
                    "More than 100 tries in time step "
                    + str(timestep)
                    + "\n"
                    + list_of_changed_values
                )
            # Copies actual values to previous variable
            previous_values.copy_values_from_other(stsv)
            iterative_tries += 1

        for wrapped_component in self.wrapped_components:
            wrapped_component.doublecheck(timestep, stsv)
        return (stsv, iterative_tries, force_convergence)

    def prepare_simulation_directory(self):
        """Prepares the simulation directory. Determines the filename if nothing is set."""
        if (
            self._simulation_parameters.result_directory is None
            or len(self._simulation_parameters.result_directory) == 0
        ):
<<<<<<< HEAD
=======
            # check if result path is already set somewhere manually
            if ResultPathProviderSingleton().get_result_directory_name() is not None:
                self._simulation_parameters.result_directory = (
                    ResultPathProviderSingleton().get_result_directory_name()
                )
                log.information(
                    "Using result directory: "
                    + self._simulation_parameters.result_directory
                    + " which is set manually."
                )
            else:
                # if not, build a flat result path itself
                ResultPathProviderSingleton().set_important_result_path_information(
                    module_directory=self.module_directory,
                    model_name=self.setup_function,
                    variant_name=None,
                    sorting_option=SortingOptionEnum.FLAT,
                )
                self._simulation_parameters.result_directory = (
                    ResultPathProviderSingleton().get_result_directory_name()
                )
                log.information(
                    f"Using result directory:  {self._simulation_parameters.result_directory}"
                    + " which is set by the simulator."
                )
>>>>>>> 957c96c4

            try:
                # check if result path is already set somewhere manually
                self._simulation_parameters.result_directory = (
                    ResultPathProviderSingleton().get_result_directory_name()
                )
                log.information(
                    "Using result directory: "
                    + self._simulation_parameters.result_directory
                    + " which is set manually."
                )
            except:
                # if not, build a flat result path itself
                ResultPathProviderSingleton().set_important_result_path_information(
                    module_directory=self.module_directory,
                    model_name=self.setup_function,
                    variant_name=None,
                    sorting_option=SortingOptionEnum.FLAT,
                )
                self._simulation_parameters.result_directory = (
                    ResultPathProviderSingleton().get_result_directory_name()
                )
                log.information(
                    "Using result directory: "
                    + self._simulation_parameters.result_directory
                    + " which is set by the simulator."
                )
        if not os.path.isdir(self._simulation_parameters.result_directory):
            os.makedirs(self._simulation_parameters.result_directory, exist_ok=True)

        log.LOGGING_LEVEL = self._simulation_parameters.logging_level
        self.iteration_logging_path = os.path.join(
            self._simulation_parameters.result_directory, "Detailed_Iteration_Log.txt"
        )

    # @profile
    # @utils.measure_execution_time
    def run_all_timesteps(self) -> None:
        """Performs all the timesteps of the simulation and saves the results in the attribute results."""
        # Error Tests
        # Test if all parameters were initialized
        if self._simulation_parameters is None:
            raise ValueError("Simulation Parameters were not initialized")

        # Tests if wrapper has any components at all
        if len(self.wrapped_components) == 0:
            raise ValueError("Not a single component was defined. Quitting.")
        # call again because it might not have gotten executed depending on how it's called.
        self.prepare_simulation_directory()
        flagfile = os.path.join(
            self._simulation_parameters.result_directory, "finished.flag"
        )
        if self._simulation_parameters.skip_finished_results and os.path.exists(
            flagfile
        ):
            log.warning(
                "Found " + flagfile + ". This calculation seems finished. Quitting."
            )
            return
        # Starts time counter
        start_counter = time.perf_counter()
        self.prepare_calculation()
        # Connects all components
        self.connect_all_components()
        log.information(
            "finished connecting all components. A total of "
            + str(len(self.wrapped_components))
            + " components were defined. They have a total of "
            + str(len(self.all_outputs))
            + " outputs."
        )
        all_result_lines = []
        log.information(
            "Starting simulation for "
            + str(self._simulation_parameters.timesteps)
            + " timesteps"
        )
        lastmessage = datetime.datetime.now()
        last_step: int = 0
        starttime = datetime.datetime.now()
        total_iteration_tries_since_last_msg = 0

        # Creates empty list with values to get started
        number_of_outputs = len(self.all_outputs)
        stsv = cp.SingleTimeStepValues(number_of_outputs)

        for step in range(self._simulation_parameters.timesteps):
            if self._simulation_parameters.timesteps % 500 == 0:
                log.information("Starting step " + str(step))

            (
                resulting_stsv,
                iteration_tries,
                force_convergence,
            ) = self.process_one_timestep(step, stsv)
            stsv = cp.SingleTimeStepValues(number_of_outputs)
            # Accumulates iteration counter
            total_iteration_tries_since_last_msg += iteration_tries

            # Appends
            all_result_lines.append(resulting_stsv.values)
            del resulting_stsv
            # Calculates time execution
            elapsed = datetime.datetime.now() - lastmessage

            # For simulation longer than 5 seconds
            if elapsed.total_seconds() > 5:
                lastmessage = self.show_progress(
                    starttime,
                    step,
                    total_iteration_tries_since_last_msg,
                    last_step,
                    force_convergence,
                )
                last_step = step
                total_iteration_tries_since_last_msg = 0
        postprocessing_datatransfer = self.prepare_post_processing(
            all_result_lines, start_counter
        )
        log.information("Starting postprocessing")
        if postprocessing_datatransfer is None:
            raise ValueError("postprocessing_datatransfer was none")

        my_post_processor = pp.PostProcessor()
        my_post_processor.run(ppdt=postprocessing_datatransfer)
        for wrapped_component in self.wrapped_components:
            wrapped_component.clear()
        del all_result_lines
        del postprocessing_datatransfer
        del my_post_processor
        self.simulation_repository.clear()
        log.information("Finished postprocessing")
        with open(flagfile, "a", encoding="utf-8") as filestream:
            filestream.write("finished")

    @utils.measure_execution_time
    def prepare_post_processing(self, all_result_lines, start_counter):
        """Prepares the post processing."""
        log.information("Preparing post processing")
        # Prepares the results from the simulation for the post processing.
        if len(all_result_lines) != self._simulation_parameters.timesteps:
            raise ValueError("not all lines were generated")
        colum_names = []
        if self.setup_function is None:
            raise ValueError("No setup function was set")
        entry: cp.ComponentOutput
        for _index, entry in enumerate(self.all_outputs):
            column_name = entry.get_pretty_name()
            colum_names.append(column_name)
            log.debug("Output column: " + column_name)
        self.results_data_frame = pd.DataFrame(
            data=all_result_lines, columns=colum_names
        )
        # todo: fix this constant
        df_index = pd.date_range(
            "2021-01-01 00:00:00", periods=len(self.results_data_frame), freq="T"
        )
        self.results_data_frame.index = df_index
        end_counter = time.perf_counter()
        execution_time = end_counter - start_counter
        log.information(f"Simulation took {execution_time:1.2f}s.")
        (
            results_merged_monthly,
            results_merged_all_data,
            results_merged_hourly,
        ) = self.get_std_results(self.results_data_frame)
        ppdt = PostProcessingDataTransfer(
            results=self.results_data_frame,
            all_outputs=self.all_outputs,
            simulation_parameters=self._simulation_parameters,
            wrapped_components=self.wrapped_components,
            mode=1,
            setup_function=self.setup_function,
            module_filename=self.module_filename,
            execution_time=execution_time,
            results_monthly=results_merged_monthly,
            results_cumulative=results_merged_all_data,
            results_hourly=results_merged_hourly,
        )
        log.information("Finished preparing post processing")
        return ppdt

    def show_progress(
        self,
        starttime: datetime.datetime,
        step: int,
        total_iteration_tries: int,
        last_step: int,
        force_covergence: bool,
    ) -> datetime.datetime:
        """Makes the pretty progress messages with time estimate."""
        # calculates elapsed time
        elapsed = datetime.datetime.now() - starttime
        elapsed_minutes, elapsed_seconds = divmod(elapsed.seconds, 60)
        elapsed_seconds_str: str = str(elapsed_seconds).zfill(2)
        # Calculates steps achieved per time duration
        steps_per_second = step / elapsed.total_seconds()
        elapsed_steps: int = step - last_step
        if elapsed_steps == 0:
            average_iteration_tries: float = 1
        else:
            average_iteration_tries = total_iteration_tries / elapsed_steps
        time_elapsed = datetime.timedelta(
            seconds=(self._simulation_parameters.timesteps - step) / steps_per_second
        )
        time_left_minutes, time_left_seconds = divmod(time_elapsed.seconds, 60)
        time_left_seconds = str(time_left_seconds).zfill(2)  # type: ignore
        simulation_status = f"Simulating... {(step / self._simulation_parameters.timesteps) * 100:.1f}% "
        simulation_status += (
            f"| Elapsed Time: {elapsed_minutes}:{elapsed_seconds_str} min "
        )
        simulation_status += f"| Speed: {steps_per_second:.0f} step/s "
        simulation_status += f"| Time Left: {time_left_minutes}:{time_left_seconds} min"
        simulation_status += f"| Avg. iterations {average_iteration_tries:.1f}"
        if force_covergence:
            simulation_status += " (forced)"
        log.information(simulation_status)
        return datetime.datetime.now()

    def get_std_results(
        self, results_data_frame: pd.DataFrame
    ) -> tuple[pd.DataFrame, pd.DataFrame, pd.DataFrame]:
        """Converts results into a pretty dataframe for post processing."""
        pd_timeline = pd.date_range(
            start=self._simulation_parameters.start_date,
            end=self._simulation_parameters.end_date,
            freq=f"{self._simulation_parameters.seconds_per_timestep}S",
        )[:-1]
        n_columns = results_data_frame.shape[1]

        results_data_frame.index = pd_timeline
        results_merged_monthly = pd.DataFrame()
        results_merged_hourly = pd.DataFrame()
        results_merged_cumulative_data = pd.DataFrame()
        for i_column in range(n_columns):
            temp_df = pd.DataFrame(
                results_data_frame.values[:, i_column],
                index=pd_timeline,
                columns=[results_data_frame.columns[i_column]],
            )

            if self.all_outputs[i_column].unit in (
                Units.CELSIUS,
                Units.ANY,
                Units.METER_PER_SECOND,
                Units.DEGREES,
            ):
                temp_df_monthly = temp_df.resample("M").interpolate(method="linear")
                temp_df_cumulative_data = temp_df.mean()
            else:
                temp_df_monthly = temp_df.resample("M").sum()
                temp_df_cumulative_data = temp_df.sum()

            results_merged_monthly[temp_df_monthly.columns[0]] = temp_df_monthly.values[
                :, 0
            ]
            results_merged_monthly.index = temp_df_monthly.index

            results_merged_cumulative_data[
                temp_df_monthly.columns[0]
            ] = temp_df_cumulative_data.values

            if self._simulation_parameters.seconds_per_timestep != 3600:
                if self.all_outputs[i_column].unit in (
                    Units.CELSIUS,
                    Units.ANY,
                    Units.METER_PER_SECOND,
                    Units.DEGREES,
                ):
                    temp_df_hourly = temp_df.resample("60T").interpolate(
                        method="linear"
                    )
                else:
                    temp_df_hourly = temp_df.resample("60T").sum()

                results_merged_hourly[
                    temp_df_hourly.columns[0]
                ] = temp_df_hourly.values[:, 0]
                results_merged_hourly.index = temp_df_hourly.index
            else:
                results_merged_hourly[temp_df.columns[0]] = temp_df.values[:, 0]

        return (
            results_merged_monthly,
            results_merged_cumulative_data,
            results_merged_hourly,
        )<|MERGE_RESOLUTION|>--- conflicted
+++ resolved
@@ -179,8 +179,6 @@
             self._simulation_parameters.result_directory is None
             or len(self._simulation_parameters.result_directory) == 0
         ):
-<<<<<<< HEAD
-=======
             # check if result path is already set somewhere manually
             if ResultPathProviderSingleton().get_result_directory_name() is not None:
                 self._simulation_parameters.result_directory = (
@@ -206,34 +204,7 @@
                     f"Using result directory:  {self._simulation_parameters.result_directory}"
                     + " which is set by the simulator."
                 )
->>>>>>> 957c96c4
-
-            try:
-                # check if result path is already set somewhere manually
-                self._simulation_parameters.result_directory = (
-                    ResultPathProviderSingleton().get_result_directory_name()
-                )
-                log.information(
-                    "Using result directory: "
-                    + self._simulation_parameters.result_directory
-                    + " which is set manually."
-                )
-            except:
-                # if not, build a flat result path itself
-                ResultPathProviderSingleton().set_important_result_path_information(
-                    module_directory=self.module_directory,
-                    model_name=self.setup_function,
-                    variant_name=None,
-                    sorting_option=SortingOptionEnum.FLAT,
-                )
-                self._simulation_parameters.result_directory = (
-                    ResultPathProviderSingleton().get_result_directory_name()
-                )
-                log.information(
-                    "Using result directory: "
-                    + self._simulation_parameters.result_directory
-                    + " which is set by the simulator."
-                )
+
         if not os.path.isdir(self._simulation_parameters.result_directory):
             os.makedirs(self._simulation_parameters.result_directory, exist_ok=True)
 
