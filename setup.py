#!/usr/bin/env python

"""The setup script."""

from setuptools import setup, find_packages

with open("README.md") as readme_file:
    readme = readme_file.read()

with open("requirements.txt") as requirements_file:
    requirements = requirements_file.read().splitlines()

setup_requirements = [
    "pytest-runner",
]

test_requirements = [
    "pytest>=3",
]


setup(
    author="Noah Pflugradt",
    author_email="n.pflugradt@fz-juelich.de",
    python_requires=">=3.5",
    classifiers=[
        "Development Status :: 2 - Pre-Alpha",
        "Intended Audience :: Developers",
        "License :: OSI Approved :: MIT License",
        "Natural Language :: English",
        "Programming Language :: Python :: 3",
        "Programming Language :: Python :: 3.5",
        "Programming Language :: Python :: 3.6",
        "Programming Language :: Python :: 3.7",
        "Programming Language :: Python :: 3.8",
    ],
    description="HiSim is a house infrastructure simulator",
    entry_points={
        "console_scripts": [
            "hisim=hisim.cli:main",
        ],
    },
    install_requires=requirements,
    license="MIT license",
    long_description=readme,
    long_description_content_type="text/markdown",
    include_package_data=True,
    keywords="hisim",
    name="hisim",
    packages=find_packages(include=["hisim", "hisim.*"]),
    setup_requires=setup_requirements,
    test_suite="tests",
    tests_require=test_requirements,
<<<<<<< HEAD
    url='https://github.com/audreyr/hisim',
    version='0.1.1',
=======
    url="https://github.com/FZJ-IEK3-VSA/HiSim",
    version="0.1.0",
>>>>>>> 24cdf6e5
    zip_safe=False,
)<|MERGE_RESOLUTION|>--- conflicted
+++ resolved
@@ -51,12 +51,7 @@
     setup_requires=setup_requirements,
     test_suite="tests",
     tests_require=test_requirements,
-<<<<<<< HEAD
-    url='https://github.com/audreyr/hisim',
-    version='0.1.1',
-=======
     url="https://github.com/FZJ-IEK3-VSA/HiSim",
-    version="0.1.0",
->>>>>>> 24cdf6e5
+    version="0.1.1",
     zip_safe=False,
 )