--- conflicted
+++ resolved
@@ -185,7 +185,6 @@
             set_cooling_temperature_in_celsius=24.0,
             enable_opening_windows=False,
             max_thermal_building_demand_in_watt=None,
-<<<<<<< HEAD
             u_value_facade_in_watt_per_m2_per_kelvin=None,
             u_value_roof_in_watt_per_m2_per_kelvin=None,
             u_value_window_in_watt_per_m2_per_kelvin=None,
@@ -195,7 +194,6 @@
             maintenance_costs_in_euro_per_year=0.01,
             subsidy_as_percentage_of_investment_costs=0.0,
             lifetime_in_years=1,
-=======
             floor_u_value_in_watt_per_m2_per_kelvin=None,
             floor_area_in_m2=None,
             facade_u_value_in_watt_per_m2_per_kelvin=None,
@@ -210,7 +208,6 @@
             cost=1,
             maintenance_cost_as_percentage_of_investment=0.01,
             lifetime=1,
->>>>>>> c0d69b54
         ),
         my_simulation_parameters=my_simulation_parameters,
     )
