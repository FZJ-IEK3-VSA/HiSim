"""  Household system setup with advanced heat pump and diesel car. """

# clean

from typing import List, Optional, Any
from pathlib import Path
from dataclasses import dataclass
from os import listdir
from utspclient.helpers.lpgdata import (
    ChargingStationSets,
    Households,
    TransportationDeviceSets,
    TravelRouteSets,
    EnergyIntensityType,
)

from hisim.simulator import SimulationParameters
from hisim.components import loadprofilegenerator_utsp_connector
from hisim.components import weather
from hisim.components import advanced_heat_pump_hplib
from hisim.components import heat_distribution_system
from hisim.components import building
from hisim.components import simple_hot_water_storage
from hisim.components import generic_car
from hisim.components import generic_heat_pump_modular
from hisim.components import controller_l1_heatpump
from hisim.components import generic_hot_water_storage_modular
from hisim.components import electricity_meter
from hisim.components.configuration import HouseholdWarmWaterDemandConfig
from hisim.system_setup_configuration import SystemSetupConfigBase
from hisim import utils

from system_setups.modular_example import cleanup_old_lpg_requests
import datetime

__authors__ = ["Markus Blasberg", "Kevin Knosala"]
__copyright__ = "Copyright 2023, FZJ-IEK-3"
__credits__ = ["Noah Pflugradt"]
__license__ = "MIT"
__version__ = "1.0"
__maintainer__ = "Markus Blasberg"
__status__ = "development"


@dataclass
class HouseholdAdvancedHPDieselCarConfig(SystemSetupConfigBase):

    """Configuration for with advanced heat pump and diesel car."""

    building_type: str
    number_of_apartments: int
    occupancy_config: loadprofilegenerator_utsp_connector.UtspLpgConnectorConfig
    building_config: building.BuildingConfig
    hds_controller_config: heat_distribution_system.HeatDistributionControllerConfig
    hds_config: heat_distribution_system.HeatDistributionConfig
    hp_controller_config: advanced_heat_pump_hplib.HeatPumpHplibControllerL1Config
    hp_config: advanced_heat_pump_hplib.HeatPumpHplibConfig
    simple_hot_water_storage_config: simple_hot_water_storage.SimpleHotWaterStorageConfig
    dhw_heatpump_config: generic_heat_pump_modular.HeatPumpConfig
    dhw_heatpump_controller_config: controller_l1_heatpump.L1HeatPumpConfig
    dhw_storage_config: generic_hot_water_storage_modular.StorageConfig
    car_config: generic_car.CarConfig
    electricity_meter_config: electricity_meter.ElectricityMeterConfig

    @classmethod
    def get_default(cls) -> "HouseholdAdvancedHPDieselCarConfig":
        """Get default HouseholdAdvancedHPDieselCarConfig."""

        heating_reference_temperature_in_celsius: float = -7

        building_config = (
            building.BuildingConfig.get_default_german_single_family_home(heating_reference_temperature_in_celsius=heating_reference_temperature_in_celsius)
        )

        household_config = cls.get_scaled_default(building_config)

        household_config.hp_config.set_thermal_output_power_in_watt = (
            6000  # default value leads to switching on-off very often
        )
        household_config.dhw_storage_config.volume = (
            250  # default(volume = 230) leads to an error
        )

        return household_config

    @classmethod
    def get_scaled_default(
        cls,
        building_config: building.BuildingConfig,
    ) -> "HouseholdAdvancedHPDieselCarConfig":
        """Get scaled default HouseholdAdvancedHPDieselCarConfig."""

        set_heating_threshold_outside_temperature_in_celsius: float = 16.0

        my_building_information = building.BuildingInformation(config=building_config)

        hds_controller_config = heat_distribution_system.HeatDistributionControllerConfig.get_default_heat_distribution_controller_config(
            set_heating_temperature_for_building_in_celsius=my_building_information.set_heating_temperature_for_building_in_celsius,
            set_cooling_temperature_for_building_in_celsius=my_building_information.set_cooling_temperature_for_building_in_celsius,
            heating_load_of_building_in_watt=my_building_information.max_thermal_building_demand_in_watt,
            heating_reference_temperature_in_celsius=my_building_information.heating_reference_temperature_in_celsius
        )
        my_hds_controller_information = (
            heat_distribution_system.HeatDistributionControllerInformation(
                config=hds_controller_config
            )
        )
        household_config = HouseholdAdvancedHPDieselCarConfig(
            building_type="blub",
            number_of_apartments=int(my_building_information.number_of_apartments),
            occupancy_config=loadprofilegenerator_utsp_connector.UtspLpgConnectorConfig(
<<<<<<< HEAD
                url="http://134.94.131.167:443/api/v1/profilerequest",
                api_key="OrjpZY93BcNWw8lKaMp0BEchbCc",
=======
                url=utils.get_environment_variable("UTSP_URL"),
                api_key=utils.get_environment_variable("UTSP_API_KEY"),
>>>>>>> bef1984b
                household=Households.CHR01_Couple_both_at_Work,
                energy_intensity=EnergyIntensityType.EnergySaving,
                result_dir_path=utils.HISIMPATH["results"],
                travel_route_set=TravelRouteSets.Travel_Route_Set_for_10km_Commuting_Distance,
                transportation_device_set=TransportationDeviceSets.Bus_and_one_30_km_h_Car,
                charging_station_set=ChargingStationSets.Charging_At_Home_with_11_kW,
                name="UTSPConnector",
                consumption=0.0,
                profile_with_washing_machine_and_dishwasher=True,
                predictive_control=False,
            ),
            building_config=building_config,
            hds_controller_config=hds_controller_config,
            hds_config=(
                heat_distribution_system.HeatDistributionConfig.get_default_heatdistributionsystem_config(
                    temperature_difference_between_flow_and_return_in_celsius=my_hds_controller_information.temperature_difference_between_flow_and_return_in_celsius,
                    water_mass_flow_rate_in_kg_per_second=my_hds_controller_information.water_mass_flow_rate_in_kp_per_second,
                )
            ),
            hp_controller_config=advanced_heat_pump_hplib.HeatPumpHplibControllerL1Config.get_default_generic_heat_pump_controller_config(
                heat_distribution_system_type=my_hds_controller_information.heat_distribution_system_type
            ),
            hp_config=advanced_heat_pump_hplib.HeatPumpHplibConfig.get_scaled_advanced_hp_lib(
                heating_load_of_building_in_watt=my_building_information.max_thermal_building_demand_in_watt,
                heating_reference_temperature_in_celsius=my_building_information.heating_reference_temperature_in_celsius
            ),
            simple_hot_water_storage_config=simple_hot_water_storage.SimpleHotWaterStorageConfig.get_scaled_hot_water_storage(
                max_thermal_power_in_watt_of_heating_system=my_building_information.max_thermal_building_demand_in_watt,
                temperature_difference_between_flow_and_return_in_celsius=my_hds_controller_information.temperature_difference_between_flow_and_return_in_celsius,
                heating_system_name="AdvancedHeatPumpHPLib",
                water_mass_flow_rate_from_hds_in_kg_per_second=my_hds_controller_information.water_mass_flow_rate_in_kp_per_second,
            ),
            dhw_heatpump_config=generic_heat_pump_modular.HeatPumpConfig.get_scaled_waterheating_to_number_of_apartments(
                number_of_apartments=int(my_building_information.number_of_apartments)
            ),
            dhw_heatpump_controller_config=controller_l1_heatpump.L1HeatPumpConfig.get_default_config_heat_source_controller_dhw(
                name="DHWHeatpumpController"
            ),
            dhw_storage_config=generic_hot_water_storage_modular.StorageConfig.get_scaled_config_for_boiler_to_number_of_apartments(
                number_of_apartments=int(my_building_information.number_of_apartments)
            ),
            car_config=generic_car.CarConfig.get_default_diesel_config(),
            electricity_meter_config=electricity_meter.ElectricityMeterConfig.get_electricity_meter_default_config(),
        )

        # adjust HeatPump
       # household_config.hp_config.group_id = 1  # use modulating heatpump as default
        household_config.hp_config.model = "WPL 25 A"       #Stiebel WP --> hplib_database_ALL

        household_config.dhw_heatpump_config.manufacturer = "Stiebel Eltron"
        household_config.dhw_heatpump_config.device_name = "WPL 25"

        household_config.hp_controller_config.mode = (
            2  # use heating and cooling as default
        )
        household_config.hp_config.minimum_idle_time_in_seconds = (
            900  # default value leads to switching on-off very often
        )
        household_config.hp_config.minimum_running_time_in_seconds = (
            900  # default value leads to switching on-off very often
        )

        # set same heating threshold
        household_config.hds_controller_config.set_heating_threshold_outside_temperature_in_celsius = (
            set_heating_threshold_outside_temperature_in_celsius
        )
        household_config.hp_controller_config.set_heating_threshold_outside_temperature_in_celsius = (
            set_heating_threshold_outside_temperature_in_celsius
        )

        household_config.hp_config.flow_temperature_in_celsius = 21  # Todo: check value

        return household_config


def setup_function(
    my_sim: Any,
    my_simulation_parameters: Optional[SimulationParameters] = None,
) -> None:  # noqa: too-many-statements
    """System setup with advanced hp and diesel car.

    This setup function emulates a household with some basic components. Here the residents have their
    electricity and heating needs covered by a the advanced heat pump.

    - Simulation Parameters
    - Components
        - Occupancy (Residents' Demands)
        - Weather
        - Building
        - Electricity Meter
        - Advanced Heat Pump HPlib
        - Advanced Heat Pump HPlib Controller
        - Heat Distribution System
        - Heat Distribution System Controller
        - Simple Hot Water Storage

        - DHW (Heatpump, Heatpumpcontroller, Storage; copied from modular_example)
        - Car (Diesel)
    """

    # cleanup old lpg requests, mandatory to change number of cars
    # Todo: change cleanup-function if result_path from occupancy is not utils.HISIMPATH["results"]
    if Path(utils.HISIMPATH["utsp_results"]).exists():
        cleanup_old_lpg_requests()

    if my_sim.my_module_config_path:
        my_config = HouseholdAdvancedHPDieselCarConfig.load_from_json(
            my_sim.my_module_config_path
        )
    else:
        my_config = HouseholdAdvancedHPDieselCarConfig.get_default()

    # Todo: save file leads to use of file in next run. File was just produced to check how it looks like
    # my_config_json = my_config.to_json()
    # with open(config_filename, "w", encoding="utf8") as system_config_file:
    #     system_config_file.write(my_config_json)

    # =================================================================================================================================
    # Set System Parameters

    # Set Simulation Parameters
    year = 2021
    seconds_per_timestep = 60

    # =================================================================================================================================
    # Build Components

    # Build Simulation Parameters
    if my_simulation_parameters is None:
        my_simulation_parameters = SimulationParameters.full_year_all_options(
            year=year, seconds_per_timestep=seconds_per_timestep)

    my_sim.set_simulation_parameters(my_simulation_parameters)

    # Build heat Distribution System Controller
    my_heat_distribution_controller = (
        heat_distribution_system.HeatDistributionController(
            config=my_config.hds_controller_config,
            my_simulation_parameters=my_simulation_parameters,
        )
    )

    # Build Occupancy
    my_occupancy_config = my_config.occupancy_config
    my_occupancy = loadprofilegenerator_utsp_connector.UtspLpgConnector(
        config=my_occupancy_config, my_simulation_parameters=my_simulation_parameters
    )

    # Build Weather
    my_weather = weather.Weather(
        config=weather.WeatherConfig.get_default(weather.LocationEnum.AACHEN),
        my_simulation_parameters=my_simulation_parameters,
    )

    # Build Building
    my_building = building.Building(
        config=my_config.building_config,
        my_simulation_parameters=my_simulation_parameters,
    )

    # Build Heat Distribution System
    my_heat_distribution = heat_distribution_system.HeatDistribution(
        my_simulation_parameters=my_simulation_parameters, config=my_config.hds_config
    )

    # Build Heat Pump Controller
    my_heat_pump_controller_config = my_config.hp_controller_config
    my_heat_pump_controller_config.name = "HeatPumpHplibController"

    my_heat_pump_controller = advanced_heat_pump_hplib.HeatPumpHplibController(
        config=my_heat_pump_controller_config,
        my_simulation_parameters=my_simulation_parameters,
    )

    # Build Heat Pump
    my_heat_pump_config = my_config.hp_config
    my_heat_pump_config.name = "HeatPumpHPLib"

    my_heat_pump = advanced_heat_pump_hplib.HeatPumpHplib(
        config=my_heat_pump_config,
        my_simulation_parameters=my_simulation_parameters,
    )

    # Build Heat Water Storage
    my_simple_hot_water_storage = simple_hot_water_storage.SimpleHotWaterStorage(
        config=my_config.simple_hot_water_storage_config,
        my_simulation_parameters=my_simulation_parameters,
    )

    # Build DHW
    my_dhw_heatpump_config = my_config.dhw_heatpump_config
    my_dhw_heatpump_config.power_th = (
        my_occupancy.max_hot_water_demand
        * (4180 / 3600)
        * 0.5
        * (3600 / my_simulation_parameters.seconds_per_timestep)
        * (
            HouseholdWarmWaterDemandConfig.ww_temperature_demand
            - HouseholdWarmWaterDemandConfig.freshwater_temperature
        )
    )

    my_dhw_heatpump_controller_config = my_config.dhw_heatpump_controller_config

    my_dhw_storage_config = my_config.dhw_storage_config
    my_dhw_storage_config.name = "DHWStorage"
    my_dhw_storage_config.compute_default_cycle(
        temperature_difference_in_kelvin=my_dhw_heatpump_controller_config.t_max_heating_in_celsius
        - my_dhw_heatpump_controller_config.t_min_heating_in_celsius
    )

    my_domnestic_hot_water_storage = generic_hot_water_storage_modular.HotWaterStorage(
        my_simulation_parameters=my_simulation_parameters, config=my_dhw_storage_config
    )

    my_domnestic_hot_water_heatpump_controller = (
        controller_l1_heatpump.L1HeatPumpController(
            my_simulation_parameters=my_simulation_parameters,
            config=my_dhw_heatpump_controller_config,
        )
    )

    my_domnestic_hot_water_heatpump = generic_heat_pump_modular.ModularHeatPump(
        config=my_dhw_heatpump_config, my_simulation_parameters=my_simulation_parameters
    )

    # Build Diesel-Car(s)
    # get names of all available cars
    filepaths = listdir(utils.HISIMPATH["utsp_results"])
    filepaths_location = [elem for elem in filepaths if "CarLocation." in elem]
    names = [elem.partition(",")[0].partition(".")[2] for elem in filepaths_location]

    my_car_config = my_config.car_config
    my_car_config.name = "DieselCar"

    # create all cars
    my_cars: List[generic_car.Car] = []
    for car in names:
        my_car_config.name = car
        my_cars.append(
            generic_car.Car(
                my_simulation_parameters=my_simulation_parameters,
                config=my_car_config,
                occupancy_config=my_occupancy_config,
            )
        )

    # Build Electricity Meter
    my_electricity_meter = electricity_meter.ElectricityMeter(
        my_simulation_parameters=my_simulation_parameters,
        config=my_config.electricity_meter_config,
    )

    # =================================================================================================================================
    # Add Components to Simulation Parameters
    my_sim.add_component(my_occupancy)
    my_sim.add_component(my_weather)
    my_sim.add_component(my_building, connect_automatically=True)
    my_sim.add_component(my_heat_pump, connect_automatically=True)
    my_sim.add_component(my_heat_pump_controller, connect_automatically=True)
    my_sim.add_component(my_heat_distribution, connect_automatically=True)
    my_sim.add_component(my_heat_distribution_controller, connect_automatically=True)
    my_sim.add_component(my_simple_hot_water_storage, connect_automatically=True)
    my_sim.add_component(my_domnestic_hot_water_storage, connect_automatically=True)
    my_sim.add_component(
        my_domnestic_hot_water_heatpump_controller, connect_automatically=True
    )
    my_sim.add_component(my_domnestic_hot_water_heatpump, connect_automatically=True)
    my_sim.add_component(my_electricity_meter, connect_automatically=True)
    for my_car in my_cars:
        my_sim.add_component(my_car)
<|MERGE_RESOLUTION|>--- conflicted
+++ resolved
@@ -31,7 +31,6 @@
 from hisim import utils
 
 from system_setups.modular_example import cleanup_old_lpg_requests
-import datetime
 
 __authors__ = ["Markus Blasberg", "Kevin Knosala"]
 __copyright__ = "Copyright 2023, FZJ-IEK-3"
@@ -109,13 +108,8 @@
             building_type="blub",
             number_of_apartments=int(my_building_information.number_of_apartments),
             occupancy_config=loadprofilegenerator_utsp_connector.UtspLpgConnectorConfig(
-<<<<<<< HEAD
-                url="http://134.94.131.167:443/api/v1/profilerequest",
-                api_key="OrjpZY93BcNWw8lKaMp0BEchbCc",
-=======
                 url=utils.get_environment_variable("UTSP_URL"),
                 api_key=utils.get_environment_variable("UTSP_API_KEY"),
->>>>>>> bef1984b
                 household=Households.CHR01_Couple_both_at_Work,
                 energy_intensity=EnergyIntensityType.EnergySaving,
                 result_dir_path=utils.HISIMPATH["results"],
@@ -162,12 +156,7 @@
         )
 
         # adjust HeatPump
-       # household_config.hp_config.group_id = 1  # use modulating heatpump as default
-        household_config.hp_config.model = "WPL 25 A"       #Stiebel WP --> hplib_database_ALL
-
-        household_config.dhw_heatpump_config.manufacturer = "Stiebel Eltron"
-        household_config.dhw_heatpump_config.device_name = "WPL 25"
-
+        household_config.hp_config.group_id = 1  # use modulating heatpump as default
         household_config.hp_controller_config.mode = (
             2  # use heating and cooling as default
         )
@@ -246,8 +235,8 @@
     # Build Simulation Parameters
     if my_simulation_parameters is None:
         my_simulation_parameters = SimulationParameters.full_year_all_options(
-            year=year, seconds_per_timestep=seconds_per_timestep)
-
+            year=year, seconds_per_timestep=seconds_per_timestep
+        )
     my_sim.set_simulation_parameters(my_simulation_parameters)
 
     # Build heat Distribution System Controller
@@ -386,4 +375,4 @@
     my_sim.add_component(my_domnestic_hot_water_heatpump, connect_automatically=True)
     my_sim.add_component(my_electricity_meter, connect_automatically=True)
     for my_car in my_cars:
-        my_sim.add_component(my_car)
+        my_sim.add_component(my_car)