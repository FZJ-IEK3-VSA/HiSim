"""  Basic household new system setup. """

# clean

from typing import Optional, Any, Union, List
import re
import os
from utspclient.helpers.lpgdata import Households
from utspclient.helpers.lpgpythonbindings import JsonReference
from hisim.simulator import SimulationParameters
from hisim.components import loadprofilegenerator_utsp_connector
from hisim.components import weather
from hisim.components import generic_pv_system
from hisim.components import building
from hisim.components import (
    advanced_heat_pump_hplib,
    advanced_battery_bslib,
    controller_l2_energy_management_system,
    simple_hot_water_storage,
    heat_distribution_system,
    generic_heat_pump_modular,
    generic_hot_water_storage_modular,
    controller_l1_heatpump,
    electricity_meter,
)
from hisim.result_path_provider import ResultPathProviderSingleton, SortingOptionEnum
from hisim.sim_repository_singleton import SingletonSimRepository, SingletonDictKeyEnum
from hisim.postprocessingoptions import PostProcessingOptions
from hisim import loadtypes as lt
from hisim import log
from hisim.units import Quantity, Celsius, Watt
from system_setups.household_cluster_reference_advanced_hp import BuildingPVWeatherConfig

__authors__ = "Katharina Rieck"
__copyright__ = "Copyright 2022, FZJ-IEK-3"
__credits__ = ["Noah Pflugradt"]
__license__ = "MIT"
__version__ = "1.0"
__maintainer__ = "Noah Pflugradt"
__status__ = "development"


def setup_function(
    my_sim: Any, my_simulation_parameters: Optional[SimulationParameters] = None
) -> None:  # noqa: too-many-statements
    """Household system setup.

    This setup function emulates an household including the following components:

    - Simulation Parameters
    - Components
        - Occupancy (Residents' Demands)
        - Weather
        - Photovoltaic System
        - Building
        - Heat Pump
        - Heat Pump Controller
        - Heat Distribution System
        - Heat Distribution Controller
        - Heat Water Storage
        - Battery
        - Energy Management System
        - Domestic water heat pump
        - Electricity Meter
    """

    # =================================================================================================================================
    # Set System Parameters from Config

    # household-pv-config
    config_filename = my_sim.my_module_config

    my_config: BuildingPVWeatherConfig
    if isinstance(config_filename, str) and os.path.exists(config_filename.rstrip("\r")):
        with open(config_filename.rstrip("\r"), encoding="unicode_escape") as system_config_file:
            my_config = BuildingPVWeatherConfig.from_json(system_config_file.read())  # type: ignore

        log.information(f"Read system config from {config_filename}")
        log.information("Config values: " + f"{my_config.to_dict}" + "\n")
    else:
        my_config = BuildingPVWeatherConfig.get_default()
        log.information("No module config path from the simulator was given. Use default config.")
        my_sim.my_module_config = my_config.to_dict()

    # Set Simulation Parameters
    year = 2021
    seconds_per_timestep = 60

    if my_simulation_parameters is None:
        my_simulation_parameters = SimulationParameters.full_year(year=year, seconds_per_timestep=seconds_per_timestep)
        my_simulation_parameters.post_processing_options.append(
            PostProcessingOptions.PREPARE_OUTPUTS_FOR_SCENARIO_EVALUATION
        )
        my_simulation_parameters.post_processing_options.append(PostProcessingOptions.COMPUTE_OPEX)
        my_simulation_parameters.post_processing_options.append(PostProcessingOptions.COMPUTE_CAPEX)
        my_simulation_parameters.post_processing_options.append(PostProcessingOptions.COMPUTE_KPIS_AND_WRITE_TO_REPORT)
        my_simulation_parameters.post_processing_options.append(PostProcessingOptions.WRITE_ALL_KPIS_TO_JSON)
        my_simulation_parameters.post_processing_options.append(PostProcessingOptions.OPEN_DIRECTORY_IN_EXPLORER)
        # my_simulation_parameters.post_processing_options.append(PostProcessingOptions.MAKE_NETWORK_CHARTS)
        # my_simulation_parameters.post_processing_options.append(PostProcessingOptions.EXPORT_TO_CSV)

    my_sim.set_simulation_parameters(my_simulation_parameters)

    # =================================================================================================================================
    # Set System Parameters

    # Set Photovoltaic System
    azimuth = my_config.pv_azimuth
    tilt = my_config.pv_tilt
<<<<<<< HEAD
    share_of_maximum_pv_power = 1  # my_config.share_of_maximum_pv_power
=======
    share_of_maximum_pv_power = 0  # my_config.share_of_maximum_pv_power
>>>>>>> 357e7c84

    # Set Building (scale building according to total base area and not absolute floor area)
    building_code = my_config.building_code
    total_base_area_in_m2 = None
    absolute_conditioned_floor_area_in_m2 = my_config.conditioned_floor_area_in_m2
    number_of_apartments = my_config.number_of_dwellings_per_building

    # Set Occupancy
    # try to get profiles from cluster directory
    cache_dir_path: Optional[str] = "/fast/home/k-rieck/lpg-utsp-data"
    if cache_dir_path is not None and os.path.exists(cache_dir_path):
        pass
    # else use default specific cache_dir_path
    else:
        cache_dir_path = None

    # get household attribute jsonreferences from list of strings
    lpg_households: Union[JsonReference, List[JsonReference]]
    if isinstance(my_config.lpg_households, List):
        if len(my_config.lpg_households) == 1:
            lpg_households = getattr(Households, my_config.lpg_households[0])
        elif len(my_config.lpg_households) > 1:
            lpg_households = []
            for household_string in my_config.lpg_households:
                if hasattr(Households, household_string):
                    lpg_household = getattr(Households, household_string)
                    lpg_households.append(lpg_household)
        else:
            raise ValueError("Config list with lpg household is empty.")
    else:
        raise TypeError(f"Type {type(my_config.lpg_households)} is incompatible. Should be List[str].")

    # Set Heat Pump Controller
    hp_controller_mode = 1  # mode 1 for heating/off and mode 2 for heating/cooling/off
    heating_reference_temperature_in_celsius = -7.0

    # Set Energy Management System (only used when PV is used)
    building_indoor_temperature_offset_value = 0
    domestic_hot_water_storage_temperature_offset_value = 0
    space_heating_water_storage_temperature_offset_value = 0

    # =================================================================================================================================
    # Build Basic Components

    # Build Building
    my_building_config = building.BuildingConfig.get_default_german_single_family_home(
        heating_reference_temperature_in_celsius=heating_reference_temperature_in_celsius,
    )
    my_building_config.building_code = building_code
    my_building_config.total_base_area_in_m2 = total_base_area_in_m2
    my_building_config.absolute_conditioned_floor_area_in_m2 = absolute_conditioned_floor_area_in_m2
    my_building_config.number_of_apartments = number_of_apartments
    my_building_config.enable_opening_windows = True
    my_building_information = building.BuildingInformation(config=my_building_config)
    my_building = building.Building(config=my_building_config, my_simulation_parameters=my_simulation_parameters)
    # Add to simulator
    my_sim.add_component(my_building, connect_automatically=True)

    # Build Occupancy
    my_occupancy_config = loadprofilegenerator_utsp_connector.UtspLpgConnectorConfig.get_default_utsp_connector_config()
    my_occupancy_config.data_acquisition_mode = loadprofilegenerator_utsp_connector.LpgDataAcquisitionMode.USE_UTSP
    my_occupancy_config.household = lpg_households
    my_occupancy_config.cache_dir_path = cache_dir_path

    my_occupancy = loadprofilegenerator_utsp_connector.UtspLpgConnector(
        config=my_occupancy_config, my_simulation_parameters=my_simulation_parameters
    )
    # Add to simulator
    my_sim.add_component(my_occupancy)

    # Build Weather
    my_weather_config = weather.WeatherConfig.get_default(location_entry=weather.LocationEnum.AACHEN)

    my_weather = weather.Weather(config=my_weather_config, my_simulation_parameters=my_simulation_parameters)
    # Add to simulator
    my_sim.add_component(my_weather)

    # Build PV
    my_photovoltaic_system_config = generic_pv_system.PVSystemConfig.get_scaled_pv_system(
        rooftop_area_in_m2=my_building_information.scaled_rooftop_area_in_m2,
        share_of_maximum_pv_power=share_of_maximum_pv_power,
    )
    my_photovoltaic_system_config.azimuth = azimuth
    my_photovoltaic_system_config.tilt = tilt

    my_photovoltaic_system = generic_pv_system.PVSystem(
        config=my_photovoltaic_system_config, my_simulation_parameters=my_simulation_parameters,
    )
    # Add to simulator
    my_sim.add_component(my_photovoltaic_system, connect_automatically=True)

    # Build Heat Distribution Controller
    my_heat_distribution_controller_config = heat_distribution_system.HeatDistributionControllerConfig.get_default_heat_distribution_controller_config(
        set_heating_temperature_for_building_in_celsius=my_building_information.set_heating_temperature_for_building_in_celsius,
        set_cooling_temperature_for_building_in_celsius=my_building_information.set_cooling_temperature_for_building_in_celsius,
        heating_load_of_building_in_watt=my_building_information.max_thermal_building_demand_in_watt,
        heating_reference_temperature_in_celsius=heating_reference_temperature_in_celsius,
    )
    # my_heat_distribution_controller_config.heating_system = heat_distribution_system.HeatDistributionSystemType.RADIATOR

    my_heat_distribution_controller = heat_distribution_system.HeatDistributionController(
        my_simulation_parameters=my_simulation_parameters, config=my_heat_distribution_controller_config,
    )
    my_hds_controller_information = heat_distribution_system.HeatDistributionControllerInformation(
        config=my_heat_distribution_controller_config
    )
    # Add to simulator
    my_sim.add_component(my_heat_distribution_controller, connect_automatically=True)

    # Build Heat Pump Controller
    my_heat_pump_controller_config = advanced_heat_pump_hplib.HeatPumpHplibControllerL1Config.get_default_generic_heat_pump_controller_config(
        heat_distribution_system_type=my_hds_controller_information.heat_distribution_system_type
    )
    my_heat_pump_controller_config.mode = hp_controller_mode

    my_heat_pump_controller = advanced_heat_pump_hplib.HeatPumpHplibController(
        config=my_heat_pump_controller_config, my_simulation_parameters=my_simulation_parameters,
    )
    # Add to simulator
    my_sim.add_component(my_heat_pump_controller, connect_automatically=True)

    # Build Heat Pump
    my_heat_pump_config = advanced_heat_pump_hplib.HeatPumpHplibConfig.get_scaled_advanced_hp_lib(
        heating_load_of_building_in_watt=Quantity(my_building_information.max_thermal_building_demand_in_watt, Watt),
        heating_reference_temperature_in_celsius=Quantity(heating_reference_temperature_in_celsius, Celsius),
    )

    my_heat_pump = advanced_heat_pump_hplib.HeatPumpHplib(
        config=my_heat_pump_config, my_simulation_parameters=my_simulation_parameters,
    )
    # Add to simulator
    my_sim.add_component(my_heat_pump, connect_automatically=True)

    # Build Heat Distribution System
    my_heat_distribution_system_config = heat_distribution_system.HeatDistributionConfig.get_default_heatdistributionsystem_config(
        temperature_difference_between_flow_and_return_in_celsius=my_hds_controller_information.temperature_difference_between_flow_and_return_in_celsius,
        water_mass_flow_rate_in_kg_per_second=my_hds_controller_information.water_mass_flow_rate_in_kp_per_second,
    )
    my_heat_distribution_system = heat_distribution_system.HeatDistribution(
        config=my_heat_distribution_system_config, my_simulation_parameters=my_simulation_parameters,
    )
    # Add to simulator
    my_sim.add_component(my_heat_distribution_system, connect_automatically=True)

    # Build Heat Water Storage
    my_simple_heat_water_storage_config = simple_hot_water_storage.SimpleHotWaterStorageConfig.get_scaled_hot_water_storage(
        max_thermal_power_in_watt_of_heating_system=my_heat_pump_config.set_thermal_output_power_in_watt.value,
        temperature_difference_between_flow_and_return_in_celsius=my_hds_controller_information.temperature_difference_between_flow_and_return_in_celsius,
        sizing_option=simple_hot_water_storage.HotWaterStorageSizingEnum.SIZE_ACCORDING_TO_HEAT_PUMP,
        water_mass_flow_rate_from_hds_in_kg_per_second=my_hds_controller_information.water_mass_flow_rate_in_kp_per_second,
    )
    my_simple_hot_water_storage = simple_hot_water_storage.SimpleHotWaterStorage(
        config=my_simple_heat_water_storage_config, my_simulation_parameters=my_simulation_parameters,
    )
    # Add to simulator
    my_sim.add_component(my_simple_hot_water_storage, connect_automatically=True)

    # Build DHW (this is taken from household_3_advanced_hp_diesel-car_pv_battery.py)
    my_dhw_heatpump_config = generic_heat_pump_modular.HeatPumpConfig.get_scaled_waterheating_to_number_of_apartments(
        number_of_apartments=my_building_information.number_of_apartments, default_power_in_watt=6000,
    )

    my_dhw_heatpump_controller_config = controller_l1_heatpump.L1HeatPumpConfig.get_default_config_heat_source_controller_dhw(
        name="DHWHeatpumpController"
    )

    my_dhw_storage_config = generic_hot_water_storage_modular.StorageConfig.get_scaled_config_for_boiler_to_number_of_apartments(
        number_of_apartments=my_building_information.number_of_apartments, default_volume_in_liter=450,
    )
    my_dhw_storage_config.compute_default_cycle(
        temperature_difference_in_kelvin=my_dhw_heatpump_controller_config.t_max_heating_in_celsius
        - my_dhw_heatpump_controller_config.t_min_heating_in_celsius
    )

    my_domnestic_hot_water_storage = generic_hot_water_storage_modular.HotWaterStorage(
        my_simulation_parameters=my_simulation_parameters, config=my_dhw_storage_config
    )

    my_domnestic_hot_water_heatpump_controller = controller_l1_heatpump.L1HeatPumpController(
        my_simulation_parameters=my_simulation_parameters, config=my_dhw_heatpump_controller_config,
    )

    my_domnestic_hot_water_heatpump = generic_heat_pump_modular.ModularHeatPump(
        config=my_dhw_heatpump_config, my_simulation_parameters=my_simulation_parameters
    )
    # Add to simulator
    my_sim.add_component(my_domnestic_hot_water_storage, connect_automatically=True)
    my_sim.add_component(my_domnestic_hot_water_heatpump_controller, connect_automatically=True)
    my_sim.add_component(my_domnestic_hot_water_heatpump, connect_automatically=True)

    # Build Electricity Meter
    my_electricity_meter = electricity_meter.ElectricityMeter(
        my_simulation_parameters=my_simulation_parameters,
        config=electricity_meter.ElectricityMeterConfig.get_electricity_meter_default_config(),
    )

    # use ems and battery only when PV is used
    if share_of_maximum_pv_power != 0:
        # Build EMS
        my_electricity_controller_config = controller_l2_energy_management_system.EMSConfig.get_default_config_ems()
        my_electricity_controller_config.building_indoor_temperature_offset_value = (
            building_indoor_temperature_offset_value
        )
        my_electricity_controller_config.domestic_hot_water_storage_temperature_offset_value = (
            domestic_hot_water_storage_temperature_offset_value
        )
        my_electricity_controller_config.space_heating_water_storage_temperature_offset_value = (
            space_heating_water_storage_temperature_offset_value
        )

        my_electricity_controller = controller_l2_energy_management_system.L2GenericEnergyManagementSystem(
            my_simulation_parameters=my_simulation_parameters, config=my_electricity_controller_config,
        )

        # Build Battery
        my_advanced_battery_config = advanced_battery_bslib.BatteryConfig.get_scaled_battery(
            total_pv_power_in_watt_peak=my_photovoltaic_system_config.power_in_watt
        )
        my_advanced_battery = advanced_battery_bslib.Battery(
            my_simulation_parameters=my_simulation_parameters, config=my_advanced_battery_config,
        )

        # -----------------------------------------------------------------------------------------------------------------
        # Add outputs to EMS
        loading_power_input_for_battery_in_watt = my_electricity_controller.add_component_output(
            source_output_name="LoadingPowerInputForBattery_",
            source_tags=[lt.ComponentType.BATTERY, lt.InandOutputType.ELECTRICITY_TARGET],
            source_weight=4,
            source_load_type=lt.LoadTypes.ELECTRICITY,
            source_unit=lt.Units.WATT,
            output_description="Target electricity for Battery Control. ",
        )

        # -----------------------------------------------------------------------------------------------------------------
        # Connect Battery
        my_advanced_battery.connect_dynamic_input(
            input_fieldname=advanced_battery_bslib.Battery.LoadingPowerInput,
            src_object=loading_power_input_for_battery_in_watt,
        )

        # -----------------------------------------------------------------------------------------------------------------
        # Connect Electricity Meter
        my_electricity_meter.add_component_input_and_connect(
            source_object_name=my_electricity_controller.component_name,
            source_component_output=my_electricity_controller.TotalElectricityToOrFromGrid,
            source_load_type=lt.LoadTypes.ELECTRICITY,
            source_unit=lt.Units.WATT,
            source_tags=[lt.InandOutputType.ELECTRICITY_PRODUCTION],
            source_weight=999,
        )

        # =================================================================================================================================
        # Add Remaining Components to Simulation Parameters

        my_sim.add_component(my_electricity_meter)
        my_sim.add_component(my_advanced_battery)
        my_sim.add_component(my_electricity_controller, connect_automatically=True)

    # when no PV is used, connect electricty meter automatically
    else:
        my_sim.add_component(my_electricity_meter, connect_automatically=True)

    # Set Results Path
    # if config_filename is given, get hash number and sampling mode for result path
    if config_filename is not None:
        config_filename_splitted = config_filename.split("/")
        scenario_hash_string = re.findall(r"\-?\d+", config_filename_splitted[-1])[0]
        further_result_folder_description = config_filename_splitted[-2]

        sorting_option = SortingOptionEnum.MASS_SIMULATION_WITH_HASH_ENUMERATION

    # if config_filename is not given, make result path with index enumeration
    else:
        scenario_hash_string = "default_scenario"
        sorting_option = SortingOptionEnum.MASS_SIMULATION_WITH_INDEX_ENUMERATION
        further_result_folder_description = "default_config"

    SingletonSimRepository().set_entry(
        key=SingletonDictKeyEnum.RESULT_SCENARIO_NAME, entry=f"{scenario_hash_string}",
    )

    ResultPathProviderSingleton().set_important_result_path_information(
        module_directory=my_sim.module_directory,  # "/storage_cluster/projects/2024-k-rieck-hisim-mass-simulations/hisim_results",
        model_name=my_sim.module_filename,
        further_result_folder_description=os.path.join(
            *[
                further_result_folder_description,
                f"PV-{share_of_maximum_pv_power}-hds-{my_hds_controller_information.heat_distribution_system_type}-hpc-mode-{hp_controller_mode}",
                f"bui-{building_indoor_temperature_offset_value}-"
                f"dhw-{domestic_hot_water_storage_temperature_offset_value}-"
                f"sh-{space_heating_water_storage_temperature_offset_value}",
            ]
        ),
        variant_name="_",
        scenario_hash_string=scenario_hash_string,
        sorting_option=sorting_option,
    )<|MERGE_RESOLUTION|>--- conflicted
+++ resolved
@@ -107,11 +107,7 @@
     # Set Photovoltaic System
     azimuth = my_config.pv_azimuth
     tilt = my_config.pv_tilt
-<<<<<<< HEAD
-    share_of_maximum_pv_power = 1  # my_config.share_of_maximum_pv_power
-=======
     share_of_maximum_pv_power = 0  # my_config.share_of_maximum_pv_power
->>>>>>> 357e7c84
 
     # Set Building (scale building according to total base area and not absolute floor area)
     building_code = my_config.building_code
