--- conflicted
+++ resolved
@@ -98,10 +98,14 @@
         my_simulation_parameters.post_processing_options.append(PostProcessingOptions.OPEN_DIRECTORY_IN_EXPLORER)
         my_simulation_parameters.post_processing_options.append(PostProcessingOptions.WRITE_KPIS_TO_JSON_FOR_BUILDING_SIZER)
         my_simulation_parameters.post_processing_options.append(PostProcessingOptions.MAKE_RESULT_JSON_FOR_WEBTOOL)
+        my_simulation_parameters.post_processing_options.append(PostProcessingOptions.WRITE_KPIS_TO_JSON_FOR_BUILDING_SIZER)
+        my_simulation_parameters.post_processing_options.append(PostProcessingOptions.MAKE_RESULT_JSON_FOR_WEBTOOL)
 
     my_sim.set_simulation_parameters(my_simulation_parameters)
 
     # Set ems strategies
+    surplus_control: bool = False  # strategy 2: storage temperature modifier
+    surplus_control_building_temperature_modifier: bool = False  # strategy 3: building temperature modifier
     surplus_control: bool = False  # strategy 2: storage temperature modifier
     surplus_control_building_temperature_modifier: bool = False  # strategy 3: building temperature modifier
 
@@ -150,6 +154,7 @@
     group_id: int = 1  # outdoor/air heat pump (choose 1 for regulated or 4 for on/off)
     heating_reference_temperature_in_celsius: float = -7  # t_in #TODO: get real heating ref temps according to location
     flow_temperature_in_celsius = 52  # t_out_val
+    flow_temperature_in_celsius = 52  # t_out_val
 
     # =================================================================================================================================
     # Build Basic Components
@@ -199,6 +204,7 @@
         heating_load_of_building_in_watt=my_building_information.max_thermal_building_demand_in_watt,
         heating_reference_temperature_in_celsius=heating_reference_temperature_in_celsius,
     )
+    # my_heat_distribution_controller_config.heating_system = heat_distribution_system.HeatDistributionSystemType.RADIATOR
     # my_heat_distribution_controller_config.heating_system = heat_distribution_system.HeatDistributionSystemType.RADIATOR
 
     my_heat_distribution_controller = heat_distribution_system.HeatDistributionController(
@@ -534,11 +540,7 @@
 
     ResultPathProviderSingleton().set_important_result_path_information(
         module_directory=my_sim.module_directory,  # r"/storage_cluster/projects/2024-k-rieck-hisim-mass-simulations/hisim_results",
-<<<<<<< HEAD
         model_name=os.path.join(my_sim.module_filename, "27-02-2024"),
-=======
-        model_name=os.path.join(my_sim.module_filename, "23-02-2024"),
->>>>>>> 46fdf750
         variant_name="no_surplus_",
         hash_number=hash_number,
         sorting_option=sorting_option,
