"""  Basic household new system setup. """

# clean

from typing import Optional, Any, Union, List
import re
import os
from utspclient.helpers.lpgdata import Households
from utspclient.helpers.lpgpythonbindings import JsonReference
from hisim.simulator import SimulationParameters
from hisim.components import loadprofilegenerator_utsp_connector
from hisim.components import weather
from hisim.components import generic_pv_system
from hisim.components import building
from hisim.components import (
    advanced_heat_pump_hplib,
    advanced_battery_bslib,
    controller_l2_energy_management_system,
    simple_hot_water_storage,
    heat_distribution_system,
    generic_heat_pump_modular,
    generic_hot_water_storage_modular,
    controller_l1_heatpump,
    electricity_meter,
)
from hisim.result_path_provider import ResultPathProviderSingleton, SortingOptionEnum
from hisim.sim_repository_singleton import SingletonSimRepository, SingletonDictKeyEnum
from hisim.postprocessingoptions import PostProcessingOptions
from hisim import loadtypes as lt
from hisim import log
from system_setups.household_cluster_reference_advanced_hp import (
    BuildingPVWeatherConfig,
)

__authors__ = "Katharina Rieck"
__copyright__ = "Copyright 2022, FZJ-IEK-3"
__credits__ = ["Noah Pflugradt"]
__license__ = "MIT"
__version__ = "1.0"
__maintainer__ = "Noah Pflugradt"
__status__ = "development"


def setup_function(
    my_sim: Any, my_simulation_parameters: Optional[SimulationParameters] = None
) -> None:  # noqa: too-many-statements
    """Household system setup.

    This setup function emulates an household including the following components:

    - Simulation Parameters
    - Components
        - Occupancy (Residents' Demands)
        - Weather
        - Photovoltaic System
        - Building
        - Heat Pump
        - Heat Pump Controller
        - Heat Distribution System
        - Heat Distribution Controller
        - Heat Water Storage
        - Battery
        - Energy Management System
        - Domestic water heat pump
        - Electricity Meter
    """

    # =================================================================================================================================
    # Set System Parameters from Config

    # household-pv-config
    config_filename = my_sim.my_module_config_path

    my_config: BuildingPVWeatherConfig
    if isinstance(config_filename, str) and os.path.exists(
        config_filename.rstrip("\r")
    ):
        with open(
            config_filename.rstrip("\r"), encoding="unicode_escape"
        ) as system_config_file:
            my_config = BuildingPVWeatherConfig.from_json(system_config_file.read())  # type: ignore

        log.information(f"Read system config from {config_filename}")
        log.information("Config values: " + f"{my_config.to_dict}" + "\n")
    else:
        my_config = BuildingPVWeatherConfig.get_default()
        log.information(
            "No module config path from the simulator was given. Use default config."
        )

    # Set Simulation Parameters
    year = 2021
    seconds_per_timestep = 60

    if my_simulation_parameters is None:
        my_simulation_parameters = SimulationParameters.one_day_only_with_all_options(
            year=year, seconds_per_timestep=seconds_per_timestep
        )
        my_simulation_parameters.post_processing_options.append(
            PostProcessingOptions.PREPARE_OUTPUTS_FOR_SCENARIO_EVALUATION_WITH_PYAM
        )
        my_simulation_parameters.post_processing_options.append(
            PostProcessingOptions.COMPUTE_OPEX
        )
        my_simulation_parameters.post_processing_options.append(
            PostProcessingOptions.COMPUTE_CAPEX
        )
        my_simulation_parameters.post_processing_options.append(
            PostProcessingOptions.COMPUTE_AND_WRITE_KPIS_TO_REPORT
        )
        my_simulation_parameters.post_processing_options.append(
            PostProcessingOptions.OPEN_DIRECTORY_IN_EXPLORER
        )

    my_sim.set_simulation_parameters(my_simulation_parameters)

    # Set ems strategies
    surplus_control: bool = False  # strategy 2: storage temperature modifier
    surplus_control_building_temperature_modifier: bool = False  # strategy 3: building temperature modifier

    # Set Photovoltaic System
    azimuth = my_config.pv_azimuth
    tilt = my_config.pv_tilt

    # Set Building (scale building according to total base area and not absolute floor area)
    building_code = my_config.building_code
    total_base_area_in_m2 = None
    absolute_conditioned_floor_area_in_m2 = my_config.conditioned_floor_area_in_m2
    number_of_apartments = my_config.number_of_dwellings_per_building

    # Set occupancy
    cache_dir_path = "/fast/home/k-rieck/lpg-utsp-data"

    # get household attribute jsonreferences from list of strings
    lpg_households: Union[JsonReference, List[JsonReference]]

    if isinstance(my_config.lpg_households, List):

        if len(my_config.lpg_households) == 1:
            lpg_households = getattr(Households, my_config.lpg_households[0])
        elif len(my_config.lpg_households) > 1:
            lpg_households = []
            for household_string in my_config.lpg_households:
                if hasattr(Households, household_string):
                    lpg_household = getattr(Households, household_string)
                    lpg_households.append(lpg_household)
        else:
            raise ValueError("Config list with lpg household is empty.")

    else:
        raise TypeError(
            f"Type {type(my_config.lpg_households)} is incompatible. Should be List[str]."
        )

    # =================================================================================================================================
    # Set Fix System Parameters

    # Set Heat Pump Controller
    hp_controller_mode = (
        2  # mode 1 for on/off and mode 2 for heating/cooling/off (regulated)
    )
    set_heating_threshold_outside_temperature_for_heat_pump_in_celsius = 16.0
    set_cooling_threshold_outside_temperature_for_heat_pump_in_celsius = 22.0
    temperature_offset_for_state_conditions_in_celsius = 5.0

    # Set Heat Pump
    group_id: int = 1  # outdoor/air heat pump (choose 1 for regulated or 4 for on/off)
    heating_reference_temperature_in_celsius: float = (
        -7
    )  # t_in #TODO: get real heating ref temps according to location
    flow_temperature_in_celsius = 21  # t_out_val

    # =================================================================================================================================
    # Build Basic Components

<<<<<<< HEAD
=======
    # Build Heat Distribution Controller
    my_heat_distribution_controller_config = (
        heat_distribution_system.HeatDistributionControllerConfig.get_default_heat_distribution_controller_config()
    )
    my_heat_distribution_controller_config.heating_reference_temperature_in_celsius = (
        heating_reference_temperature_in_celsius
    )
    my_heat_distribution_controller = heat_distribution_system.HeatDistributionController(
        my_simulation_parameters=my_simulation_parameters,
        config=my_heat_distribution_controller_config,
    )

>>>>>>> 128fba50
    # Build Building
    my_building_config = building.BuildingConfig.get_default_german_single_family_home(
        heating_reference_temperature_in_celsius=heating_reference_temperature_in_celsius,
    )
    my_building_config.building_code = building_code
    my_building_config.total_base_area_in_m2 = total_base_area_in_m2
    my_building_config.absolute_conditioned_floor_area_in_m2 = (
        absolute_conditioned_floor_area_in_m2
    )
    my_building_config.number_of_apartments = number_of_apartments
    my_building_information = building.BuildingInformation(config=my_building_config)
    my_building = building.Building(
        config=my_building_config, my_simulation_parameters=my_simulation_parameters
    )

    # Build Occupancy
    my_occupancy_config = (
        loadprofilegenerator_utsp_connector.UtspLpgConnectorConfig.get_default_utsp_connector_config()
    )
    my_occupancy_config.household = lpg_households
    my_occupancy_config.cache_dir_path = cache_dir_path

    my_occupancy = loadprofilegenerator_utsp_connector.UtspLpgConnector(
        config=my_occupancy_config, my_simulation_parameters=my_simulation_parameters
    )

    # Build Weather
    my_weather_config = weather.WeatherConfig.get_default(
        location_entry=weather.LocationEnum.AACHEN
    )

    my_weather = weather.Weather(
        config=my_weather_config, my_simulation_parameters=my_simulation_parameters
    )

    # Build PV
    my_photovoltaic_system_config = generic_pv_system.PVSystemConfig.get_scaled_pv_system(
        rooftop_area_in_m2=my_building_information.scaled_rooftop_area_in_m2
    )
    my_photovoltaic_system_config.azimuth = azimuth
    my_photovoltaic_system_config.tilt = tilt

    my_photovoltaic_system = generic_pv_system.PVSystem(
        config=my_photovoltaic_system_config,
        my_simulation_parameters=my_simulation_parameters,
    )
    # Build Heat Distribution Controller
    my_heat_distribution_controller_config = heat_distribution_system.HeatDistributionControllerConfig.get_default_heat_distribution_controller_config(
        set_heating_temperature_for_building_in_celsius=my_building_information.set_heating_temperature_for_building_in_celsius,
        set_cooling_temperature_for_building_in_celsius=my_building_information.set_cooling_temperature_for_building_in_celsius,
        heating_load_of_building_in_watt=my_building_information.max_thermal_building_demand_in_watt,
        heating_reference_temperature_in_celsius=heating_reference_temperature_in_celsius
    )

    my_heat_distribution_controller = (
        heat_distribution_system.HeatDistributionController(
            my_simulation_parameters=my_simulation_parameters,
            config=my_heat_distribution_controller_config,
        )
    )
    my_hds_controller_information = (
        heat_distribution_system.HeatDistributionControllerInformation(
            config=my_heat_distribution_controller_config
        )
    )

    # Build Heat Pump Controller
    my_heat_pump_controller = advanced_heat_pump_hplib.HeatPumpHplibController(
        config=advanced_heat_pump_hplib.HeatPumpHplibControllerL1Config(
            name="HeatPumpController",
            mode=hp_controller_mode,
            set_heating_threshold_outside_temperature_in_celsius=set_heating_threshold_outside_temperature_for_heat_pump_in_celsius,
            set_cooling_threshold_outside_temperature_in_celsius=set_cooling_threshold_outside_temperature_for_heat_pump_in_celsius,
            temperature_offset_for_state_conditions_in_celsius=temperature_offset_for_state_conditions_in_celsius,
            heat_distribution_system_type=my_hds_controller_information.heat_distribution_system_type,
        ),
        my_simulation_parameters=my_simulation_parameters,
    )

    # Build Heat Pump
    my_heat_pump_config = advanced_heat_pump_hplib.HeatPumpHplibConfig.get_scaled_advanced_hp_lib(
        heating_load_of_building_in_watt=my_building_information.max_thermal_building_demand_in_watt,
        heating_reference_temperature_in_celsius=heating_reference_temperature_in_celsius
    )
    my_heat_pump_config.group_id = group_id
    my_heat_pump_config.flow_temperature_in_celsius = flow_temperature_in_celsius

    my_heat_pump = advanced_heat_pump_hplib.HeatPumpHplib(
        config=my_heat_pump_config, my_simulation_parameters=my_simulation_parameters,
    )

    # Build Heat Distribution System
    my_heat_distribution_system_config = heat_distribution_system.HeatDistributionConfig.get_default_heatdistributionsystem_config(
        temperature_difference_between_flow_and_return_in_celsius=my_hds_controller_information.temperature_difference_between_flow_and_return_in_celsius,
        water_mass_flow_rate_in_kg_per_second=my_hds_controller_information.water_mass_flow_rate_in_kp_per_second,
    )
    my_heat_distribution_system = heat_distribution_system.HeatDistribution(
        config=my_heat_distribution_system_config,
        my_simulation_parameters=my_simulation_parameters,
    )

    # Build Heat Water Storage
    my_simple_heat_water_storage_config = simple_hot_water_storage.SimpleHotWaterStorageConfig.get_scaled_hot_water_storage(
        max_thermal_power_in_watt_of_heating_system=my_building_information.max_thermal_building_demand_in_watt,
        temperature_difference_between_flow_and_return_in_celsius=my_hds_controller_information.temperature_difference_between_flow_and_return_in_celsius,
        heating_system_name=my_heat_pump.component_name,
        water_mass_flow_rate_from_hds_in_kg_per_second=my_hds_controller_information.water_mass_flow_rate_in_kp_per_second,
    )
    my_simple_hot_water_storage = simple_hot_water_storage.SimpleHotWaterStorage(
        config=my_simple_heat_water_storage_config,
        my_simulation_parameters=my_simulation_parameters,
    )

    # Build EMS
    my_electricity_controller_config = (
        controller_l2_energy_management_system.EMSConfig.get_default_config_ems()
    )
    my_electricity_controller = controller_l2_energy_management_system.L2GenericEnergyManagementSystem(
        my_simulation_parameters=my_simulation_parameters,
        config=my_electricity_controller_config,
    )

    # Build Battery
    my_advanced_battery_config = advanced_battery_bslib.BatteryConfig.get_scaled_battery(
        total_pv_power_in_watt_peak=my_photovoltaic_system_config.power_in_watt
    )
    my_advanced_battery = advanced_battery_bslib.Battery(
        my_simulation_parameters=my_simulation_parameters,
        config=my_advanced_battery_config,
    )

    # Build DHW (this is taken from household_3_advanced_hp_diesel-car_pv_battery.py)
    my_dhw_heatpump_config = generic_heat_pump_modular.HeatPumpConfig.get_scaled_waterheating_to_number_of_apartments(
        number_of_apartments=my_building_information.number_of_apartments
    )

    my_dhw_heatpump_controller_config = controller_l1_heatpump.L1HeatPumpConfig.get_default_config_heat_source_controller_dhw(
        name="DHWHeatpumpController"
    )

    my_dhw_storage_config = generic_hot_water_storage_modular.StorageConfig.get_scaled_config_for_boiler_to_number_of_apartments(
        number_of_apartments=my_building_information.number_of_apartments
    )
    my_dhw_storage_config.compute_default_cycle(
        temperature_difference_in_kelvin=my_dhw_heatpump_controller_config.t_max_heating_in_celsius
        - my_dhw_heatpump_controller_config.t_min_heating_in_celsius
    )

    my_domnestic_hot_water_storage = generic_hot_water_storage_modular.HotWaterStorage(
        my_simulation_parameters=my_simulation_parameters, config=my_dhw_storage_config
    )

    my_domnestic_hot_water_heatpump_controller = controller_l1_heatpump.L1HeatPumpController(
        my_simulation_parameters=my_simulation_parameters,
        config=my_dhw_heatpump_controller_config,
    )

    my_domnestic_hot_water_heatpump = generic_heat_pump_modular.ModularHeatPump(
        config=my_dhw_heatpump_config, my_simulation_parameters=my_simulation_parameters
    )

    # Build Electricity Meter
    my_electricity_meter = electricity_meter.ElectricityMeter(
        my_simulation_parameters=my_simulation_parameters,
        config=electricity_meter.ElectricityMeterConfig.get_electricity_meter_default_config(),
    )

    # -----------------------------------------------------------------------------------------------------------------
    # Add outputs to EMS

    if surplus_control:
        connect_automatically = False
        # connect EMS with PV
        my_electricity_controller.add_component_input_and_connect(
            source_object_name=my_photovoltaic_system.component_name,
            source_component_output=my_photovoltaic_system.ElectricityOutput,
            source_load_type=lt.LoadTypes.ELECTRICITY,
            source_unit=lt.Units.WATT,
            source_tags=[lt.InandOutputType.ELECTRICITY_PRODUCTION],
            source_weight=999,
        )
        my_electricity_controller.add_component_input_and_connect(
            source_object_name=my_occupancy.component_name,
            source_component_output=my_occupancy.ElectricityOutput,
            source_load_type=lt.LoadTypes.ELECTRICITY,
            source_unit=lt.Units.WATT,
            source_tags=[lt.InandOutputType.ELECTRICITY_CONSUMPTION_UNCONTROLLED],
            source_weight=999,
        )

        # connect EMS with DHW
        my_domnestic_hot_water_heatpump_controller.connect_input(
            my_domnestic_hot_water_heatpump_controller.StorageTemperatureModifier,
            my_electricity_controller.component_name,
            my_electricity_controller.StorageTemperatureModifier,
        )
        my_electricity_controller.add_component_input_and_connect(
            source_object_name=my_domnestic_hot_water_heatpump.component_name,
            source_component_output=my_domnestic_hot_water_heatpump.ElectricityOutput,
            source_load_type=lt.LoadTypes.ELECTRICITY,
            source_unit=lt.Units.WATT,
            source_tags=[
                lt.ComponentType.HEAT_PUMP_DHW,
                lt.InandOutputType.ELECTRICITY_REAL,
            ],
            source_weight=1,
        )

        my_electricity_controller.add_component_output(
            source_output_name=lt.InandOutputType.ELECTRICITY_TARGET,
            source_tags=[
                lt.ComponentType.HEAT_PUMP_DHW,
                lt.InandOutputType.ELECTRICITY_TARGET,
            ],
            source_weight=1,
            source_load_type=lt.LoadTypes.ELECTRICITY,
            source_unit=lt.Units.WATT,
            output_description="Target electricity for dhw heat pump.",
        )

        # connect EMS with Heatpump
        my_heat_pump_controller.connect_input(
            my_heat_pump_controller.SimpleHotWaterStorageTemperatureModifier,
            my_electricity_controller.component_name,
            my_electricity_controller.SimpleHotWaterStorageTemperatureModifier,
        )

        my_electricity_controller.add_component_input_and_connect(
            source_object_name=my_heat_pump.component_name,
            source_component_output=my_heat_pump.ElectricalInputPower,
            source_load_type=lt.LoadTypes.ELECTRICITY,
            source_unit=lt.Units.WATT,
            source_tags=[
                lt.ComponentType.HEAT_PUMP_BUILDING,
                lt.InandOutputType.ELECTRICITY_REAL,
            ],
            source_weight=2,
        )

        my_electricity_controller.add_component_output(
            source_output_name=lt.InandOutputType.ELECTRICITY_TARGET,
            source_tags=[
                lt.ComponentType.HEAT_PUMP_BUILDING,
                lt.InandOutputType.ELECTRICITY_TARGET,
            ],
            source_weight=2,
            source_load_type=lt.LoadTypes.ELECTRICITY,
            source_unit=lt.Units.WATT,
            output_description="Target electricity for Heat Pump. ",
        )

        # connect EMS with Battery
        my_electricity_controller.add_component_input_and_connect(
            source_object_name=my_advanced_battery.component_name,
            source_component_output=my_advanced_battery.AcBatteryPower,
            source_load_type=lt.LoadTypes.ELECTRICITY,
            source_unit=lt.Units.WATT,
            source_tags=[lt.ComponentType.BATTERY, lt.InandOutputType.ELECTRICITY_REAL],
            source_weight=3,
        )

        electricity_to_or_from_battery_target = my_electricity_controller.add_component_output(
            source_output_name=lt.InandOutputType.ELECTRICITY_TARGET,
            source_tags=[
                lt.ComponentType.BATTERY,
                lt.InandOutputType.ELECTRICITY_TARGET,
            ],
            source_weight=3,
            source_load_type=lt.LoadTypes.ELECTRICITY,
            source_unit=lt.Units.WATT,
            output_description="Target electricity for Battery Control. ",
        )

        # connect EMS BuildingTemperatureModifier with set_heating_temperature_for_building_in_celsius
        if surplus_control_building_temperature_modifier:
            my_heat_distribution_controller.connect_input(
                my_heat_distribution_controller.BuildingTemperatureModifier,
                my_electricity_controller.component_name,
                my_electricity_controller.BuildingTemperatureModifier,
            )
            my_building.connect_input(
                my_building.BuildingTemperatureModifier,
                my_electricity_controller.component_name,
                my_electricity_controller.BuildingTemperatureModifier,
            )

    else:
        connect_automatically = True
        # without surplus control
        # use only default connections of ems and add outputs
        my_electricity_controller.add_component_output(
            source_output_name=lt.InandOutputType.ELECTRICITY_TARGET,
            source_tags=[
                lt.ComponentType.HEAT_PUMP_DHW,
                lt.InandOutputType.ELECTRICITY_TARGET,
            ],
            # source_weight=my_domnestic_hot_water_heatpump.config.source_weight,
            source_weight=999,
            source_load_type=lt.LoadTypes.ELECTRICITY,
            source_unit=lt.Units.WATT,
            output_description="Target electricity for dhw heat pump.",
        )

        my_electricity_controller.add_component_output(
            source_output_name=lt.InandOutputType.ELECTRICITY_TARGET,
            source_tags=[
                lt.ComponentType.HEAT_PUMP_BUILDING,
                lt.InandOutputType.ELECTRICITY_TARGET,
            ],
            source_weight=999,
            source_load_type=lt.LoadTypes.ELECTRICITY,
            source_unit=lt.Units.WATT,
            output_description="Target electricity for Heating Heat Pump. ",
        )

        electricity_to_or_from_battery_target = my_electricity_controller.add_component_output(
            source_output_name=lt.InandOutputType.ELECTRICITY_TARGET,
            source_tags=[lt.ComponentType.BATTERY, lt.InandOutputType.ELECTRICITY_TARGET],
            source_weight=999,
            source_load_type=lt.LoadTypes.ELECTRICITY,
            source_unit=lt.Units.WATT,
            output_description="Target electricity for Battery Control. ",
        )

    # -----------------------------------------------------------------------------------------------------------------
    # Connect Battery
    my_advanced_battery.connect_dynamic_input(
        input_fieldname=advanced_battery_bslib.Battery.LoadingPowerInput,
        src_object=electricity_to_or_from_battery_target,
    )

    # -----------------------------------------------------------------------------------------------------------------
    # Connect Electricity Meter
    my_electricity_meter.add_component_input_and_connect(
        source_object_name=my_electricity_controller.component_name,
        source_component_output=my_electricity_controller.ElectricityToOrFromGrid,
        source_load_type=lt.LoadTypes.ELECTRICITY,
        source_unit=lt.Units.WATT,
        source_tags=[lt.InandOutputType.ELECTRICITY_PRODUCTION],
        source_weight=999,
    )

    # =================================================================================================================================
    # Add Components to Simulation Parameters

    my_sim.add_component(my_occupancy)
    my_sim.add_component(my_weather)
    my_sim.add_component(my_photovoltaic_system, connect_automatically=True)
    my_sim.add_component(my_building, connect_automatically=True)
    my_sim.add_component(my_heat_distribution_controller, connect_automatically=True)
    my_sim.add_component(my_heat_distribution_system, connect_automatically=True)
    my_sim.add_component(my_simple_hot_water_storage, connect_automatically=True)
    my_sim.add_component(my_heat_pump_controller, connect_automatically=True)
    my_sim.add_component(my_heat_pump, connect_automatically=True)
    my_sim.add_component(my_domnestic_hot_water_storage, connect_automatically=True)
    my_sim.add_component(
        my_domnestic_hot_water_heatpump_controller, connect_automatically=True
    )
    my_sim.add_component(my_domnestic_hot_water_heatpump, connect_automatically=True)
    my_sim.add_component(my_electricity_meter)
    my_sim.add_component(my_advanced_battery)
    my_sim.add_component(
        my_electricity_controller, connect_automatically=connect_automatically
    )

    # Set Results Path
    # if config_filename is given, get hash number and sampling mode for result path
    if config_filename is not None:
        config_filename_splitted = config_filename.split("/")
        hash_number = re.findall(r"\-?\d+", config_filename_splitted[-1])[0]
        sampling_mode = config_filename_splitted[-2]

        sorting_option = SortingOptionEnum.MASS_SIMULATION_WITH_HASH_ENUMERATION

        SingletonSimRepository().set_entry(
            key=SingletonDictKeyEnum.RESULT_SCENARIO_NAME,
            entry=f"surplus_{surplus_control}_all_options_{hash_number}",
        )

    # if config_filename is not given, make result path with index enumeration
    else:
        hash_number = None
        sorting_option = SortingOptionEnum.MASS_SIMULATION_WITH_INDEX_ENUMERATION
        sampling_mode = None

    ResultPathProviderSingleton().set_important_result_path_information(
        module_directory=my_sim.module_directory,
        model_name=my_sim.module_filename,
        variant_name=f"surplus_{surplus_control}_all_options_",
        hash_number=hash_number,
        sorting_option=sorting_option,
        sampling_mode=sampling_mode,
    )<|MERGE_RESOLUTION|>--- conflicted
+++ resolved
@@ -173,21 +173,6 @@
     # =================================================================================================================================
     # Build Basic Components
 
-<<<<<<< HEAD
-=======
-    # Build Heat Distribution Controller
-    my_heat_distribution_controller_config = (
-        heat_distribution_system.HeatDistributionControllerConfig.get_default_heat_distribution_controller_config()
-    )
-    my_heat_distribution_controller_config.heating_reference_temperature_in_celsius = (
-        heating_reference_temperature_in_celsius
-    )
-    my_heat_distribution_controller = heat_distribution_system.HeatDistributionController(
-        my_simulation_parameters=my_simulation_parameters,
-        config=my_heat_distribution_controller_config,
-    )
-
->>>>>>> 128fba50
     # Build Building
     my_building_config = building.BuildingConfig.get_default_german_single_family_home(
         heating_reference_temperature_in_celsius=heating_reference_temperature_in_celsius,
