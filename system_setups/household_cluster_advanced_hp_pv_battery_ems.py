--- conflicted
+++ resolved
@@ -104,11 +104,7 @@
     # Set Photovoltaic System
     azimuth = my_config.pv_azimuth
     tilt = my_config.pv_tilt
-<<<<<<< HEAD
     share_of_maximum_pv_power = 1  # my_config.share_of_maximum_pv_power
-=======
-    share_of_maximum_pv_power = my_config.share_of_maximum_pv_power
->>>>>>> 9f60a252
 
     # Set Building (scale building according to total base area and not absolute floor area)
     building_code = my_config.building_code
@@ -189,11 +185,7 @@
     # Build PV
     my_photovoltaic_system_config = generic_pv_system.PVSystemConfig.get_scaled_pv_system(
         rooftop_area_in_m2=my_building_information.scaled_rooftop_area_in_m2,
-<<<<<<< HEAD
         share_of_maximum_pv_power=share_of_maximum_pv_power,
-=======
-        share_of_maximum_pv_power=share_of_maximum_pv_power
->>>>>>> 9f60a252
     )
     my_photovoltaic_system_config.azimuth = azimuth
     my_photovoltaic_system_config.tilt = tilt
@@ -269,12 +261,7 @@
         water_mass_flow_rate_from_hds_in_kg_per_second=my_hds_controller_information.water_mass_flow_rate_in_kp_per_second,
     )
     my_simple_hot_water_storage = simple_hot_water_storage.SimpleHotWaterStorage(
-<<<<<<< HEAD
         config=my_simple_heat_water_storage_config, my_simulation_parameters=my_simulation_parameters,
-=======
-        config=my_simple_heat_water_storage_config,
-        my_simulation_parameters=my_simulation_parameters,
->>>>>>> 9f60a252
     )
     # Add to simulator
     my_sim.add_component(my_simple_hot_water_storage, connect_automatically=True)
@@ -323,12 +310,7 @@
         # Build EMS
         my_electricity_controller_config = controller_l2_energy_management_system.EMSConfig.get_default_config_ems()
         my_electricity_controller = controller_l2_energy_management_system.L2GenericEnergyManagementSystem(
-<<<<<<< HEAD
             my_simulation_parameters=my_simulation_parameters, config=my_electricity_controller_config,
-=======
-            my_simulation_parameters=my_simulation_parameters,
-            config=my_electricity_controller_config,
->>>>>>> 9f60a252
         )
 
         # Build Battery
@@ -336,12 +318,7 @@
             total_pv_power_in_watt_peak=my_photovoltaic_system_config.power_in_watt
         )
         my_advanced_battery = advanced_battery_bslib.Battery(
-<<<<<<< HEAD
             my_simulation_parameters=my_simulation_parameters, config=my_advanced_battery_config,
-=======
-            my_simulation_parameters=my_simulation_parameters,
-            config=my_advanced_battery_config,
->>>>>>> 9f60a252
         )
 
         # -----------------------------------------------------------------------------------------------------------------
@@ -378,27 +355,13 @@
                 source_component_output=my_domnestic_hot_water_heatpump.ElectricityOutput,
                 source_load_type=lt.LoadTypes.ELECTRICITY,
                 source_unit=lt.Units.WATT,
-<<<<<<< HEAD
                 source_tags=[lt.ComponentType.HEAT_PUMP_DHW, lt.InandOutputType.ELECTRICITY_REAL,],
-=======
-                source_tags=[
-                    lt.ComponentType.HEAT_PUMP_DHW,
-                    lt.InandOutputType.ELECTRICITY_REAL,
-                ],
->>>>>>> 9f60a252
                 source_weight=1,
             )
 
             my_electricity_controller.add_component_output(
                 source_output_name=lt.InandOutputType.ELECTRICITY_TARGET,
-<<<<<<< HEAD
                 source_tags=[lt.ComponentType.HEAT_PUMP_DHW, lt.InandOutputType.ELECTRICITY_TARGET,],
-=======
-                source_tags=[
-                    lt.ComponentType.HEAT_PUMP_DHW,
-                    lt.InandOutputType.ELECTRICITY_TARGET,
-                ],
->>>>>>> 9f60a252
                 source_weight=1,
                 source_load_type=lt.LoadTypes.ELECTRICITY,
                 source_unit=lt.Units.WATT,
@@ -417,27 +380,13 @@
                 source_component_output=my_heat_pump.ElectricalInputPower,
                 source_load_type=lt.LoadTypes.ELECTRICITY,
                 source_unit=lt.Units.WATT,
-<<<<<<< HEAD
                 source_tags=[lt.ComponentType.HEAT_PUMP_BUILDING, lt.InandOutputType.ELECTRICITY_REAL,],
-=======
-                source_tags=[
-                    lt.ComponentType.HEAT_PUMP_BUILDING,
-                    lt.InandOutputType.ELECTRICITY_REAL,
-                ],
->>>>>>> 9f60a252
                 source_weight=2,
             )
 
             my_electricity_controller.add_component_output(
                 source_output_name=lt.InandOutputType.ELECTRICITY_TARGET,
-<<<<<<< HEAD
                 source_tags=[lt.ComponentType.HEAT_PUMP_BUILDING, lt.InandOutputType.ELECTRICITY_TARGET,],
-=======
-                source_tags=[
-                    lt.ComponentType.HEAT_PUMP_BUILDING,
-                    lt.InandOutputType.ELECTRICITY_TARGET,
-                ],
->>>>>>> 9f60a252
                 source_weight=2,
                 source_load_type=lt.LoadTypes.ELECTRICITY,
                 source_unit=lt.Units.WATT,
@@ -456,14 +405,7 @@
 
             electricity_to_or_from_battery_target = my_electricity_controller.add_component_output(
                 source_output_name=lt.InandOutputType.ELECTRICITY_TARGET,
-<<<<<<< HEAD
                 source_tags=[lt.ComponentType.BATTERY, lt.InandOutputType.ELECTRICITY_TARGET,],
-=======
-                source_tags=[
-                    lt.ComponentType.BATTERY,
-                    lt.InandOutputType.ELECTRICITY_TARGET,
-                ],
->>>>>>> 9f60a252
                 source_weight=3,
                 source_load_type=lt.LoadTypes.ELECTRICITY,
                 source_unit=lt.Units.WATT,
@@ -490,14 +432,7 @@
             # use only default connections of ems and add outputs
             my_electricity_controller.add_component_output(
                 source_output_name=lt.InandOutputType.ELECTRICITY_TARGET,
-<<<<<<< HEAD
                 source_tags=[lt.ComponentType.HEAT_PUMP_DHW, lt.InandOutputType.ELECTRICITY_TARGET,],
-=======
-                source_tags=[
-                    lt.ComponentType.HEAT_PUMP_DHW,
-                    lt.InandOutputType.ELECTRICITY_TARGET,
-                ],
->>>>>>> 9f60a252
                 # source_weight=my_domnestic_hot_water_heatpump.config.source_weight,
                 source_weight=1,
                 source_load_type=lt.LoadTypes.ELECTRICITY,
@@ -507,14 +442,7 @@
 
             my_electricity_controller.add_component_output(
                 source_output_name=lt.InandOutputType.ELECTRICITY_TARGET,
-<<<<<<< HEAD
                 source_tags=[lt.ComponentType.HEAT_PUMP_BUILDING, lt.InandOutputType.ELECTRICITY_TARGET,],
-=======
-                source_tags=[
-                    lt.ComponentType.HEAT_PUMP_BUILDING,
-                    lt.InandOutputType.ELECTRICITY_TARGET,
-                ],
->>>>>>> 9f60a252
                 source_weight=2,
                 source_load_type=lt.LoadTypes.ELECTRICITY,
                 source_unit=lt.Units.WATT,
@@ -523,14 +451,7 @@
 
             electricity_to_or_from_battery_target = my_electricity_controller.add_component_output(
                 source_output_name=lt.InandOutputType.ELECTRICITY_TARGET,
-<<<<<<< HEAD
                 source_tags=[lt.ComponentType.BATTERY, lt.InandOutputType.ELECTRICITY_TARGET,],
-=======
-                source_tags=[
-                    lt.ComponentType.BATTERY,
-                    lt.InandOutputType.ELECTRICITY_TARGET,
-                ],
->>>>>>> 9f60a252
                 source_weight=3,
                 source_load_type=lt.LoadTypes.ELECTRICITY,
                 source_unit=lt.Units.WATT,
@@ -587,11 +508,7 @@
 
     ResultPathProviderSingleton().set_important_result_path_information(
         module_directory=my_sim.module_directory,
-<<<<<<< HEAD
         model_name=os.path.join(my_sim.module_filename, "27-02-2024-floor-with-cooling-pv-share-1"),
-=======
-        model_name=os.path.join(my_sim.module_filename, "27-02-2024"),
->>>>>>> 9f60a252
         variant_name="no_surplus_",
         hash_number=hash_number,
         sorting_option=sorting_option,
