"""  Basic household new system setup. """

# clean

from typing import Optional, Any, Union, List
import re
import os
from utspclient.helpers.lpgdata import Households
from utspclient.helpers.lpgpythonbindings import JsonReference
from hisim.simulator import SimulationParameters
from hisim.components import loadprofilegenerator_utsp_connector
from hisim.components import weather
from hisim.components import generic_pv_system
from hisim.components import building
from hisim.components import (
    advanced_heat_pump_hplib,
    advanced_battery_bslib,
    controller_l2_energy_management_system,
    simple_hot_water_storage,
    heat_distribution_system,
    generic_heat_pump_modular,
    generic_hot_water_storage_modular,
    controller_l1_heatpump,
    electricity_meter,
)
from hisim.result_path_provider import ResultPathProviderSingleton, SortingOptionEnum
from hisim.sim_repository_singleton import SingletonSimRepository, SingletonDictKeyEnum
from hisim.postprocessingoptions import PostProcessingOptions
from hisim import loadtypes as lt
from hisim import log
from hisim.units import Quantity, Celsius, Watt
from system_setups.household_cluster_reference_advanced_hp import (
    BuildingPVWeatherConfig,
)

__authors__ = "Katharina Rieck"
__copyright__ = "Copyright 2022, FZJ-IEK-3"
__credits__ = ["Noah Pflugradt"]
__license__ = "MIT"
__version__ = "1.0"
__maintainer__ = "Noah Pflugradt"
__status__ = "development"


def setup_function(
    my_sim: Any, my_simulation_parameters: Optional[SimulationParameters] = None
) -> None:  # noqa: too-many-statements
    """Household system setup.

    This setup function emulates an household including the following components:

    - Simulation Parameters
    - Components
        - Occupancy (Residents' Demands)
        - Weather
        - Photovoltaic System
        - Building
        - Heat Pump
        - Heat Pump Controller
        - Heat Distribution System
        - Heat Distribution Controller
        - Heat Water Storage
        - Battery
        - Energy Management System
        - Domestic water heat pump
        - Electricity Meter
    """

    # =================================================================================================================================
    # Set System Parameters from Config

    # household-pv-config
    config_filename = my_sim.my_module_config_path

    my_config: BuildingPVWeatherConfig
    if isinstance(config_filename, str) and os.path.exists(config_filename.rstrip("\r")):
        with open(config_filename.rstrip("\r"), encoding="unicode_escape") as system_config_file:
            my_config = BuildingPVWeatherConfig.from_json(system_config_file.read())  # type: ignore

        log.information(f"Read system config from {config_filename}")
        log.information("Config values: " + f"{my_config.to_dict}" + "\n")
    else:
        my_config = BuildingPVWeatherConfig.get_default()
        log.information("No module config path from the simulator was given. Use default config.")

    # Set Simulation Parameters
    year = 2021
    seconds_per_timestep = 60

    if my_simulation_parameters is None:
        my_simulation_parameters = SimulationParameters.full_year_with_only_plots(
            year=year, seconds_per_timestep=seconds_per_timestep
        )
        my_simulation_parameters.post_processing_options.append(
            PostProcessingOptions.PREPARE_OUTPUTS_FOR_SCENARIO_EVALUATION
        )
        my_simulation_parameters.post_processing_options.append(PostProcessingOptions.COMPUTE_OPEX)
        my_simulation_parameters.post_processing_options.append(PostProcessingOptions.COMPUTE_CAPEX)
        my_simulation_parameters.post_processing_options.append(PostProcessingOptions.COMPUTE_KPIS_AND_WRITE_TO_REPORT)
        my_simulation_parameters.post_processing_options.append(PostProcessingOptions.WRITE_ALL_KPIS_TO_JSON)
        my_simulation_parameters.post_processing_options.append(PostProcessingOptions.OPEN_DIRECTORY_IN_EXPLORER)
        my_simulation_parameters.post_processing_options.append(PostProcessingOptions.MAKE_NETWORK_CHARTS)

    my_sim.set_simulation_parameters(my_simulation_parameters)

    # Set ems strategies
    surplus_control: bool = True  # strategy 2: storage temperature modifier
    surplus_control_building_temperature_modifier: bool = True  # strategy 3: building temperature modifier

    # Set Photovoltaic System
    azimuth = my_config.pv_azimuth
    tilt = my_config.pv_tilt
    share_of_maximum_pv_power = 1  # my_config.share_of_maximum_pv_power

    # Set Building (scale building according to total base area and not absolute floor area)
    building_code = my_config.building_code
    total_base_area_in_m2 = None
    absolute_conditioned_floor_area_in_m2 = my_config.conditioned_floor_area_in_m2
    number_of_apartments = my_config.number_of_dwellings_per_building

    # Set occupancy
    cache_dir_path = None  # "/fast/home/k-rieck/lpg-utsp-data"

    # get household attribute jsonreferences from list of strings
    lpg_households: Union[JsonReference, List[JsonReference]]

    if isinstance(my_config.lpg_households, List):
        if len(my_config.lpg_households) == 1:
            lpg_households = getattr(Households, my_config.lpg_households[0])
        elif len(my_config.lpg_households) > 1:
            lpg_households = []
            for household_string in my_config.lpg_households:
                if hasattr(Households, household_string):
                    lpg_household = getattr(Households, household_string)
                    lpg_households.append(lpg_household)
        else:
            raise ValueError("Config list with lpg household is empty.")

    else:
        raise TypeError(f"Type {type(my_config.lpg_households)} is incompatible. Should be List[str].")

    # =================================================================================================================================
    # Set Fix System Parameters

    # Set Heat Pump Controller
    hp_controller_mode = 2  # mode 1 for on/off and mode 2 for heating/cooling/off (regulated)
    set_heating_threshold_outside_temperature_for_heat_pump_in_celsius = 16.0
    set_cooling_threshold_outside_temperature_for_heat_pump_in_celsius = 22.0
    temperature_offset_for_state_conditions_in_celsius = 5.0

    # Set Heat Pump
    group_id: int = 1  # outdoor/air heat pump (choose 1 for regulated or 4 for on/off)
    heating_reference_temperature_in_celsius: float = -7  # t_in #TODO: get real heating ref temps according to location
    flow_temperature_in_celsius = 52  # t_out_val

    # =================================================================================================================================
    # Build Basic Components

    # Build Building
    my_building_config = building.BuildingConfig.get_default_german_single_family_home(
        heating_reference_temperature_in_celsius=heating_reference_temperature_in_celsius,
    )
    my_building_config.building_code = building_code
    my_building_config.total_base_area_in_m2 = total_base_area_in_m2
    my_building_config.absolute_conditioned_floor_area_in_m2 = absolute_conditioned_floor_area_in_m2
    my_building_config.number_of_apartments = number_of_apartments
    my_building_config.enable_opening_windows = True
    my_building_information = building.BuildingInformation(config=my_building_config)
    my_building = building.Building(config=my_building_config, my_simulation_parameters=my_simulation_parameters)
    # Add to simulator
    my_sim.add_component(my_building, connect_automatically=True)

    # Build Occupancy
    my_occupancy_config = loadprofilegenerator_utsp_connector.UtspLpgConnectorConfig.get_default_utsp_connector_config()
    my_occupancy_config.data_acquisition_mode = loadprofilegenerator_utsp_connector.LpgDataAcquisitionMode.USE_UTSP
    my_occupancy_config.household = lpg_households
    my_occupancy_config.cache_dir_path = cache_dir_path

    my_occupancy = loadprofilegenerator_utsp_connector.UtspLpgConnector(
        config=my_occupancy_config, my_simulation_parameters=my_simulation_parameters
    )
    # Add to simulator
    my_sim.add_component(my_occupancy)

    # Build Weather
    my_weather_config = weather.WeatherConfig.get_default(location_entry=weather.LocationEnum.AACHEN)

    my_weather = weather.Weather(config=my_weather_config, my_simulation_parameters=my_simulation_parameters)
    # Add to simulator
    my_sim.add_component(my_weather)

    # Build PV
    my_photovoltaic_system_config = generic_pv_system.PVSystemConfig.get_scaled_pv_system(
        rooftop_area_in_m2=my_building_information.scaled_rooftop_area_in_m2,
        share_of_maximum_pv_power=share_of_maximum_pv_power,
    )
    my_photovoltaic_system_config.azimuth = azimuth
    my_photovoltaic_system_config.tilt = tilt

    my_photovoltaic_system = generic_pv_system.PVSystem(
        config=my_photovoltaic_system_config, my_simulation_parameters=my_simulation_parameters,
    )
    # Add to simulator
    my_sim.add_component(my_photovoltaic_system, connect_automatically=True)

    # Build Heat Distribution Controller
    my_heat_distribution_controller_config = heat_distribution_system.HeatDistributionControllerConfig.get_default_heat_distribution_controller_config(
        set_heating_temperature_for_building_in_celsius=my_building_information.set_heating_temperature_for_building_in_celsius,
        set_cooling_temperature_for_building_in_celsius=my_building_information.set_cooling_temperature_for_building_in_celsius,
        heating_load_of_building_in_watt=my_building_information.max_thermal_building_demand_in_watt,
        heating_reference_temperature_in_celsius=heating_reference_temperature_in_celsius,
    )

    my_heat_distribution_controller = heat_distribution_system.HeatDistributionController(
        my_simulation_parameters=my_simulation_parameters, config=my_heat_distribution_controller_config,
    )
    my_hds_controller_information = heat_distribution_system.HeatDistributionControllerInformation(
        config=my_heat_distribution_controller_config
    )
    # Add to simulator
    my_sim.add_component(my_heat_distribution_controller, connect_automatically=True)

    # Build Heat Pump Controller
    my_heat_pump_controller = advanced_heat_pump_hplib.HeatPumpHplibController(
        config=advanced_heat_pump_hplib.HeatPumpHplibControllerL1Config(
            name="HeatPumpController",
            mode=hp_controller_mode,
            set_heating_threshold_outside_temperature_in_celsius=set_heating_threshold_outside_temperature_for_heat_pump_in_celsius,
            set_cooling_threshold_outside_temperature_in_celsius=set_cooling_threshold_outside_temperature_for_heat_pump_in_celsius,
            temperature_offset_for_state_conditions_in_celsius=temperature_offset_for_state_conditions_in_celsius,
            heat_distribution_system_type=my_hds_controller_information.heat_distribution_system_type,
        ),
        my_simulation_parameters=my_simulation_parameters,
    )
    # Add to simulator
    my_sim.add_component(my_heat_pump_controller, connect_automatically=True)

    # Build Heat Pump
    my_heat_pump_config = advanced_heat_pump_hplib.HeatPumpHplibConfig.get_scaled_advanced_hp_lib(
        heating_load_of_building_in_watt=Quantity(my_building_information.max_thermal_building_demand_in_watt, Watt),
        heating_reference_temperature_in_celsius=Quantity(heating_reference_temperature_in_celsius, Celsius),
    )
    my_heat_pump_config.group_id = group_id
    my_heat_pump_config.flow_temperature_in_celsius = Quantity(flow_temperature_in_celsius, Celsius)

    my_heat_pump = advanced_heat_pump_hplib.HeatPumpHplib(
        config=my_heat_pump_config, my_simulation_parameters=my_simulation_parameters,
    )
    # Add to simulator
    my_sim.add_component(my_heat_pump, connect_automatically=True)

    # Build Heat Distribution System
    my_heat_distribution_system_config = heat_distribution_system.HeatDistributionConfig.get_default_heatdistributionsystem_config(
        temperature_difference_between_flow_and_return_in_celsius=my_hds_controller_information.temperature_difference_between_flow_and_return_in_celsius,
        water_mass_flow_rate_in_kg_per_second=my_hds_controller_information.water_mass_flow_rate_in_kp_per_second,
    )
    my_heat_distribution_system = heat_distribution_system.HeatDistribution(
        config=my_heat_distribution_system_config, my_simulation_parameters=my_simulation_parameters,
    )
    # Add to simulator
    my_sim.add_component(my_heat_distribution_system, connect_automatically=True)

    # Build Heat Water Storage
    my_simple_heat_water_storage_config = simple_hot_water_storage.SimpleHotWaterStorageConfig.get_scaled_hot_water_storage(
        max_thermal_power_in_watt_of_heating_system=my_heat_pump_config.set_thermal_output_power_in_watt.value,
        temperature_difference_between_flow_and_return_in_celsius=my_hds_controller_information.temperature_difference_between_flow_and_return_in_celsius,
        sizing_option=simple_hot_water_storage.HotWaterStorageSizingEnum.SIZE_ACCORDING_TO_HEAT_PUMP,
        water_mass_flow_rate_from_hds_in_kg_per_second=my_hds_controller_information.water_mass_flow_rate_in_kp_per_second,
    )
    my_simple_hot_water_storage = simple_hot_water_storage.SimpleHotWaterStorage(
        config=my_simple_heat_water_storage_config, my_simulation_parameters=my_simulation_parameters,
    )
    # Add to simulator
    my_sim.add_component(my_simple_hot_water_storage, connect_automatically=True)

    # Build DHW (this is taken from household_3_advanced_hp_diesel-car_pv_battery.py)
    my_dhw_heatpump_config = generic_heat_pump_modular.HeatPumpConfig.get_scaled_waterheating_to_number_of_apartments(
        number_of_apartments=my_building_information.number_of_apartments, default_power_in_watt=6000,
    )

    my_dhw_heatpump_controller_config = controller_l1_heatpump.L1HeatPumpConfig.get_default_config_heat_source_controller_dhw(
        name="DHWHeatpumpController"
    )

    my_dhw_storage_config = generic_hot_water_storage_modular.StorageConfig.get_scaled_config_for_boiler_to_number_of_apartments(
        number_of_apartments=my_building_information.number_of_apartments, default_volume_in_liter=450,
    )
    my_dhw_storage_config.compute_default_cycle(
        temperature_difference_in_kelvin=my_dhw_heatpump_controller_config.t_max_heating_in_celsius
        - my_dhw_heatpump_controller_config.t_min_heating_in_celsius
    )

    my_domnestic_hot_water_storage = generic_hot_water_storage_modular.HotWaterStorage(
        my_simulation_parameters=my_simulation_parameters, config=my_dhw_storage_config
    )

    my_domnestic_hot_water_heatpump_controller = controller_l1_heatpump.L1HeatPumpController(
        my_simulation_parameters=my_simulation_parameters, config=my_dhw_heatpump_controller_config,
    )

    my_domnestic_hot_water_heatpump = generic_heat_pump_modular.ModularHeatPump(
        config=my_dhw_heatpump_config, my_simulation_parameters=my_simulation_parameters
    )
    # Add to simulator
    my_sim.add_component(my_domnestic_hot_water_storage, connect_automatically=True)
    my_sim.add_component(my_domnestic_hot_water_heatpump_controller, connect_automatically=True)
    my_sim.add_component(my_domnestic_hot_water_heatpump, connect_automatically=True)

    # Build Electricity Meter
    my_electricity_meter = electricity_meter.ElectricityMeter(
        my_simulation_parameters=my_simulation_parameters,
        config=electricity_meter.ElectricityMeterConfig.get_electricity_meter_default_config(),
    )

    # use ems and battery only when PV is used
    if share_of_maximum_pv_power != 0:
        # Build EMS
        my_electricity_controller_config = controller_l2_energy_management_system.EMSConfig.get_default_config_ems()
        my_electricity_controller = controller_l2_energy_management_system.L2GenericEnergyManagementSystem(
            my_simulation_parameters=my_simulation_parameters, config=my_electricity_controller_config,
        )

        # Build Battery
        my_advanced_battery_config = advanced_battery_bslib.BatteryConfig.get_scaled_battery(
            total_pv_power_in_watt_peak=my_photovoltaic_system_config.power_in_watt
        )
        my_advanced_battery = advanced_battery_bslib.Battery(
            my_simulation_parameters=my_simulation_parameters, config=my_advanced_battery_config,
        )

        # -----------------------------------------------------------------------------------------------------------------
        # Add outputs to EMS

        if surplus_control:
            connect_automatically = False
            # connect EMS with PV
            my_electricity_controller.add_component_input_and_connect(
                source_object_name=my_photovoltaic_system.component_name,
                source_component_output=my_photovoltaic_system.ElectricityOutput,
                source_load_type=lt.LoadTypes.ELECTRICITY,
                source_unit=lt.Units.WATT,
                source_tags=[lt.InandOutputType.ELECTRICITY_PRODUCTION],
                source_weight=999,
            )
            my_electricity_controller.add_component_input_and_connect(
                source_object_name=my_occupancy.component_name,
                source_component_output=my_occupancy.ElectricityOutput,
                source_load_type=lt.LoadTypes.ELECTRICITY,
                source_unit=lt.Units.WATT,
                source_tags=[lt.InandOutputType.ELECTRICITY_CONSUMPTION_UNCONTROLLED],
                source_weight=999,
            )

            # connect EMS with DHW
            my_domnestic_hot_water_heatpump_controller.connect_input(
                my_domnestic_hot_water_heatpump_controller.StorageTemperatureModifier,
                my_electricity_controller.component_name,
                my_electricity_controller.StorageTemperatureModifier,
            )
            my_electricity_controller.add_component_input_and_connect(
                source_object_name=my_domnestic_hot_water_heatpump.component_name,
                source_component_output=my_domnestic_hot_water_heatpump.ElectricityOutput,
                source_load_type=lt.LoadTypes.ELECTRICITY,
                source_unit=lt.Units.WATT,
                source_tags=[lt.ComponentType.HEAT_PUMP_DHW, lt.InandOutputType.ELECTRICITY_REAL],
                source_weight=1,
            )

            my_electricity_controller.add_component_output(
                source_output_name=lt.InandOutputType.ELECTRICITY_TARGET,
                source_tags=[lt.ComponentType.HEAT_PUMP_DHW, lt.InandOutputType.ELECTRICITY_TARGET],
                source_weight=1,
                source_load_type=lt.LoadTypes.ELECTRICITY,
                source_unit=lt.Units.WATT,
                output_description="Target electricity for dhw heat pump.",
            )

            # connect EMS with Heatpump
            my_heat_pump_controller.connect_input(
                my_heat_pump_controller.SimpleHotWaterStorageTemperatureModifier,
                my_electricity_controller.component_name,
                my_electricity_controller.SimpleHotWaterStorageTemperatureModifier,
            )

            my_electricity_controller.add_component_input_and_connect(
                source_object_name=my_heat_pump.component_name,
                source_component_output=my_heat_pump.ElectricalInputPower,
                source_load_type=lt.LoadTypes.ELECTRICITY,
                source_unit=lt.Units.WATT,
                source_tags=[lt.ComponentType.HEAT_PUMP_BUILDING, lt.InandOutputType.ELECTRICITY_REAL],
                source_weight=2,
            )

            my_electricity_controller.add_component_output(
                source_output_name=lt.InandOutputType.ELECTRICITY_TARGET,
                source_tags=[lt.ComponentType.HEAT_PUMP_BUILDING, lt.InandOutputType.ELECTRICITY_TARGET],
                source_weight=2,
                source_load_type=lt.LoadTypes.ELECTRICITY,
                source_unit=lt.Units.WATT,
                output_description="Target electricity for Heat Pump. ",
            )

            # connect EMS with Battery
            my_electricity_controller.add_component_input_and_connect(
                source_object_name=my_advanced_battery.component_name,
                source_component_output=my_advanced_battery.AcBatteryPower,
                source_load_type=lt.LoadTypes.ELECTRICITY,
                source_unit=lt.Units.WATT,
                source_tags=[lt.ComponentType.BATTERY, lt.InandOutputType.ELECTRICITY_REAL],
                source_weight=3,
            )

            electricity_to_or_from_battery_target = my_electricity_controller.add_component_output(
                source_output_name=lt.InandOutputType.ELECTRICITY_TARGET,
                source_tags=[lt.ComponentType.BATTERY, lt.InandOutputType.ELECTRICITY_TARGET],
                source_weight=3,
                source_load_type=lt.LoadTypes.ELECTRICITY,
                source_unit=lt.Units.WATT,
                output_description="Target electricity for Battery Control. ",
            )

            # connect EMS BuildingTemperatureModifier with set_heating_temperature_for_building_in_celsius
            if surplus_control_building_temperature_modifier:
                my_heat_distribution_controller.connect_input(
                    my_heat_distribution_controller.BuildingTemperatureModifier,
                    my_electricity_controller.component_name,
                    my_electricity_controller.BuildingTemperatureModifier,
                )
                my_building.connect_input(
                    my_building.BuildingTemperatureModifier,
                    my_electricity_controller.component_name,
                    my_electricity_controller.BuildingTemperatureModifier,
                )

        # no surplus modifier
        else:
            connect_automatically = True
            # without surplus control
            # use only default connections of ems and add outputs
            my_electricity_controller.add_component_output(
                source_output_name=lt.InandOutputType.ELECTRICITY_TARGET,
                source_tags=[lt.ComponentType.HEAT_PUMP_DHW, lt.InandOutputType.ELECTRICITY_TARGET],
                # source_weight=my_domnestic_hot_water_heatpump.config.source_weight,
                source_weight=1,
                source_load_type=lt.LoadTypes.ELECTRICITY,
                source_unit=lt.Units.WATT,
                output_description="Target electricity for dhw heat pump.",
            )

            my_electricity_controller.add_component_output(
                source_output_name=lt.InandOutputType.ELECTRICITY_TARGET,
                source_tags=[lt.ComponentType.HEAT_PUMP_BUILDING, lt.InandOutputType.ELECTRICITY_TARGET],
                source_weight=2,
                source_load_type=lt.LoadTypes.ELECTRICITY,
                source_unit=lt.Units.WATT,
                output_description="Target electricity for Heating Heat Pump. ",
            )

            electricity_to_or_from_battery_target = my_electricity_controller.add_component_output(
                source_output_name=lt.InandOutputType.ELECTRICITY_TARGET,
                source_tags=[lt.ComponentType.BATTERY, lt.InandOutputType.ELECTRICITY_TARGET],
                source_weight=3,
                source_load_type=lt.LoadTypes.ELECTRICITY,
                source_unit=lt.Units.WATT,
                output_description="Target electricity for Battery Control. ",
            )

        # -----------------------------------------------------------------------------------------------------------------
        # Connect Battery
        my_advanced_battery.connect_dynamic_input(
            input_fieldname=advanced_battery_bslib.Battery.LoadingPowerInput,
            src_object=electricity_to_or_from_battery_target,
        )

        # -----------------------------------------------------------------------------------------------------------------
        # Connect Electricity Meter
        my_electricity_meter.add_component_input_and_connect(
            source_object_name=my_electricity_controller.component_name,
            source_component_output=my_electricity_controller.ElectricityToOrFromGrid,
            source_load_type=lt.LoadTypes.ELECTRICITY,
            source_unit=lt.Units.WATT,
            source_tags=[lt.InandOutputType.ELECTRICITY_PRODUCTION],
            source_weight=999,
        )

        # =================================================================================================================================
        # Add Remaining Components to Simulation Parameters

        my_sim.add_component(my_electricity_meter)
        my_sim.add_component(my_advanced_battery)
        my_sim.add_component(my_electricity_controller, connect_automatically=connect_automatically)

    # when no PV is used, connect electricty meter automatically
    else:
        my_sim.add_component(my_electricity_meter, connect_automatically=True)

    # Set Results Path
    # if config_filename is given, get hash number and sampling mode for result path
    if config_filename is not None:
        config_filename_splitted = config_filename.split("/")
        hash_number = re.findall(r"\-?\d+", config_filename_splitted[-1])[0]
        sampling_mode = config_filename_splitted[-2]

        sorting_option = SortingOptionEnum.MASS_SIMULATION_WITH_HASH_ENUMERATION

        SingletonSimRepository().set_entry(
<<<<<<< HEAD
            key=SingletonDictKeyEnum.RESULT_SCENARIO_NAME, entry=f"no_surplus_{hash_number}",
=======
            key=SingletonDictKeyEnum.RESULT_SCENARIO_NAME,
            entry=f"ems_all_surplus_{hash_number}",
>>>>>>> 55fedea6
        )

    # if config_filename is not given, make result path with index enumeration
    else:
        hash_number = None
        sorting_option = SortingOptionEnum.MASS_SIMULATION_WITH_INDEX_ENUMERATION
        sampling_mode = None

    ResultPathProviderSingleton().set_important_result_path_information(
        module_directory=my_sim.module_directory,
<<<<<<< HEAD
        model_name=os.path.join(my_sim.module_filename, "06-03-2024-floor-with-cooling-pv-share-1"),
        variant_name="no_surplus_",
=======
        model_name=os.path.join(my_sim.module_filename, "27-02-2024"),
        variant_name="ems_all_surplus_",
>>>>>>> 55fedea6
        hash_number=hash_number,
        sorting_option=sorting_option,
        sampling_mode=sampling_mode,
    )<|MERGE_RESOLUTION|>--- conflicted
+++ resolved
@@ -504,12 +504,8 @@
         sorting_option = SortingOptionEnum.MASS_SIMULATION_WITH_HASH_ENUMERATION
 
         SingletonSimRepository().set_entry(
-<<<<<<< HEAD
-            key=SingletonDictKeyEnum.RESULT_SCENARIO_NAME, entry=f"no_surplus_{hash_number}",
-=======
             key=SingletonDictKeyEnum.RESULT_SCENARIO_NAME,
             entry=f"ems_all_surplus_{hash_number}",
->>>>>>> 55fedea6
         )
 
     # if config_filename is not given, make result path with index enumeration
@@ -520,13 +516,8 @@
 
     ResultPathProviderSingleton().set_important_result_path_information(
         module_directory=my_sim.module_directory,
-<<<<<<< HEAD
-        model_name=os.path.join(my_sim.module_filename, "06-03-2024-floor-with-cooling-pv-share-1"),
-        variant_name="no_surplus_",
-=======
         model_name=os.path.join(my_sim.module_filename, "27-02-2024"),
         variant_name="ems_all_surplus_",
->>>>>>> 55fedea6
         hash_number=hash_number,
         sorting_option=sorting_option,
         sampling_mode=sampling_mode,
