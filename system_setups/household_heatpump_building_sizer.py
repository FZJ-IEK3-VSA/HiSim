--- conflicted
+++ resolved
@@ -22,16 +22,12 @@
     heat_distribution_system,
     electricity_meter,
 )
+
 from hisim.result_path_provider import ResultPathProviderSingleton, SortingOptionEnum
 from hisim.sim_repository_singleton import SingletonSimRepository, SingletonDictKeyEnum
 from hisim.postprocessingoptions import PostProcessingOptions
 from hisim import loadtypes as lt
-<<<<<<< HEAD
-from hisim.loadtypes import HeatingSystems
-=======
-from hisim.units import Quantity, Celsius, Watt
 from hisim.loadtypes import HeatingSystems, ComponentType
->>>>>>> cad92c26
 from hisim.building_sizer_utils.interface_configs.modular_household_config import (
     read_in_configs,
     ModularHouseholdConfig,
@@ -81,7 +77,6 @@
     my_config = read_in_configs(my_sim.my_module_config)
     if my_config is None:
         my_config = ModularHouseholdConfig().get_default_config_for_household_heatpump()
-        my_sim.my_module_config = my_config.to_dict()
         log.warning(
             f"Could not read the modular household config from path '{config_filename}'. Using the heatpump household default config instead."
         )
