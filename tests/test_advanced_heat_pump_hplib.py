from hisim import component as cp
from hisim.components.advanced_heat_pump_hplib import  HeatPumpHplib, HeatPumpHplibConfig, HeatPumpState
from hisim import loadtypes as lt
from hisim.simulationparameters import SimulationParameters
from hisim import log
from tests import functions_for_testing as fft
import pytest

@pytest.mark.base
def test_heat_pump_hplib():

    # Definitions for HeatPump init
    model: str = "Generic"
    group_id: int = 1
    t_in: float = -7
    t_out: float = 52
    p_th_set: float = 10000
    simpars = SimulationParameters.one_day_only(2017,60)
    # Definitions for i_simulate
    timestep = 1
    force_convergence = False

    # Create fake component outputs as inputs for simulation
    on_off_switch = cp.ComponentOutput("Fake_on_off_switch",
                              "Fake_on_off_switch",
                                       lt.LoadTypes.ANY,
                                       lt.Units.ANY)
    t_in_primary = cp.ComponentOutput("Fake_t_in_primary",
                              "Fake_t_in_primary",
                                      lt.LoadTypes.ANY,
                                      lt.Units.ANY)
    t_in_secondary = cp.ComponentOutput("Fake_t_in_secondary",
                              "Fake_t_in_secondary",
                                        lt.LoadTypes.ANY,
                                        lt.Units.ANY)
    t_amb = cp.ComponentOutput("Fake_t_amb",
                              "Fake_t_amb",
                               lt.LoadTypes.ANY,
                               lt.Units.ANY)

    # Initialize component
<<<<<<< HEAD
    heatpump_config=HeatPumpHplibConfig(model=model, group_id=group_id, t_in=t_in, t_out_val=t_out, p_th_set=p_th_set, name="HeatPump")
=======
    heatpump_config=HeatPumpHplibConfig(name="Heat Pump", model=model, group_id=group_id, heating_reference_temperature_in_celsius=t_in, flow_temperature_in_celsius=t_out, set_thermal_output_power_in_watt=p_th_set, cycling_mode=True, minimum_idle_time_in_seconds=600, minimum_running_time_in_seconds=600)
>>>>>>> 957c96c4
    heatpump = HeatPumpHplib(config=heatpump_config, my_simulation_parameters=simpars)
    heatpump.state = HeatPumpState(time_on=0, time_off=0, time_on_cooling=0, on_off_previous=1)

    number_of_outputs = fft.get_number_of_outputs([on_off_switch,t_in_primary,t_in_secondary,t_amb,heatpump])
    stsv: cp.SingleTimeStepValues = cp.SingleTimeStepValues(number_of_outputs)

    heatpump.on_off_switch.source_output = on_off_switch
    heatpump.t_in_primary.source_output = t_in_primary
    heatpump.t_in_secondary.source_output = t_in_secondary
    heatpump.t_amb.source_output = t_amb

    # Add Global Index and set values for fake Inputs
    fft.add_global_index_of_components([on_off_switch,t_in_primary,t_in_secondary,t_amb,heatpump])
    stsv.values[on_off_switch.global_index] = 1
    stsv.values[t_in_primary.global_index] = -7
    stsv.values[t_in_secondary.global_index] = 47.0
    stsv.values[t_amb.global_index] = -7


    # Simulation
    heatpump.i_simulate(timestep=timestep, stsv=stsv, force_convergence=force_convergence)
    log.information(str(stsv.values))
    # Check
    assert p_th_set == stsv.values[heatpump.p_th.global_index]
    assert 7074.033573088874 == stsv.values[heatpump.p_el.global_index]
    assert 1.4136206588052005 == stsv.values[heatpump.cop.global_index]
    assert t_out == stsv.values[heatpump.t_out.global_index]
    assert 0.47619047619047616 == stsv.values[heatpump.m_dot.global_index]
    assert 60 == stsv.values[heatpump.time_on.global_index]
    assert 0 == stsv.values[heatpump.time_off.global_index]<|MERGE_RESOLUTION|>--- conflicted
+++ resolved
@@ -39,11 +39,7 @@
                                lt.Units.ANY)
 
     # Initialize component
-<<<<<<< HEAD
-    heatpump_config=HeatPumpHplibConfig(model=model, group_id=group_id, t_in=t_in, t_out_val=t_out, p_th_set=p_th_set, name="HeatPump")
-=======
     heatpump_config=HeatPumpHplibConfig(name="Heat Pump", model=model, group_id=group_id, heating_reference_temperature_in_celsius=t_in, flow_temperature_in_celsius=t_out, set_thermal_output_power_in_watt=p_th_set, cycling_mode=True, minimum_idle_time_in_seconds=600, minimum_running_time_in_seconds=600)
->>>>>>> 957c96c4
     heatpump = HeatPumpHplib(config=heatpump_config, my_simulation_parameters=simpars)
     heatpump.state = HeatPumpState(time_on=0, time_off=0, time_on_cooling=0, on_off_previous=1)
 
