"""Test for heat demand calculation in the building module.

The aim is to compare the calculated heat demand in the building module with the heat demand given by TABULA.
"""
# clean
<<<<<<< HEAD
import os
from typing import Optional
import numpy as np

# from hisim import hisim_main
import hisim.simulator as sim
from hisim.simulator import SimulationParameters
=======
# needs to be developed still and checked
from hisim import component
>>>>>>> 7777bc9a
from hisim.components import loadprofilegenerator_connector
from hisim.components import weather
from hisim.components import generic_pv_system
from hisim.components import building
from hisim.components import generic_heat_pump
from hisim.components import sumbuilder

<<<<<<< HEAD
__authors__ = "Vitor Hugo Bellotto Zago, Noah Pflugradt"
__copyright__ = "Copyright 2022, FZJ-IEK-3"
__credits__ = ["Noah Pflugradt"]
__license__ = "MIT"
__version__ = "1.0"
__maintainer__ = "Noah Pflugradt"
__status__ = "development"


# @utils.measure_execution_time
# def test_basic_household():
#     """ Single day. """
#     path = "../examples/household_with_fake_heater.py"
#     func = "household_fake_heating"
#     mysimpar = SimulationParameters.full_year_all_options(year=2019, seconds_per_timestep=60)
#     hisim_main.main(path, func, mysimpar)
#     log.information(os.getcwd())
#     log.information("after simulation run:")


# @utils.measure_execution_time
# def test_basic_household():
#     """ Single day. """
PATH = "../examples/household_for_test_building_heat_demand.py"
FUNC = "house_with_pv_and_hp_for_heating_test"
#     mysimpar = SimulationParameters.full_year(year=2019, seconds_per_timestep=60)
#     hisim_main.main(path, func, mysimpar)
#     log.information(os.getcwd())
=======
seconds_per_timestep = 60
my_simulation_parameters = SimulationParameters.full_year(
    year=2021, seconds_per_timestep=seconds_per_timestep
)
my_occupancy_profile = "CH01"

initial_internal_temperature_in_celsius = 20.0
heating_reference_temperature_in_celsius = 12.5
absolute_conditioned_floor_area_in_m2 = 121.2


@utils.measure_execution_time
def test_building_heat_demand():
    """Test function for heating demand of the building module."""

    # Set Residence
    my_residence_config = (
        building.BuildingConfig.get_default_german_single_family_home()
    )
    my_residence_config.initial_internal_temperature_in_celsius = (
        initial_internal_temperature_in_celsius
    )
    my_residence_config.heating_reference_temperature_in_celsius = (
        heating_reference_temperature_in_celsius
    )
    my_residence_config.absolute_conditioned_floor_area_in_m2 = (
        absolute_conditioned_floor_area_in_m2
    )
    my_residence = building.Building(
        config=my_residence_config, my_simulation_parameters=my_simulation_parameters
    )
>>>>>>> 7777bc9a


def test_house_with_pv_and_hp_for_heating_test(
    my_simulation_parameters: Optional[SimulationParameters] = None,
) -> None:  # noqa: too-many-statements
    """Test for heating energy demand.

<<<<<<< HEAD
    This setup function emulates an household including the basic components. Here the residents have their
    electricity and heating needs covered by the photovoltaic system and the heat pump.

    - Simulation Parameters
    - Components
        - Occupancy (Residents' Demands)
        - Weather
        - Photovoltaic System
        - Building
        - Heat Pump
        - Heat Pump Controller
    """

    # =========================================================================================================================================================
    # System Parameters

    # Set Simulation Parameters
    year = 2021
    seconds_per_timestep = 60

    # Set Weather
    location = "Aachen"

    # Set Photovoltaic System
    time = 2019
    power = 10e3
    load_module_data = False
    module_name = "Hanwha_HSL60P6_PA_4_250T__2013_"
    integrate_inverter = True
    inverter_name = "ABB__MICRO_0_25_I_OUTD_US_208_208V__CEC_2014_"
    name = "PVSystem"
    azimuth = 180
    tilt = 30
    source_weight = -1

=======
    tabula_conditioned_floor_area_in_m2 = my_residence.buildingdata["A_C_Ref"].values[0]
    # -------------------------------------------------------------------------------------------------------------------------------------------------------------------
    # Check values from TABULA
    # in tabula energy need for heating is given as q_h_nd, it is related to the conditioned floor area
    q_h_nd_given_directly_from_tabula_in_kWh_per_m2_per_year = (
        my_residence.buildingdata["q_h_nd"].values[0]
    )
    q_h_nd_given_directly_from_tabula_in_kWh_per_hour = (
        q_h_nd_given_directly_from_tabula_in_kWh_per_m2_per_year
        * tabula_conditioned_floor_area_in_m2
        / (12 * 30 * 24)
    )
    log.information(
        "energy need q_h_nd for heating from tabula related to conditioned floor area [kWh/(m2*year)] "
        + str(q_h_nd_given_directly_from_tabula_in_kWh_per_m2_per_year)
    )
    log.information(
        "energy need q_h_nd for heating from tabula related to conditioned floor area [kWh/(m2*hour] "
        + str(q_h_nd_given_directly_from_tabula_in_kWh_per_m2_per_year / (12 * 30 * 24))
    )
    log.information(
        "energy need q_h_nd for heating from tabula related to conditioned floor area [kWh/(m2*minute] "
        + str(
            q_h_nd_given_directly_from_tabula_in_kWh_per_m2_per_year
            / (12 * 30 * 24 * 60)
        )
    )
    log.information(
        "energy need q_h_nd for heating from tabula [kWh/hour] "
        + str(q_h_nd_given_directly_from_tabula_in_kWh_per_hour)
        + "\n"
    )

    # Tabula formular for energy need for heating is given by q_h_nd = q_ht - eta_h_gn * (q_sol + q_int)
    # where q_ht is the total_heat_transfer, eta_h_gn is the gain utilization factor for heating, q_sol is the solar heat load (or gain) during heating seasons
    # and q_int are the internal heat sources (units kilowatthour per m2 per year).
    # The variables are all related to the conditioned floor area A_C_ref.

    # total_heat_transfer_in_kilowatthour_per_m2_per_year = my_residence.buildingdata["q_ht"].values[0]
    gain_utilization_factor_for_heating = my_residence.buildingdata["eta_h_gn"].values[
        0
    ]
    # solar_heat_gain_in_kilowatthour_per_m2_per_year = my_residence.buildingdata["q_sol"].values[0]
    # internal_heat_gains_in_kilowatthour_per_m2_per_year = my_residence.buildingdata["q_int"].values[0]
    # energy_need_for_heating_calculated_from_other_tabula_data = (
    #     total_heat_transfer_in_kilowatthour_per_m2_per_year
    #     - gain_utilization_factor_for_heating
    #     * (
    #         solar_heat_gain_in_kilowatthour_per_m2_per_year
    #         + internal_heat_gains_in_kilowatthour_per_m2_per_year
    #     )
    # )
    # log.information(str(energy_need_for_heating_calculated_from_other_tabula_data))

    # # check whether the tabula data and tabula calulation are equivalent (with 1% tolerance)
    # np.testing.assert_allclose(energy_need_for_heating_given_directly_from_tabula, energy_need_for_heating_calculated_from_other_tabula_data, rtol=0.01)
    # -------------------------------------------------------------------------------------------------------------------------------------------------------------------
>>>>>>> 7777bc9a
    # Set Occupancy
    occupancy_profile = "CH01"

    # Set Building
    building_code = "DE.N.SFH.05.Gen.ReEx.001.002"
    building_heat_capacity_class = "medium"
    initial_temperature_in_celsius = 23
    heating_reference_temperature_in_celsius = -14
    absolute_conditioned_floor_area_in_m2 = 121.2
    total_base_area_in_m2 = None

    # Set Heat Pump Controller
    temperature_air_heating_in_celsius = 18
    temperature_air_cooling_in_celsius = 21
    offset = 0.5
    hp_mode = 2

    # Set Heat Pump
    hp_manufacturer = "Viessmann Werke GmbH & Co KG"
    hp_name = "Vitocal 300-A AWO-AC 301.B07"
    hp_min_operation_time = 60
    hp_min_idle_time = 15

    # =========================================================================================================================================================
    # Build Components

    # Build Simulation Parameters
    if my_simulation_parameters is None:
        my_simulation_parameters = SimulationParameters.full_year_all_options(
            year=year, seconds_per_timestep=seconds_per_timestep
        )
    # this part is copied from hisim_main
    # Build Simulator
    normalized_path = os.path.normpath(PATH)
    path_in_list = normalized_path.split(os.sep)
    if len(path_in_list) >= 1:
        path_to_be_added = os.path.join(os.getcwd(), *path_in_list[:-1])

    my_sim: sim.Simulator = sim.Simulator(
        module_directory=path_to_be_added,
        setup_function=FUNC,
        my_simulation_parameters=my_simulation_parameters,
    )
    my_sim.set_simulation_parameters(my_simulation_parameters)

    # Build Occupancy
    my_occupancy_config = loadprofilegenerator_connector.OccupancyConfig(
        profile_name=occupancy_profile, name="Occupancy"
    )
    my_occupancy = loadprofilegenerator_connector.Occupancy(
        config=my_occupancy_config, my_simulation_parameters=my_simulation_parameters
    )

<<<<<<< HEAD
    # Build Weather
=======
    # Set Weather
>>>>>>> 7777bc9a
    my_weather_config = weather.WeatherConfig.get_default(
        location_entry=weather.LocationEnum.Aachen
    )
    my_weather = weather.Weather(
        config=my_weather_config, my_simulation_parameters=my_simulation_parameters
    )
<<<<<<< HEAD

    # Build PV
    my_photovoltaic_system_config = generic_pv_system.PVSystemConfig(
        time=time,
        location=location,
        power=power,
        load_module_data=load_module_data,
        module_name=module_name,
        integrate_inverter=integrate_inverter,
        tilt=tilt,
        azimuth=azimuth,
        inverter_name=inverter_name,
        source_weight=source_weight,
        name=name,
    )
    my_photovoltaic_system = generic_pv_system.PVSystem(
        config=my_photovoltaic_system_config,
        my_simulation_parameters=my_simulation_parameters,
    )

    # Build Building
    my_building_config = building.BuildingConfig(
        building_code=building_code,
        building_heat_capacity_class=building_heat_capacity_class,
        initial_internal_temperature_in_celsius=initial_temperature_in_celsius,
        heating_reference_temperature_in_celsius=heating_reference_temperature_in_celsius,
        name="Building1",
        absolute_conditioned_floor_area_in_m2=absolute_conditioned_floor_area_in_m2,
        total_base_area_in_m2=total_base_area_in_m2,
    )
    my_building = building.Building(
        config=my_building_config, my_simulation_parameters=my_simulation_parameters
    )

    # Build Electricity Grid
    my_base_electricity_load_profile = sumbuilder.ElectricityGrid(
        name="BaseLoad",
        grid=[my_occupancy, "Subtract", my_photovoltaic_system],
        my_simulation_parameters=my_simulation_parameters,
    )

    # Build Heat Pump
    my_heat_pump = generic_heat_pump.GenericHeatPump(
        manufacturer=hp_manufacturer,
        name=hp_name,
        min_operation_time=hp_min_operation_time,
        min_idle_time=hp_min_idle_time,
        my_simulation_parameters=my_simulation_parameters,
    )

    # Build Heat Pump Controller
    my_heat_pump_controller = generic_heat_pump.HeatPumpController(
        temperature_air_heating_in_celsius=temperature_air_heating_in_celsius,
        temperature_air_cooling_in_celsius=temperature_air_cooling_in_celsius,
        offset=offset,
        mode=hp_mode,
        my_simulation_parameters=my_simulation_parameters,
    )
    # =========================================================================================================================================================
    # Connect Components

    # PV System
    my_photovoltaic_system.connect_input(
        my_photovoltaic_system.TemperatureOutside,
        my_weather.component_name,
        my_weather.TemperatureOutside,
    )
    my_photovoltaic_system.connect_input(
        my_photovoltaic_system.DirectNormalIrradiance,
        my_weather.component_name,
        my_weather.DirectNormalIrradiance,
    )
    my_photovoltaic_system.connect_input(
        my_photovoltaic_system.DirectNormalIrradianceExtra,
        my_weather.component_name,
        my_weather.DirectNormalIrradianceExtra,
    )
    my_photovoltaic_system.connect_input(
        my_photovoltaic_system.DiffuseHorizontalIrradiance,
        my_weather.component_name,
        my_weather.DiffuseHorizontalIrradiance,
    )
    my_photovoltaic_system.connect_input(
        my_photovoltaic_system.GlobalHorizontalIrradiance,
        my_weather.component_name,
        my_weather.GlobalHorizontalIrradiance,
    )
    my_photovoltaic_system.connect_input(
        my_photovoltaic_system.Azimuth, my_weather.component_name, my_weather.Azimuth
    )
    my_photovoltaic_system.connect_input(
        my_photovoltaic_system.ApparentZenith,
        my_weather.component_name,
        my_weather.ApparentZenith,
    )
    my_photovoltaic_system.connect_input(
        my_photovoltaic_system.WindSpeed,
        my_weather.component_name,
        my_weather.WindSpeed,
    )

    # Building
    my_building.connect_input(
        my_building.Altitude, my_weather.component_name, my_weather.Altitude
    )
    my_building.connect_input(
        my_building.Azimuth, my_weather.component_name, my_weather.Azimuth
    )
    my_building.connect_input(
        my_building.DirectNormalIrradiance,
        my_weather.component_name,
        my_weather.DirectNormalIrradiance,
    )
    my_building.connect_input(
        my_building.DiffuseHorizontalIrradiance,
        my_weather.component_name,
        my_weather.DiffuseHorizontalIrradiance,
    )
    my_building.connect_input(
        my_building.GlobalHorizontalIrradiance,
        my_weather.component_name,
        my_weather.GlobalHorizontalIrradiance,
    )
    my_building.connect_input(
        my_building.DirectNormalIrradianceExtra,
        my_weather.component_name,
        my_weather.DirectNormalIrradianceExtra,
    )
    my_building.connect_input(
        my_building.ApparentZenith, my_weather.component_name, my_weather.ApparentZenith
    )
    my_building.connect_input(
        my_building.TemperatureOutside,
        my_weather.component_name,
        my_weather.TemperatureOutside,
    )
    my_building.connect_input(
        my_building.HeatingByResidents,
        my_occupancy.component_name,
        my_occupancy.HeatingByResidents,
    )
    my_building.connect_input(
        my_building.ThermalPowerDelivered,
        my_heat_pump.component_name,
        my_heat_pump.ThermalPowerDelivered,
    )

    # Heat Pump
    my_heat_pump.connect_input(
        my_heat_pump.State,
        my_heat_pump_controller.component_name,
        my_heat_pump_controller.State,
    )
    my_heat_pump.connect_input(
        my_heat_pump.TemperatureOutside,
        my_weather.component_name,
        my_weather.TemperatureOutside,
    )

    # Heat Pump Controller
    my_heat_pump_controller.connect_input(
        my_heat_pump_controller.TemperatureMean,
        my_building.component_name,
        my_building.TemperatureMean,
    )
    my_heat_pump_controller.connect_input(
        my_heat_pump_controller.ElectricityInput,
        my_base_electricity_load_profile.component_name,
        my_base_electricity_load_profile.ElectricityOutput,
    )

    # =========================================================================================================================================================
    # Add Components to Simulator and run all timesteps

    my_sim.add_component(my_weather)
    my_sim.add_component(my_occupancy)
    my_sim.add_component(my_building)
    my_sim.add_component(my_photovoltaic_system)
    my_sim.add_component(my_base_electricity_load_profile)
    my_sim.add_component(my_heat_pump)
    my_sim.add_component(my_heat_pump_controller)

    my_sim.run_all_timesteps()

    # =========================================================================================================================================================
    # Test annual floor related heating demand

    tabula_conditioned_floor_area_in_m2 = my_building.buildingdata["A_C_Ref"].values[0]
    energy_need_for_heating_given_by_tabula_in_kilowatt_hour_per_year_per_m2 = (
        my_building.buildingdata["q_h_nd"].values[0]
    )
    energy_need_for_heating_from_heat_pump_in_kilowatt_hour_per_year_per_m2 = (
        my_heat_pump.heating_energy_in_watt_hour
        / (1000 * tabula_conditioned_floor_area_in_m2)
    )
    # test whether tabula energy demand for heating is equal to energy demand for heating generated from heat pump with a tolerance of 10%
    np.testing.assert_allclose(
        energy_need_for_heating_given_by_tabula_in_kilowatt_hour_per_year_per_m2,
        energy_need_for_heating_from_heat_pump_in_kilowatt_hour_per_year_per_m2,
=======
    my_weather.set_sim_repo(repo)
    my_weather.i_prepare_simulation()
    # -------------------------------------------------------------------------------------------------------------------------------------------------------------------
    # Fake inputs

    # Fake power delivered
    thermal_power_delivered_output = component.ComponentOutput(
        "FakeThermalDeliveryMachine",
        "ThermalDelivery",
        LoadTypes.HEATING,
        Units.WATT,
    )

    # Fake outside temperature from weather
    air_outside_temperature_output = component.ComponentOutput(
        "FakeOutsideAirTemp",
        "AirTemp",
        LoadTypes.TEMPERATURE,
        Units.CELSIUS,
    )
    # -------------------------------------------------------------------------------------------------------------------------------------------------------------------
    # Set stsv
    number_of_outputs = fft.get_number_of_outputs(
        [
            my_occupancy,
            my_weather,
            my_residence,
            thermal_power_delivered_output,
            air_outside_temperature_output,
        ]
    )

    stsv: component.SingleTimeStepValues = component.SingleTimeStepValues(
        number_of_outputs
    )
    # -------------------------------------------------------------------------------------------------------------------------------------------------------------------
    # Set source outputs for my residence

    # my_residence.temperature_outside_channel.source_output = (
    #     my_weather.air_temperature_output
    # )
    my_residence.temperature_outside_channel.source_output = (
        air_outside_temperature_output
    )
    my_residence.altitude_channel.source_output = my_weather.altitude_output
    my_residence.azimuth_channel.source_output = my_weather.azimuth_output
    my_residence.direct_normal_irradiance_channel.source_output = my_weather.DNI_output
    my_residence.direct_horizontal_irradiance_channel.source_output = (
        my_weather.DHI_output
    )
    my_residence.occupancy_heat_gain_channel.source_output = (
        my_occupancy.heating_by_residentsC
    )

    my_residence.thermal_power_delivered_channel.source_output = (
        thermal_power_delivered_output
    )

    fft.add_global_index_of_components(
        [
            my_occupancy,
            my_weather,
            my_residence,
            thermal_power_delivered_output,
            air_outside_temperature_output,
        ]
    )

    # -------------------------------------------------------------------------------------------------------------------------------------------------------------------
    # Show logging information of some outputs and run simulation
    log.information(
        "-----------------------------------------------------------------------------------------------------------------------------------------"
    )
    log.information("before simulation run:")

    log.information(
        "internal (occupancy) heat gains [W] "
        + str(my_residence.internal_heat_gains_through_occupancy_in_watt)
    )
    # log.information("outside temp (weather) [°C] " + str(stsv.values[my_weather.air_temperature_output.global_index])+ "\n")
    log.information(
        "outside temp (set fake) [°C] "
        + str(stsv.values[air_outside_temperature_output.global_index])
        + "\n"
    )
    log.information(
        "thermal mass bulk temperature [°C] "
        + str(stsv.values[my_residence.thermal_mass_temperature_channel.global_index])
    )
    log.information(
        "heat loss [W] "
        + str(stsv.values[my_residence.total_power_to_residence_channel.global_index])
    )
    log.information(
        "solar gain Q_sol [W] "
        + str(stsv.values[my_residence.solar_gain_through_windows_channel.global_index])
    )
    log.information(
        "max heat demand [W] "
        + str(
            stsv.values[
                my_residence.var_max_thermal_building_demand_channel.global_index
            ]
        )
        + "\n"
    )
    log.information(
        "fake thermal power delivered Q_H_nd [W]  "
        + str(stsv.values[thermal_power_delivered_output.global_index])
        + "\n"
    )

    # stsv.values[my_weather.air_temperature_output.global_index] = 4.4
    stsv.values[air_outside_temperature_output.global_index] = 4.4
    stsv.values[thermal_power_delivered_output.global_index] = 0
    # Simulation
    my_occupancy.i_simulate(0, stsv, False)
    my_weather.i_simulate(0, stsv, False)
    my_residence.i_simulate(0, stsv, False)

    log.information(
        "-----------------------------------------------------------------------------------------------------------------------------------------"
    )
    log.information("after simulation run:")
    log.information("all outputs " + str(stsv.values))
    log.information("occupancy outputs " + str(stsv.values[2:6]))
    log.information("weather outputs " + str(stsv.values[6:15]))
    log.information("residence outputs " + str(stsv.values[15:]) + "\n")
    log.information(
        "internal (occupancy) heat gains [W] "
        + str(my_residence.internal_heat_gains_through_occupancy_in_watt)
    )
    # log.information("outside temp (weather) [°C] " + str(stsv.values[my_weather.air_temperature_output.global_index])+ "\n")
    log.information(
        "outside temp (set fake) [°C] "
        + str(stsv.values[air_outside_temperature_output.global_index])
        + "\n"
    )
    log.information(
        "thermal mass bulk temperature [°C]  "
        + str(stsv.values[my_residence.thermal_mass_temperature_channel.global_index])
    )
    log.information(
        "heat loss [W] "
        + str(stsv.values[my_residence.total_power_to_residence_channel.global_index])
    )
    log.information(
        "solar gain Q_sol [W] "
        + str(stsv.values[my_residence.solar_gain_through_windows_channel.global_index])
    )
    log.information(
        "max heat demand [W] "
        + str(
            stsv.values[
                my_residence.var_max_thermal_building_demand_channel.global_index
            ]
        )
        + "\n"
    )
    log.information(
        "fake thermal power delivered Q_H_nd [W] "
        + str(stsv.values[thermal_power_delivered_output.global_index])
        + "\n"
    )

    log.information(
        "-----------------------------------------------------------------------------------------------------------------------------------------"
    )

    # -------------------------------------------------------------------------------------------------------------------------------------------------------------------
    # Calculate energy need from building module data and compare with tabula data

    # Tabula formular for energy need for heating is given by q_h_nd = q_ht - eta_h_gn * (q_sol + q_int)
    q_h_nd_calculated_from_building_data = stsv.values[
        my_residence.var_max_thermal_building_demand_channel.global_index
    ] - gain_utilization_factor_for_heating * (
        stsv.values[my_residence.solar_gain_through_windows_channel.global_index]
        + my_residence.internal_heat_gains_through_occupancy_in_watt
    )
    q_h_nd_calculated_from_building_data_in_kW = (
        q_h_nd_calculated_from_building_data / 1000
    )
    log.information(
        "energy need Q_H_nd calculated from building data with max heat demand as Q_ht [kW] "
        + str(q_h_nd_calculated_from_building_data_in_kW)
    )
    log.information(
        "energy need Q_H_nd calculated from building data with max heat demand as Q_ht divided by conditioned floor area [kW/m2] "
        + str(
            q_h_nd_calculated_from_building_data_in_kW
            / tabula_conditioned_floor_area_in_m2
        )
    )
    log.information(
        "-----------------------------------------------------------------------------------------------------------------------------------------"
    )

    # test whether energy need from tabula is equal to energy need from building module with 10% tolerance
    # (you can maniulate the test result by changing the initial internal temperature or the heating reference temperature (see above))
    np.testing.assert_allclose(
        q_h_nd_given_directly_from_tabula_in_kWh_per_hour,
        q_h_nd_calculated_from_building_data_in_kW,
>>>>>>> 7777bc9a
        rtol=0.1,
    )<|MERGE_RESOLUTION|>--- conflicted
+++ resolved
@@ -3,7 +3,6 @@
 The aim is to compare the calculated heat demand in the building module with the heat demand given by TABULA.
 """
 # clean
-<<<<<<< HEAD
 import os
 from typing import Optional
 import numpy as np
@@ -11,10 +10,6 @@
 # from hisim import hisim_main
 import hisim.simulator as sim
 from hisim.simulator import SimulationParameters
-=======
-# needs to be developed still and checked
-from hisim import component
->>>>>>> 7777bc9a
 from hisim.components import loadprofilegenerator_connector
 from hisim.components import weather
 from hisim.components import generic_pv_system
@@ -22,7 +17,6 @@
 from hisim.components import generic_heat_pump
 from hisim.components import sumbuilder
 
-<<<<<<< HEAD
 __authors__ = "Vitor Hugo Bellotto Zago, Noah Pflugradt"
 __copyright__ = "Copyright 2022, FZJ-IEK-3"
 __credits__ = ["Noah Pflugradt"]
@@ -51,39 +45,6 @@
 #     mysimpar = SimulationParameters.full_year(year=2019, seconds_per_timestep=60)
 #     hisim_main.main(path, func, mysimpar)
 #     log.information(os.getcwd())
-=======
-seconds_per_timestep = 60
-my_simulation_parameters = SimulationParameters.full_year(
-    year=2021, seconds_per_timestep=seconds_per_timestep
-)
-my_occupancy_profile = "CH01"
-
-initial_internal_temperature_in_celsius = 20.0
-heating_reference_temperature_in_celsius = 12.5
-absolute_conditioned_floor_area_in_m2 = 121.2
-
-
-@utils.measure_execution_time
-def test_building_heat_demand():
-    """Test function for heating demand of the building module."""
-
-    # Set Residence
-    my_residence_config = (
-        building.BuildingConfig.get_default_german_single_family_home()
-    )
-    my_residence_config.initial_internal_temperature_in_celsius = (
-        initial_internal_temperature_in_celsius
-    )
-    my_residence_config.heating_reference_temperature_in_celsius = (
-        heating_reference_temperature_in_celsius
-    )
-    my_residence_config.absolute_conditioned_floor_area_in_m2 = (
-        absolute_conditioned_floor_area_in_m2
-    )
-    my_residence = building.Building(
-        config=my_residence_config, my_simulation_parameters=my_simulation_parameters
-    )
->>>>>>> 7777bc9a
 
 
 def test_house_with_pv_and_hp_for_heating_test(
@@ -91,7 +52,6 @@
 ) -> None:  # noqa: too-many-statements
     """Test for heating energy demand.
 
-<<<<<<< HEAD
     This setup function emulates an household including the basic components. Here the residents have their
     electricity and heating needs covered by the photovoltaic system and the heat pump.
 
@@ -127,65 +87,6 @@
     tilt = 30
     source_weight = -1
 
-=======
-    tabula_conditioned_floor_area_in_m2 = my_residence.buildingdata["A_C_Ref"].values[0]
-    # -------------------------------------------------------------------------------------------------------------------------------------------------------------------
-    # Check values from TABULA
-    # in tabula energy need for heating is given as q_h_nd, it is related to the conditioned floor area
-    q_h_nd_given_directly_from_tabula_in_kWh_per_m2_per_year = (
-        my_residence.buildingdata["q_h_nd"].values[0]
-    )
-    q_h_nd_given_directly_from_tabula_in_kWh_per_hour = (
-        q_h_nd_given_directly_from_tabula_in_kWh_per_m2_per_year
-        * tabula_conditioned_floor_area_in_m2
-        / (12 * 30 * 24)
-    )
-    log.information(
-        "energy need q_h_nd for heating from tabula related to conditioned floor area [kWh/(m2*year)] "
-        + str(q_h_nd_given_directly_from_tabula_in_kWh_per_m2_per_year)
-    )
-    log.information(
-        "energy need q_h_nd for heating from tabula related to conditioned floor area [kWh/(m2*hour] "
-        + str(q_h_nd_given_directly_from_tabula_in_kWh_per_m2_per_year / (12 * 30 * 24))
-    )
-    log.information(
-        "energy need q_h_nd for heating from tabula related to conditioned floor area [kWh/(m2*minute] "
-        + str(
-            q_h_nd_given_directly_from_tabula_in_kWh_per_m2_per_year
-            / (12 * 30 * 24 * 60)
-        )
-    )
-    log.information(
-        "energy need q_h_nd for heating from tabula [kWh/hour] "
-        + str(q_h_nd_given_directly_from_tabula_in_kWh_per_hour)
-        + "\n"
-    )
-
-    # Tabula formular for energy need for heating is given by q_h_nd = q_ht - eta_h_gn * (q_sol + q_int)
-    # where q_ht is the total_heat_transfer, eta_h_gn is the gain utilization factor for heating, q_sol is the solar heat load (or gain) during heating seasons
-    # and q_int are the internal heat sources (units kilowatthour per m2 per year).
-    # The variables are all related to the conditioned floor area A_C_ref.
-
-    # total_heat_transfer_in_kilowatthour_per_m2_per_year = my_residence.buildingdata["q_ht"].values[0]
-    gain_utilization_factor_for_heating = my_residence.buildingdata["eta_h_gn"].values[
-        0
-    ]
-    # solar_heat_gain_in_kilowatthour_per_m2_per_year = my_residence.buildingdata["q_sol"].values[0]
-    # internal_heat_gains_in_kilowatthour_per_m2_per_year = my_residence.buildingdata["q_int"].values[0]
-    # energy_need_for_heating_calculated_from_other_tabula_data = (
-    #     total_heat_transfer_in_kilowatthour_per_m2_per_year
-    #     - gain_utilization_factor_for_heating
-    #     * (
-    #         solar_heat_gain_in_kilowatthour_per_m2_per_year
-    #         + internal_heat_gains_in_kilowatthour_per_m2_per_year
-    #     )
-    # )
-    # log.information(str(energy_need_for_heating_calculated_from_other_tabula_data))
-
-    # # check whether the tabula data and tabula calulation are equivalent (with 1% tolerance)
-    # np.testing.assert_allclose(energy_need_for_heating_given_directly_from_tabula, energy_need_for_heating_calculated_from_other_tabula_data, rtol=0.01)
-    # -------------------------------------------------------------------------------------------------------------------------------------------------------------------
->>>>>>> 7777bc9a
     # Set Occupancy
     occupancy_profile = "CH01"
 
@@ -239,18 +140,13 @@
         config=my_occupancy_config, my_simulation_parameters=my_simulation_parameters
     )
 
-<<<<<<< HEAD
     # Build Weather
-=======
-    # Set Weather
->>>>>>> 7777bc9a
     my_weather_config = weather.WeatherConfig.get_default(
         location_entry=weather.LocationEnum.Aachen
     )
     my_weather = weather.Weather(
         config=my_weather_config, my_simulation_parameters=my_simulation_parameters
     )
-<<<<<<< HEAD
 
     # Build PV
     my_photovoltaic_system_config = generic_pv_system.PVSystemConfig(
@@ -351,6 +247,8 @@
         my_weather.component_name,
         my_weather.WindSpeed,
     )
+    # -------------------------------------------------------------------------------------------------------------------------------------------------------------------
+    # Set source outputs for my residence
 
     # Building
     my_building.connect_input(
@@ -450,209 +348,5 @@
     np.testing.assert_allclose(
         energy_need_for_heating_given_by_tabula_in_kilowatt_hour_per_year_per_m2,
         energy_need_for_heating_from_heat_pump_in_kilowatt_hour_per_year_per_m2,
-=======
-    my_weather.set_sim_repo(repo)
-    my_weather.i_prepare_simulation()
-    # -------------------------------------------------------------------------------------------------------------------------------------------------------------------
-    # Fake inputs
-
-    # Fake power delivered
-    thermal_power_delivered_output = component.ComponentOutput(
-        "FakeThermalDeliveryMachine",
-        "ThermalDelivery",
-        LoadTypes.HEATING,
-        Units.WATT,
-    )
-
-    # Fake outside temperature from weather
-    air_outside_temperature_output = component.ComponentOutput(
-        "FakeOutsideAirTemp",
-        "AirTemp",
-        LoadTypes.TEMPERATURE,
-        Units.CELSIUS,
-    )
-    # -------------------------------------------------------------------------------------------------------------------------------------------------------------------
-    # Set stsv
-    number_of_outputs = fft.get_number_of_outputs(
-        [
-            my_occupancy,
-            my_weather,
-            my_residence,
-            thermal_power_delivered_output,
-            air_outside_temperature_output,
-        ]
-    )
-
-    stsv: component.SingleTimeStepValues = component.SingleTimeStepValues(
-        number_of_outputs
-    )
-    # -------------------------------------------------------------------------------------------------------------------------------------------------------------------
-    # Set source outputs for my residence
-
-    # my_residence.temperature_outside_channel.source_output = (
-    #     my_weather.air_temperature_output
-    # )
-    my_residence.temperature_outside_channel.source_output = (
-        air_outside_temperature_output
-    )
-    my_residence.altitude_channel.source_output = my_weather.altitude_output
-    my_residence.azimuth_channel.source_output = my_weather.azimuth_output
-    my_residence.direct_normal_irradiance_channel.source_output = my_weather.DNI_output
-    my_residence.direct_horizontal_irradiance_channel.source_output = (
-        my_weather.DHI_output
-    )
-    my_residence.occupancy_heat_gain_channel.source_output = (
-        my_occupancy.heating_by_residentsC
-    )
-
-    my_residence.thermal_power_delivered_channel.source_output = (
-        thermal_power_delivered_output
-    )
-
-    fft.add_global_index_of_components(
-        [
-            my_occupancy,
-            my_weather,
-            my_residence,
-            thermal_power_delivered_output,
-            air_outside_temperature_output,
-        ]
-    )
-
-    # -------------------------------------------------------------------------------------------------------------------------------------------------------------------
-    # Show logging information of some outputs and run simulation
-    log.information(
-        "-----------------------------------------------------------------------------------------------------------------------------------------"
-    )
-    log.information("before simulation run:")
-
-    log.information(
-        "internal (occupancy) heat gains [W] "
-        + str(my_residence.internal_heat_gains_through_occupancy_in_watt)
-    )
-    # log.information("outside temp (weather) [°C] " + str(stsv.values[my_weather.air_temperature_output.global_index])+ "\n")
-    log.information(
-        "outside temp (set fake) [°C] "
-        + str(stsv.values[air_outside_temperature_output.global_index])
-        + "\n"
-    )
-    log.information(
-        "thermal mass bulk temperature [°C] "
-        + str(stsv.values[my_residence.thermal_mass_temperature_channel.global_index])
-    )
-    log.information(
-        "heat loss [W] "
-        + str(stsv.values[my_residence.total_power_to_residence_channel.global_index])
-    )
-    log.information(
-        "solar gain Q_sol [W] "
-        + str(stsv.values[my_residence.solar_gain_through_windows_channel.global_index])
-    )
-    log.information(
-        "max heat demand [W] "
-        + str(
-            stsv.values[
-                my_residence.var_max_thermal_building_demand_channel.global_index
-            ]
-        )
-        + "\n"
-    )
-    log.information(
-        "fake thermal power delivered Q_H_nd [W]  "
-        + str(stsv.values[thermal_power_delivered_output.global_index])
-        + "\n"
-    )
-
-    # stsv.values[my_weather.air_temperature_output.global_index] = 4.4
-    stsv.values[air_outside_temperature_output.global_index] = 4.4
-    stsv.values[thermal_power_delivered_output.global_index] = 0
-    # Simulation
-    my_occupancy.i_simulate(0, stsv, False)
-    my_weather.i_simulate(0, stsv, False)
-    my_residence.i_simulate(0, stsv, False)
-
-    log.information(
-        "-----------------------------------------------------------------------------------------------------------------------------------------"
-    )
-    log.information("after simulation run:")
-    log.information("all outputs " + str(stsv.values))
-    log.information("occupancy outputs " + str(stsv.values[2:6]))
-    log.information("weather outputs " + str(stsv.values[6:15]))
-    log.information("residence outputs " + str(stsv.values[15:]) + "\n")
-    log.information(
-        "internal (occupancy) heat gains [W] "
-        + str(my_residence.internal_heat_gains_through_occupancy_in_watt)
-    )
-    # log.information("outside temp (weather) [°C] " + str(stsv.values[my_weather.air_temperature_output.global_index])+ "\n")
-    log.information(
-        "outside temp (set fake) [°C] "
-        + str(stsv.values[air_outside_temperature_output.global_index])
-        + "\n"
-    )
-    log.information(
-        "thermal mass bulk temperature [°C]  "
-        + str(stsv.values[my_residence.thermal_mass_temperature_channel.global_index])
-    )
-    log.information(
-        "heat loss [W] "
-        + str(stsv.values[my_residence.total_power_to_residence_channel.global_index])
-    )
-    log.information(
-        "solar gain Q_sol [W] "
-        + str(stsv.values[my_residence.solar_gain_through_windows_channel.global_index])
-    )
-    log.information(
-        "max heat demand [W] "
-        + str(
-            stsv.values[
-                my_residence.var_max_thermal_building_demand_channel.global_index
-            ]
-        )
-        + "\n"
-    )
-    log.information(
-        "fake thermal power delivered Q_H_nd [W] "
-        + str(stsv.values[thermal_power_delivered_output.global_index])
-        + "\n"
-    )
-
-    log.information(
-        "-----------------------------------------------------------------------------------------------------------------------------------------"
-    )
-
-    # -------------------------------------------------------------------------------------------------------------------------------------------------------------------
-    # Calculate energy need from building module data and compare with tabula data
-
-    # Tabula formular for energy need for heating is given by q_h_nd = q_ht - eta_h_gn * (q_sol + q_int)
-    q_h_nd_calculated_from_building_data = stsv.values[
-        my_residence.var_max_thermal_building_demand_channel.global_index
-    ] - gain_utilization_factor_for_heating * (
-        stsv.values[my_residence.solar_gain_through_windows_channel.global_index]
-        + my_residence.internal_heat_gains_through_occupancy_in_watt
-    )
-    q_h_nd_calculated_from_building_data_in_kW = (
-        q_h_nd_calculated_from_building_data / 1000
-    )
-    log.information(
-        "energy need Q_H_nd calculated from building data with max heat demand as Q_ht [kW] "
-        + str(q_h_nd_calculated_from_building_data_in_kW)
-    )
-    log.information(
-        "energy need Q_H_nd calculated from building data with max heat demand as Q_ht divided by conditioned floor area [kW/m2] "
-        + str(
-            q_h_nd_calculated_from_building_data_in_kW
-            / tabula_conditioned_floor_area_in_m2
-        )
-    )
-    log.information(
-        "-----------------------------------------------------------------------------------------------------------------------------------------"
-    )
-
-    # test whether energy need from tabula is equal to energy need from building module with 10% tolerance
-    # (you can maniulate the test result by changing the initial internal temperature or the heating reference temperature (see above))
-    np.testing.assert_allclose(
-        q_h_nd_given_directly_from_tabula_in_kWh_per_hour,
-        q_h_nd_calculated_from_building_data_in_kW,
->>>>>>> 7777bc9a
         rtol=0.1,
     )