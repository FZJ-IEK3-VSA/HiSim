--- conflicted
+++ resolved
@@ -4,11 +4,7 @@
 divided by the conditioned floor area given by TABULA.
 The window areas are scaled via the ratio of window area to wall area.
 """
-<<<<<<< HEAD
-
-=======
 # clean
->>>>>>> b183a135
 import numpy as np
 from hisim import component
 from hisim.components import loadprofilegenerator_connector
@@ -33,11 +29,7 @@
     )
 
     repo = component.SimRepository()
-<<<<<<< HEAD
-            
-=======
 
->>>>>>> b183a135
     # # in case ou want to check on all TABULA buildings -> run test over all building_codes
     # d_f = pd.read_csv(
     #     utils.HISIMPATH["housing"],
