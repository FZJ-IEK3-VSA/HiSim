"""Test for heat demand calculation in the building module."""

# clean
import os
from typing import Optional
import numpy as np

import hisim.simulator as sim
from hisim.simulator import SimulationParameters
from hisim.components import loadprofilegenerator_connector
from hisim.components import weather
from hisim.components import building
from hisim.components import idealized_electric_heater
<<<<<<< HEAD

=======
import pytest
>>>>>>> a8c801c6

__authors__ = "Katharina Rieck, Noah Pflugradt"
__copyright__ = "Copyright 2022, FZJ-IEK-3"
__credits__ = ["Noah Pflugradt"]
__license__ = "MIT"
__version__ = "1.0"
__maintainer__ = "Noah Pflugradt"
__status__ = "development"

# PATH and FUNC needed to build simulator, PATH is fake
PATH = "../examples/household_for_test_building_theoretical_heat_demand.py"
FUNC = "house_with_idealized_electric_heater_for_heating_test"
<<<<<<< HEAD


=======

@pytest.mark.buildingtest
>>>>>>> a8c801c6
def test_house_with_idealized_electric_heater_for_heating_test(
    my_simulation_parameters: Optional[SimulationParameters] = None,
) -> None:  # noqa: too-many-statements
    """Test for heating energy demand.

    This setup function emulates an household including the basic components. Here the residents have their
    heating needs covered by a idealized electric heater that returns exactly the heat that the building needs.

    - Simulation Parameters
    - Components
        - Occupancy (Residents' Demands)
        - Weather
        - Building
        - Idealized Electric Heater
    """

    # =========================================================================================================================================================
    # System Parameters

    # Set Simulation Parameters
    year = 2021
    seconds_per_timestep = 60

    # Set Occupancy
    occupancy_profile = "CH01"

    # Set Fake Heater
    set_heating_temperature_for_building_in_celsius = 20
    set_cooling_temperature_for_building_in_celsius = 22

    # =========================================================================================================================================================
    # Build Components

    # Build Simulation Parameters
    if my_simulation_parameters is None:
        my_simulation_parameters = SimulationParameters.full_year(
            year=year, seconds_per_timestep=seconds_per_timestep
        )

    # # in case ou want to check on all TABULA buildings -> run test over all building_codes
    # d_f = pd.read_csv(
    #     utils.HISIMPATH["housing"],
    #     decimal=",",
    #     sep=";",
    #     encoding="cp1252",
    #     low_memory=False,
    # )

    # for building_code in d_f["Code_BuildingVariant"]:
    #     if isinstance(building_code, str):
    #         log.information("building code " + str(building_code))

    # this part is copied from hisim_main
    # Build Simulator
    normalized_path = os.path.normpath(PATH)
    path_in_list = normalized_path.split(os.sep)
    if len(path_in_list) >= 1:
        path_to_be_added = os.path.join(os.getcwd(), *path_in_list[:-1])

    my_sim: sim.Simulator = sim.Simulator(
        module_directory=path_to_be_added,
        setup_function=FUNC,
        my_simulation_parameters=my_simulation_parameters,
    )
    my_sim.set_simulation_parameters(my_simulation_parameters)

    # Build Occupancy
    my_occupancy_config = loadprofilegenerator_connector.OccupancyConfig(
        profile_name=occupancy_profile, name="Occupancy"
    )
    my_occupancy = loadprofilegenerator_connector.Occupancy(
        config=my_occupancy_config, my_simulation_parameters=my_simulation_parameters
    )

    # Build Weather
    my_weather_config = weather.WeatherConfig.get_default(
        location_entry=weather.LocationEnum.Aachen
    )
    my_weather = weather.Weather(
        config=my_weather_config, my_simulation_parameters=my_simulation_parameters
    )

    # Build Building
    my_building_config = building.BuildingConfig.get_default_german_single_family_home()
    my_building = building.Building(
        config=my_building_config, my_simulation_parameters=my_simulation_parameters
    )

    # Build Fake Heater
    my_idealized_electric_heater = idealized_electric_heater.IdealizedElectricHeater(
        my_simulation_parameters=my_simulation_parameters,
        set_heating_temperature_for_building_in_celsius=set_heating_temperature_for_building_in_celsius,
        set_cooling_temperature_for_building_in_celsius=set_cooling_temperature_for_building_in_celsius
    )

    # =========================================================================================================================================================
    # Connect Components

    # Building
    my_building.connect_input(
        my_building.Altitude, my_weather.component_name, my_weather.Altitude
    )
    my_building.connect_input(
        my_building.Azimuth, my_weather.component_name, my_weather.Azimuth
    )
    my_building.connect_input(
        my_building.DirectNormalIrradiance,
        my_weather.component_name,
        my_weather.DirectNormalIrradiance,
    )
    my_building.connect_input(
        my_building.DiffuseHorizontalIrradiance,
        my_weather.component_name,
        my_weather.DiffuseHorizontalIrradiance,
    )
    my_building.connect_input(
        my_building.GlobalHorizontalIrradiance,
        my_weather.component_name,
        my_weather.GlobalHorizontalIrradiance,
    )
    my_building.connect_input(
        my_building.DirectNormalIrradianceExtra,
        my_weather.component_name,
        my_weather.DirectNormalIrradianceExtra,
    )
    my_building.connect_input(
        my_building.ApparentZenith, my_weather.component_name, my_weather.ApparentZenith
    )
    my_building.connect_input(
        my_building.TemperatureOutside,
        my_weather.component_name,
        my_weather.TemperatureOutside,
    )
    my_building.connect_input(
        my_building.HeatingByResidents,
        my_occupancy.component_name,
        my_occupancy.HeatingByResidents,
    )
    my_building.connect_input(
        my_building.ThermalPowerDelivered,
        my_idealized_electric_heater.component_name,
        my_idealized_electric_heater.ThermalPowerDelivered,
    )
    my_building.connect_input(
        my_building.SetHeatingTemperature,
        my_idealized_electric_heater.component_name,
        my_idealized_electric_heater.SetHeatingTemperatureForBuilding,
    )
    my_building.connect_input(
        my_building.SetCoolingTemperature,
        my_idealized_electric_heater.component_name,
        my_idealized_electric_heater.SetCoolingTemperatureForBuilding,
    )

    # Fake Heater
    my_idealized_electric_heater.connect_input(
        my_idealized_electric_heater.TheoreticalThermalBuildingDemand,
        my_building.component_name,
        my_building.TheoreticalThermalBuildingDemand,
    )

    # =========================================================================================================================================================
    # Add Components to Simulator and run all timesteps

    my_sim.add_component(my_weather)
    my_sim.add_component(my_occupancy)
    my_sim.add_component(my_building)
    my_sim.add_component(my_idealized_electric_heater)

    my_sim.run_all_timesteps()

    # =========================================================================================================================================================
    # Test Air Temperature of Building

    building_indoor_air_temperatures = my_sim.results_data_frame[
        "Building_1 - TemperatureIndoorAir [Temperature - °C]"
    ]

    for air_temperature in building_indoor_air_temperatures.values:
        # check if air temperature in building is held between set temperatures
        assert (
            my_building.set_heating_temperature_in_celsius
            <= np.round(air_temperature)
            <= my_building.set_cooling_temperature_in_celsius
        )<|MERGE_RESOLUTION|>--- conflicted
+++ resolved
@@ -11,11 +11,7 @@
 from hisim.components import weather
 from hisim.components import building
 from hisim.components import idealized_electric_heater
-<<<<<<< HEAD
-
-=======
 import pytest
->>>>>>> a8c801c6
 
 __authors__ = "Katharina Rieck, Noah Pflugradt"
 __copyright__ = "Copyright 2022, FZJ-IEK-3"
@@ -28,13 +24,8 @@
 # PATH and FUNC needed to build simulator, PATH is fake
 PATH = "../examples/household_for_test_building_theoretical_heat_demand.py"
 FUNC = "house_with_idealized_electric_heater_for_heating_test"
-<<<<<<< HEAD
-
-
-=======
 
 @pytest.mark.buildingtest
->>>>>>> a8c801c6
 def test_house_with_idealized_electric_heater_for_heating_test(
     my_simulation_parameters: Optional[SimulationParameters] = None,
 ) -> None:  # noqa: too-many-statements
