"""Test for heat demand calculation in the building module."""

# clean
import os
from typing import Optional
import numpy as np
import pytest

import hisim.simulator as sim
from hisim.simulator import SimulationParameters
from hisim.components import loadprofilegenerator_connector
from hisim.components import weather
from hisim.components import building
from hisim.components import idealized_electric_heater


__authors__ = "Katharina Rieck, Noah Pflugradt"
__copyright__ = "Copyright 2022, FZJ-IEK-3"
__credits__ = ["Noah Pflugradt"]
__license__ = "MIT"
__version__ = "1.0"
__maintainer__ = "Noah Pflugradt"
__status__ = "development"

# PATH and FUNC needed to build simulator, PATH is fake
PATH = "../examples/household_for_test_building_theoretical_heat_demand.py"
FUNC = "house_with_idealized_electric_heater_for_heating_test"


@pytest.mark.buildingtest
def test_house_with_idealized_electric_heater_for_heating_test(
    my_simulation_parameters: Optional[SimulationParameters] = None,
) -> None:  # noqa: too-many-statements
    """Test for heating energy demand.

    This setup function emulates an household including the basic components. Here the residents have their
    heating needs covered by a idealized electric heater that returns exactly the heat that the building needs.

    - Simulation Parameters
    - Components
        - Occupancy (Residents' Demands)
        - Weather
        - Building
        - Idealized Electric Heater
    """

    # =========================================================================================================================================================
    # System Parameters

    # Set Simulation Parameters
    year = 2021
    seconds_per_timestep = 60

    # Set Fake Heater
    set_heating_temperature_for_building_in_celsius = 20
    set_cooling_temperature_for_building_in_celsius = 22

    # =========================================================================================================================================================
    # Build Components

    # Build Simulation Parameters
    if my_simulation_parameters is None:
        my_simulation_parameters = SimulationParameters.full_year(
            year=year, seconds_per_timestep=seconds_per_timestep
        )

    # # in case ou want to check on all TABULA buildings -> run test over all building_codes
    # d_f = pd.read_csv(
    #     utils.HISIMPATH["housing"],
    #     decimal=",",
    #     sep=";",
    #     encoding="cp1252",
    #     low_memory=False,
    # )

    # for building_code in d_f["Code_BuildingVariant"]:
    #     if isinstance(building_code, str):
    #         log.information("building code " + str(building_code))

    # this part is copied from hisim_main
    # Build Simulator
    normalized_path = os.path.normpath(PATH)
    path_in_list = normalized_path.split(os.sep)
    if len(path_in_list) >= 1:
        path_to_be_added = os.path.join(os.getcwd(), *path_in_list[:-1])

    my_sim: sim.Simulator = sim.Simulator(
        module_directory=path_to_be_added,
        setup_function=FUNC,
        my_simulation_parameters=my_simulation_parameters,
<<<<<<< HEAD
        module_filename="household_for_test_building_theoretical_heat_demand.py"
=======
        module_filename="household_for_test_building_theoretical_heat_demand.py",
>>>>>>> 957c96c4
    )
    my_sim.set_simulation_parameters(my_simulation_parameters)

    # Build Weather
    my_weather_config = weather.WeatherConfig.get_default(
        location_entry=weather.LocationEnum.Aachen
    )
    my_weather = weather.Weather(
        config=my_weather_config, my_simulation_parameters=my_simulation_parameters
    )
    # Build Fake Heater Config
    my_idealized_electric_heater_config = idealized_electric_heater.IdealizedHeaterConfig(
        name="IdealizedElectricHeater",
        set_heating_temperature_for_building_in_celsius=set_heating_temperature_for_building_in_celsius,
        set_cooling_temperature_for_building_in_celsius=set_cooling_temperature_for_building_in_celsius,
    )
    # Build Fake Heater
    my_idealized_electric_heater = idealized_electric_heater.IdealizedElectricHeater(
        my_simulation_parameters=my_simulation_parameters,
        config=my_idealized_electric_heater_config,
    )

    # Build Building
    my_building_config = building.BuildingConfig.get_default_german_single_family_home()
    my_building = building.Building(
        config=my_building_config, my_simulation_parameters=my_simulation_parameters
    )

<<<<<<< HEAD
    # Build Fake Heater
    my_idealized_electric_heater = idealized_electric_heater.IdealizedElectricHeater(
        my_simulation_parameters=my_simulation_parameters,
        config=idealized_electric_heater.IdealizedHeaterConfig(set_heating_temperature_for_building_in_celsius=set_heating_temperature_for_building_in_celsius,
                                                               set_cooling_temperature_for_building_in_celsius=set_cooling_temperature_for_building_in_celsius,
                                                               name="IdealizedElectricHeater")
=======
    # Build Occupancy
    my_occupancy_config = (
        loadprofilegenerator_connector.OccupancyConfig.get_default_CHS01()
    )
    my_occupancy = loadprofilegenerator_connector.Occupancy(
        config=my_occupancy_config, my_simulation_parameters=my_simulation_parameters
>>>>>>> 957c96c4
    )

    # =========================================================================================================================================================
    # Connect Components

    # Building
    my_building.connect_input(
        my_building.Altitude, my_weather.component_name, my_weather.Altitude
    )
    my_building.connect_input(
        my_building.Azimuth, my_weather.component_name, my_weather.Azimuth
    )
    my_building.connect_input(
        my_building.DirectNormalIrradiance,
        my_weather.component_name,
        my_weather.DirectNormalIrradiance,
    )
    my_building.connect_input(
        my_building.DiffuseHorizontalIrradiance,
        my_weather.component_name,
        my_weather.DiffuseHorizontalIrradiance,
    )
    my_building.connect_input(
        my_building.GlobalHorizontalIrradiance,
        my_weather.component_name,
        my_weather.GlobalHorizontalIrradiance,
    )
    my_building.connect_input(
        my_building.DirectNormalIrradianceExtra,
        my_weather.component_name,
        my_weather.DirectNormalIrradianceExtra,
    )
    my_building.connect_input(
        my_building.ApparentZenith, my_weather.component_name, my_weather.ApparentZenith
    )
    my_building.connect_input(
        my_building.TemperatureOutside,
        my_weather.component_name,
        my_weather.TemperatureOutside,
    )
    my_building.connect_input(
        my_building.HeatingByResidents,
        my_occupancy.component_name,
        my_occupancy.HeatingByResidents,
    )
    my_building.connect_input(
        my_building.ThermalPowerDelivered,
        my_idealized_electric_heater.component_name,
        my_idealized_electric_heater.ThermalPowerDelivered,
    )

    # Fake Heater
    my_idealized_electric_heater.connect_input(
        my_idealized_electric_heater.TheoreticalThermalBuildingDemand,
        my_building.component_name,
        my_building.TheoreticalThermalBuildingDemand,
    )

    # =========================================================================================================================================================
    # Add Components to Simulator and run all timesteps

    my_sim.add_component(my_weather)
    my_sim.add_component(my_occupancy)
    my_sim.add_component(my_building)
    my_sim.add_component(my_idealized_electric_heater)

    my_sim.run_all_timesteps()

    # =========================================================================================================================================================
    # Test Air Temperature of Building

    building_indoor_air_temperatures = my_sim.results_data_frame[
        "Building_1 - TemperatureIndoorAir [Temperature - °C]"
    ]

    for air_temperature in building_indoor_air_temperatures.values:
        # check if air temperature in building is held between set temperatures
        assert (
            my_building.set_heating_temperature_in_celsius
            <= np.round(air_temperature)
            <= my_building.set_cooling_temperature_in_celsius
        )<|MERGE_RESOLUTION|>--- conflicted
+++ resolved
@@ -88,11 +88,7 @@
         module_directory=path_to_be_added,
         setup_function=FUNC,
         my_simulation_parameters=my_simulation_parameters,
-<<<<<<< HEAD
-        module_filename="household_for_test_building_theoretical_heat_demand.py"
-=======
         module_filename="household_for_test_building_theoretical_heat_demand.py",
->>>>>>> 957c96c4
     )
     my_sim.set_simulation_parameters(my_simulation_parameters)
 
@@ -121,21 +117,12 @@
         config=my_building_config, my_simulation_parameters=my_simulation_parameters
     )
 
-<<<<<<< HEAD
-    # Build Fake Heater
-    my_idealized_electric_heater = idealized_electric_heater.IdealizedElectricHeater(
-        my_simulation_parameters=my_simulation_parameters,
-        config=idealized_electric_heater.IdealizedHeaterConfig(set_heating_temperature_for_building_in_celsius=set_heating_temperature_for_building_in_celsius,
-                                                               set_cooling_temperature_for_building_in_celsius=set_cooling_temperature_for_building_in_celsius,
-                                                               name="IdealizedElectricHeater")
-=======
     # Build Occupancy
     my_occupancy_config = (
         loadprofilegenerator_connector.OccupancyConfig.get_default_CHS01()
     )
     my_occupancy = loadprofilegenerator_connector.Occupancy(
         config=my_occupancy_config, my_simulation_parameters=my_simulation_parameters
->>>>>>> 957c96c4
     )
 
     # =========================================================================================================================================================
