--- conflicted
+++ resolved
@@ -10,9 +10,5 @@
     path = "../examples/default_connections.py"
     func = "basic_household_with_default_connections"
     mysimpar = SimulationParameters.one_day_only(year=2019, seconds_per_timestep=60)
-<<<<<<< HEAD
-    hisim_main.main(path, func,mysimpar )
-=======
     hisim_main.main(path, func, mysimpar)
->>>>>>> d074ba43
     log.information(os.getcwd())