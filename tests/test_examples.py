""" Tests for the basic household example. """
# clean
import os

from hisim import hisim_main
from hisim.simulationparameters import SimulationParameters
from hisim import log
from hisim.postprocessingoptions import PostProcessingOptions
from hisim import utils


@utils.measure_execution_time
def test_basic_household():
    """ Single day. """
    path = "../examples/basic_household.py"
    func = "basic_household_explicit"
    mysimpar = SimulationParameters.one_day_only(year=2019, seconds_per_timestep=60)
    hisim_main.main(path, func, mysimpar)
    log.information(os.getcwd())


@utils.measure_execution_time
def test_basic_household_network_chart():
    """ Makes only the network charts. """
    path = "../examples/basic_household.py"
    func = "basic_household_explicit"
    mysimpar = SimulationParameters.one_day_only(year=2019, seconds_per_timestep=60)
    if mysimpar.post_processing_options is not None:
        mysimpar.post_processing_options.append(PostProcessingOptions.MAKE_NETWORK_CHARTS)
    hisim_main.main(path, func, mysimpar)
    log.information(os.getcwd())


<<<<<<< HEAD
# @utils.measure_execution_time
# def test_basic_household_with_all_resultfiles():
#     """ One day with all options. """
#     path = "../examples/basic_household.py"
#     func = "basic_household_explicit"
#     mysimpar = SimulationParameters.one_day_only_with_all_options(year=2019, seconds_per_timestep=60)
#     if mysimpar.post_processing_options is not None:
#         for option in PostProcessingOptions:
#             mysimpar.post_processing_options.append(option)
#     hisim_main.main(path, func, mysimpar)
#     log.information(os.getcwd())


=======
>>>>>>> d074ba43
@utils.measure_execution_time
def test_modular_household_configurations():
    """ Tests the modular example. """
    path = "../examples/modular_example.py"
    func = "modular_household_explicit"
    mysimpar = SimulationParameters.one_day_only(year=2019, seconds_per_timestep=60 * 15)
    hisim_main.main(path, func, mysimpar)<|MERGE_RESOLUTION|>--- conflicted
+++ resolved
@@ -31,22 +31,6 @@
     log.information(os.getcwd())
 
 
-<<<<<<< HEAD
-# @utils.measure_execution_time
-# def test_basic_household_with_all_resultfiles():
-#     """ One day with all options. """
-#     path = "../examples/basic_household.py"
-#     func = "basic_household_explicit"
-#     mysimpar = SimulationParameters.one_day_only_with_all_options(year=2019, seconds_per_timestep=60)
-#     if mysimpar.post_processing_options is not None:
-#         for option in PostProcessingOptions:
-#             mysimpar.post_processing_options.append(option)
-#     hisim_main.main(path, func, mysimpar)
-#     log.information(os.getcwd())
-
-
-=======
->>>>>>> d074ba43
 @utils.measure_execution_time
 def test_modular_household_configurations():
     """ Tests the modular example. """
