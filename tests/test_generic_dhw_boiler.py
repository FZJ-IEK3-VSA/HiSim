--- conflicted
+++ resolved
@@ -18,17 +18,12 @@
     )
 
     # Boiler default config
-<<<<<<< HEAD
-    l1_config = controller_l1_heatpump.L1HeatPumpConfig.get_default_config_heat_source_controller_dhw("HP Controller")
-    boiler_config = generic_hot_water_storage_modular.StorageConfig.get_default_config_for_boiler_scaled()
-=======
     l1_config = controller_l1_heatpump.L1HeatPumpConfig.get_default_config_heat_source_controller_dhw(
         "HP Controller"
     )
     boiler_config = (
         generic_hot_water_storage_modular.StorageConfig.get_default_config_for_boiler()
     )
->>>>>>> bef9927b
     boiler_config.volume = 200
     heater_config = (
         generic_heat_source.HeatSourceConfig.get_default_config_waterheating()
