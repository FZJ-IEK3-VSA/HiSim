--- conflicted
+++ resolved
@@ -43,8 +43,6 @@
     with open(Path(my_simulation_parameters.result_directory).joinpath("results_for_webtool.json"), "rb") as handle:
         results_for_webtool = json.load(handle)
 
-    print(results_for_webtool)
-
     # Test single values
     assert isinstance(
         results_for_webtool["components"]["BUI1_AdvancedHeatPumpHPLib"]["operation"]["ThermalOutputPower"]["value"],
@@ -59,11 +57,7 @@
 
     # Test KPIs
     assert isinstance(
-<<<<<<< HEAD
-        results_for_webtool["kpis"]["BUI1"]["Costs and Emissions"]["System operational costs for simulated period"]["value"],
-=======
-        results_for_webtool["kpis"]["Costs"]["Maintenance costs for simulated period"]["value"],
->>>>>>> 2a647954
+        results_for_webtool["kpis"]["BUI1"]["Costs"]["Maintenance costs for simulated period"]["value"],
         Number,
     )
 
