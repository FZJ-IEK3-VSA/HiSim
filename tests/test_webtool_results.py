"""Test for webtool results."""

from numbers import Number
from pathlib import Path
import json

import pandas as pd
import pytest

from hisim.component import SimulationParameters
from hisim.hisim_main import main
from hisim.postprocessingoptions import PostProcessingOptions


@pytest.mark.base
def test_webtool_results():
    """Check if results for webtool are created."""
    path = "../system_setups/household_heat_pump.py"
    my_simulation_parameters = SimulationParameters.one_day_only(year=2021, seconds_per_timestep=60)
    my_simulation_parameters.post_processing_options = [
        PostProcessingOptions.COMPUTE_CAPEX,
        PostProcessingOptions.COMPUTE_OPEX,
        PostProcessingOptions.COMPUTE_KPIS_AND_WRITE_TO_REPORT,
        PostProcessingOptions.MAKE_RESULT_JSON_FOR_WEBTOOL,
        PostProcessingOptions.MAKE_OPERATION_RESULTS_FOR_WEBTOOL,
    ]
    main(str(path), my_simulation_parameters)

    # Read operational results
    with open(
        Path(my_simulation_parameters.result_directory).joinpath("results_daily_operation_for_webtool.json"), "rb"
    ) as handle:
        results_daily_operation_for_webtool = pd.read_json(handle)

    assert isinstance(
        results_daily_operation_for_webtool.loc[
<<<<<<< HEAD
            "2021-01-01", 'UTSPConnector - ElectricityOutput [Electricity - W]'
=======
            "2021-01-01", "AdvancedHeatPumpHPLib - ThermalOutputPower [Heating - W]"
>>>>>>> 9f60a252
        ],
        Number,
    )

    # Read summary results
    with open(Path(my_simulation_parameters.result_directory).joinpath("results_for_webtool.json"), "rb") as handle:
        results_for_webtool = json.load(handle)

    # Test single values
    assert isinstance(
        results_for_webtool["components"]["AdvancedHeatPumpHPLib"]["operation"]["ThermalOutputPower"]["value"],
        Number,
    )

<<<<<<< HEAD
    # Test quantity
    assert isinstance(
        results_for_webtool["components"]["AdvancedHeatPumpHPLib"]["configuration"]["flow_temperature_in_celsius"]["unit"]["symbol"],
        str,
    )

=======
>>>>>>> 9f60a252
    # Test KPIs
    assert isinstance(
        results_for_webtool["kpis"]["Costs and Emissions"]["System operational costs for simulated period"]["value"],
        Number,
    )

    # Read profiles
    with open(
        Path(my_simulation_parameters.result_directory).joinpath("results_daily_operation_for_webtool.json"), "rb"
    ) as handle:
        profiles_for_webtool = json.load(handle)

    assert isinstance(
<<<<<<< HEAD
        profiles_for_webtool['UTSPConnector - ElectricityOutput [Electricity - W]']["2021-01-01T00:00:00.000"],
=======
        profiles_for_webtool["PVSystem_w0 - ElectricitityEnergyOutput [Electricity - Wh]"]["2021-01-01T00:00:00.000"],
>>>>>>> 9f60a252
        Number,
    )<|MERGE_RESOLUTION|>--- conflicted
+++ resolved
@@ -34,11 +34,7 @@
 
     assert isinstance(
         results_daily_operation_for_webtool.loc[
-<<<<<<< HEAD
-            "2021-01-01", 'UTSPConnector - ElectricityOutput [Electricity - W]'
-=======
             "2021-01-01", "AdvancedHeatPumpHPLib - ThermalOutputPower [Heating - W]"
->>>>>>> 9f60a252
         ],
         Number,
     )
@@ -53,15 +49,12 @@
         Number,
     )
 
-<<<<<<< HEAD
     # Test quantity
     assert isinstance(
         results_for_webtool["components"]["AdvancedHeatPumpHPLib"]["configuration"]["flow_temperature_in_celsius"]["unit"]["symbol"],
         str,
     )
 
-=======
->>>>>>> 9f60a252
     # Test KPIs
     assert isinstance(
         results_for_webtool["kpis"]["Costs and Emissions"]["System operational costs for simulated period"]["value"],
@@ -75,10 +68,6 @@
         profiles_for_webtool = json.load(handle)
 
     assert isinstance(
-<<<<<<< HEAD
-        profiles_for_webtool['UTSPConnector - ElectricityOutput [Electricity - W]']["2021-01-01T00:00:00.000"],
-=======
         profiles_for_webtool["PVSystem_w0 - ElectricitityEnergyOutput [Electricity - Wh]"]["2021-01-01T00:00:00.000"],
->>>>>>> 9f60a252
         Number,
     )